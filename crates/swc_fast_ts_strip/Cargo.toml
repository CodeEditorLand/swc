[package]
authors = ["강동윤 <kdy1997.dev@gmail.com>"]
description = "Super-fast TypeScript stripper based on SWC"
documentation = "https://rustdoc.swc.rs/swc_fast_type_strip/"
<<<<<<< HEAD
edition = "2021"
include = ["Cargo.toml", "src/**/*.rs"]
license = "Apache-2.0"
name = "swc_fast_ts_strip"
repository = { workspace = true }
version = "0.11.0"
=======
edition       = "2021"
include       = ["Cargo.toml", "src/**/*.rs"]
license       = "Apache-2.0"
name          = "swc_fast_ts_strip"
repository    = { workspace = true }
version       = "0.12.0"

>>>>>>> 6e7a009a

[dependencies]
anyhow = { workspace = true }
serde = { workspace = true, features = ["derive"] }
wasm-bindgen = { workspace = true, optional = true }

swc_allocator = { version = "0.1.10", path = "../swc_allocator", default-features = false }

<<<<<<< HEAD
swc_common = { version = "0.40.1", path = "../swc_common", features = [
	"sourcemap",
=======
swc_common = { version = "0.40.2", path = "../swc_common", features = [
  "sourcemap",
>>>>>>> 6e7a009a
] }
swc_ecma_ast = { version = "0.121.2", path = "../swc_ecma_ast" }
swc_ecma_codegen = { version = "0.158.2", path = "../swc_ecma_codegen" }
swc_ecma_parser = { version = "0.152.2", path = "../swc_ecma_parser" }
swc_ecma_transforms_base = { version = "0.150.1", path = "../swc_ecma_transforms_base" }
swc_ecma_transforms_typescript = { version = "0.203.1", path = "../swc_ecma_transforms_typescript" }
swc_ecma_visit = { version = "0.107.1", path = "../swc_ecma_visit" }

[dev-dependencies]
codspeed-criterion-compat = { workspace = true }
<<<<<<< HEAD
criterion = { workspace = true }
testing = { version = "0.42.0", path = "../testing" }
=======
criterion                 = { workspace = true }
testing                   = { version = "0.42.1", path = "../testing" }
>>>>>>> 6e7a009a

[[bench]]
harness = false
name = "assets"<|MERGE_RESOLUTION|>--- conflicted
+++ resolved
@@ -2,14 +2,6 @@
 authors = ["강동윤 <kdy1997.dev@gmail.com>"]
 description = "Super-fast TypeScript stripper based on SWC"
 documentation = "https://rustdoc.swc.rs/swc_fast_type_strip/"
-<<<<<<< HEAD
-edition = "2021"
-include = ["Cargo.toml", "src/**/*.rs"]
-license = "Apache-2.0"
-name = "swc_fast_ts_strip"
-repository = { workspace = true }
-version = "0.11.0"
-=======
 edition       = "2021"
 include       = ["Cargo.toml", "src/**/*.rs"]
 license       = "Apache-2.0"
@@ -17,7 +9,6 @@
 repository    = { workspace = true }
 version       = "0.12.0"
 
->>>>>>> 6e7a009a
 
 [dependencies]
 anyhow = { workspace = true }
@@ -26,13 +17,8 @@
 
 swc_allocator = { version = "0.1.10", path = "../swc_allocator", default-features = false }
 
-<<<<<<< HEAD
-swc_common = { version = "0.40.1", path = "../swc_common", features = [
-	"sourcemap",
-=======
 swc_common = { version = "0.40.2", path = "../swc_common", features = [
   "sourcemap",
->>>>>>> 6e7a009a
 ] }
 swc_ecma_ast = { version = "0.121.2", path = "../swc_ecma_ast" }
 swc_ecma_codegen = { version = "0.158.2", path = "../swc_ecma_codegen" }
@@ -43,13 +29,8 @@
 
 [dev-dependencies]
 codspeed-criterion-compat = { workspace = true }
-<<<<<<< HEAD
-criterion = { workspace = true }
-testing = { version = "0.42.0", path = "../testing" }
-=======
 criterion                 = { workspace = true }
 testing                   = { version = "0.42.1", path = "../testing" }
->>>>>>> 6e7a009a
 
 [[bench]]
 harness = false
