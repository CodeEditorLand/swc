[package]
authors = ["강동윤 <kdy1997.dev@gmail.com>"]
description = "Super-fast TypeScript stripper based on SWC"
documentation = "https://rustdoc.swc.rs/swc_fast_type_strip/"
<<<<<<< HEAD
edition = "2021"
include = ["Cargo.toml", "src/**/*.rs"]
license = "Apache-2.0"
name = "swc_fast_ts_strip"
repository = { workspace = true }
version = "1.0.0"
=======
edition       = "2021"
include       = ["Cargo.toml", "src/**/*.rs"]
license       = "Apache-2.0"
name          = "swc_fast_ts_strip"
repository    = { workspace = true }
version       = "3.0.0"

>>>>>>> 4d887d06

[dependencies]
anyhow = { workspace = true }
serde = { workspace = true, features = ["derive"] }
wasm-bindgen = { workspace = true, optional = true }

swc_allocator = { version = "1.0.0", path = "../swc_allocator", default-features = false }

<<<<<<< HEAD
swc_common = { version = "1.0.0", path = "../swc_common", features = [
	"sourcemap",
=======
swc_common = { version = "2.0.1", path = "../swc_common", features = [
  "sourcemap",
>>>>>>> 4d887d06
] }
swc_ecma_ast = { version = "2.0.0", path = "../swc_ecma_ast" }
swc_ecma_codegen = { version = "2.0.0", path = "../swc_ecma_codegen" }
swc_ecma_parser = { version = "3.0.0", path = "../swc_ecma_parser" }
swc_ecma_transforms_base = { version = "3.0.0", path = "../swc_ecma_transforms_base" }
swc_ecma_transforms_typescript = { version = "3.0.0", path = "../swc_ecma_transforms_typescript" }
swc_ecma_visit = { version = "2.0.0", path = "../swc_ecma_visit" }

[dev-dependencies]
codspeed-criterion-compat = { workspace = true }
<<<<<<< HEAD
criterion = { workspace = true }
testing = { version = "1.0.0", path = "../testing" }
=======
criterion                 = { workspace = true }
testing                   = { version = "2.0.0", path = "../testing" }
>>>>>>> 4d887d06

[[bench]]
harness = false
name = "assets"<|MERGE_RESOLUTION|>--- conflicted
+++ resolved
@@ -2,14 +2,6 @@
 authors = ["강동윤 <kdy1997.dev@gmail.com>"]
 description = "Super-fast TypeScript stripper based on SWC"
 documentation = "https://rustdoc.swc.rs/swc_fast_type_strip/"
-<<<<<<< HEAD
-edition = "2021"
-include = ["Cargo.toml", "src/**/*.rs"]
-license = "Apache-2.0"
-name = "swc_fast_ts_strip"
-repository = { workspace = true }
-version = "1.0.0"
-=======
 edition       = "2021"
 include       = ["Cargo.toml", "src/**/*.rs"]
 license       = "Apache-2.0"
@@ -17,7 +9,6 @@
 repository    = { workspace = true }
 version       = "3.0.0"
 
->>>>>>> 4d887d06
 
 [dependencies]
 anyhow = { workspace = true }
@@ -26,13 +17,8 @@
 
 swc_allocator = { version = "1.0.0", path = "../swc_allocator", default-features = false }
 
-<<<<<<< HEAD
-swc_common = { version = "1.0.0", path = "../swc_common", features = [
-	"sourcemap",
-=======
 swc_common = { version = "2.0.1", path = "../swc_common", features = [
   "sourcemap",
->>>>>>> 4d887d06
 ] }
 swc_ecma_ast = { version = "2.0.0", path = "../swc_ecma_ast" }
 swc_ecma_codegen = { version = "2.0.0", path = "../swc_ecma_codegen" }
@@ -43,13 +29,8 @@
 
 [dev-dependencies]
 codspeed-criterion-compat = { workspace = true }
-<<<<<<< HEAD
-criterion = { workspace = true }
-testing = { version = "1.0.0", path = "../testing" }
-=======
 criterion                 = { workspace = true }
 testing                   = { version = "2.0.0", path = "../testing" }
->>>>>>> 4d887d06
 
 [[bench]]
 harness = false
