[package]
authors = ["강동윤 <kdy1997.dev@gmail.com>"]
description = "Super-fast TypeScript stripper based on SWC"
documentation = "https://rustdoc.swc.rs/swc_fast_type_strip/"
<<<<<<< HEAD
edition = "2021"
include = ["Cargo.toml", "src/**/*.rs"]
license = "Apache-2.0"
name = "swc_fast_ts_strip"
repository = { workspace = true }
version = "0.9.0"
=======
edition       = "2021"
include       = ["Cargo.toml", "src/**/*.rs"]
license       = "Apache-2.0"
name          = "swc_fast_ts_strip"
repository    = { workspace = true }
version       = "0.10.0"

>>>>>>> 25d9e04a

[dependencies]
anyhow = { workspace = true }
serde = { workspace = true, features = ["derive"] }
wasm-bindgen = { workspace = true, optional = true }

swc_allocator = { version = "0.1.7", path = "../swc_allocator", default-features = false }

<<<<<<< HEAD
swc_common = { version = "0.38.0", path = "../swc_common", features = [
	"sourcemap",
=======
swc_common = { version = "0.39.0", path = "../swc_common", features = [
  "sourcemap",
>>>>>>> 25d9e04a
] }
swc_ecma_ast = { version = "0.120.0", path = "../swc_ecma_ast" }
swc_ecma_codegen = { version = "0.157.0", path = "../swc_ecma_codegen" }
swc_ecma_parser = { version = "0.151.0", path = "../swc_ecma_parser" }
swc_ecma_transforms_base = { version = "0.148.0", path = "../swc_ecma_transforms_base" }
swc_ecma_transforms_typescript = { version = "0.201.0", path = "../swc_ecma_transforms_typescript" }
swc_ecma_visit = { version = "0.106.0", path = "../swc_ecma_visit" }

[dev-dependencies]
codspeed-criterion-compat = { workspace = true }
<<<<<<< HEAD
criterion = { workspace = true }
testing = { version = "0.40.0", path = "../testing" }
=======
criterion                 = { workspace = true }
testing                   = { version = "0.41.0", path = "../testing" }
>>>>>>> 25d9e04a

[[bench]]
harness = false
name = "assets"<|MERGE_RESOLUTION|>--- conflicted
+++ resolved
@@ -1,15 +1,7 @@
 [package]
-authors = ["강동윤 <kdy1997.dev@gmail.com>"]
-description = "Super-fast TypeScript stripper based on SWC"
+authors       = ["강동윤 <kdy1997.dev@gmail.com>"]
+description   = "Super-fast TypeScript stripper based on SWC"
 documentation = "https://rustdoc.swc.rs/swc_fast_type_strip/"
-<<<<<<< HEAD
-edition = "2021"
-include = ["Cargo.toml", "src/**/*.rs"]
-license = "Apache-2.0"
-name = "swc_fast_ts_strip"
-repository = { workspace = true }
-version = "0.9.0"
-=======
 edition       = "2021"
 include       = ["Cargo.toml", "src/**/*.rs"]
 license       = "Apache-2.0"
@@ -17,22 +9,16 @@
 repository    = { workspace = true }
 version       = "0.10.0"
 
->>>>>>> 25d9e04a
 
 [dependencies]
-anyhow = { workspace = true }
-serde = { workspace = true, features = ["derive"] }
+anyhow       = { workspace = true }
+serde        = { workspace = true, features = ["derive"] }
 wasm-bindgen = { workspace = true, optional = true }
 
 swc_allocator = { version = "0.1.7", path = "../swc_allocator", default-features = false }
 
-<<<<<<< HEAD
-swc_common = { version = "0.38.0", path = "../swc_common", features = [
-	"sourcemap",
-=======
 swc_common = { version = "0.39.0", path = "../swc_common", features = [
   "sourcemap",
->>>>>>> 25d9e04a
 ] }
 swc_ecma_ast = { version = "0.120.0", path = "../swc_ecma_ast" }
 swc_ecma_codegen = { version = "0.157.0", path = "../swc_ecma_codegen" }
@@ -43,14 +29,9 @@
 
 [dev-dependencies]
 codspeed-criterion-compat = { workspace = true }
-<<<<<<< HEAD
-criterion = { workspace = true }
-testing = { version = "0.40.0", path = "../testing" }
-=======
 criterion                 = { workspace = true }
 testing                   = { version = "0.41.0", path = "../testing" }
->>>>>>> 25d9e04a
 
 [[bench]]
 harness = false
-name = "assets"+name    = "assets"