[package]
authors = ["강동윤 <kdy1997.dev@gmail.com>"]
description = "Speedy web compiler"
documentation = "https://rustdoc.swc.rs/swc/"
edition = "2021"
include = ["Cargo.toml", "src/**/*.rs"]
license = "Apache-2.0"
name = "swc"
repository = "https://github.com/swc-project/swc.git"
version = "0.289.0"

[lib]
bench = false
name = "swc"
path = "Source/lib.rs"

[features]
# TODO: This may need reorganization with swc_core - swc_core allows to optionally enable
# each features (minifier, transforms..) but swc includes all of them.
concurrent = [
	"swc_ecma_transforms/concurrent",
	"swc_common/concurrent",
	"swc_ecma_minifier/concurrent",
]

debug = ["swc_ecma_visit/debug", "swc_ecma_minifier/debug"]
default = ["es3"]
es3 = []
node = ["napi", "napi-derive", "swc_compiler_base/node"]
plugin = [
	"swc_plugin_runner/ecma",
	"swc_plugin_runner/rkyv-impl",
	"swc_plugin_proxy/plugin-rt",
	"tokio",
]
plugin_transform_schema_v1 = [
	"swc_common/plugin_transform_schema_v1",
	"swc_plugin_runner/plugin_transform_schema_v1",
]
plugin_transform_schema_vtest = [
	"swc_common/plugin_transform_schema_vtest",
	"swc_plugin_runner/plugin_transform_schema_vtest",
]

plugin_transform_host_js = ["swc_plugin_runner/plugin_transform_host_js"]
plugin_transform_host_native = [
	"swc_plugin_runner/plugin_transform_host_native",
]

[dependencies]
anyhow = { workspace = true }
base64 = { workspace = true }
dashmap = { workspace = true }
either = { workspace = true }
indexmap = { workspace = true, features = ["serde"] }
jsonc-parser = { workspace = true, features = ["serde"] }
lru = { workspace = true }
once_cell = { workspace = true }
parking_lot = { workspace = true }
pathdiff = { workspace = true }
regex = { workspace = true }
rustc-hash = { workspace = true }
serde = { workspace = true, features = ["derive"] }
serde_json = { workspace = true }
sourcemap = { workspace = true }
tracing = { workspace = true }
url = { workspace = true }

swc_atoms = { version = "1.0.0", path = "../swc_atoms" }
swc_cached = { version = "0.3.19", path = "../swc_cached" }
swc_common = { version = "0.40.0", path = "../swc_common", features = [
	"ahash",
	"sourcemap",
	"parking_lot",
] }
swc_compiler_base = { version = "0.23.0", path = "../swc_compiler_base" }
swc_config = { version = "0.1.13", path = "../swc_config" }
swc_ecma_ast = { version = "0.121.0", path = "../swc_ecma_ast" }
swc_ecma_codegen = { version = "0.158.0", path = "../swc_ecma_codegen" }
swc_ecma_ext_transforms = { version = "0.123.0", path = "../swc_ecma_ext_transforms" }
swc_ecma_lints = { version = "0.104.0", path = "../swc_ecma_lints" }
<<<<<<< HEAD
swc_ecma_loader = { version = "0.52.0", path = "../swc_ecma_loader", features = [
	"cache",
	"node",
	"tsc",
=======
swc_ecma_loader = { version = "0.52.1", path = "../swc_ecma_loader", features = [
  "cache",
  "node",
  "tsc",
>>>>>>> b28047a4
] }
swc_ecma_minifier = { version = "0.208.0", path = "../swc_ecma_minifier" }
swc_ecma_parser = { version = "0.152.1", path = "../swc_ecma_parser" }
swc_ecma_preset_env = { version = "0.221.0", path = "../swc_ecma_preset_env" }
swc_ecma_transforms = { version = "0.243.0", path = "../swc_ecma_transforms", features = [
	"compat",
	"module",
	"optimization",
	"proposal",
	"react",
	"typescript",
] }
swc_ecma_transforms_base = { version = "0.149.0", path = "../swc_ecma_transforms_base" }
swc_ecma_transforms_compat = { version = "0.175.0", path = "../swc_ecma_transforms_compat" }
swc_ecma_transforms_optimization = { version = "0.212.0", path = "../swc_ecma_transforms_optimization" }
swc_ecma_utils = { version = "0.137.0", path = "../swc_ecma_utils" }
swc_ecma_visit = { version = "0.107.0", path = "../swc_ecma_visit" }
swc_error_reporters = { version = "1.0.0", path = "../swc_error_reporters" }
swc_node_comments = { version = "0.27.0", path = "../swc_node_comments" }
swc_plugin_proxy = { version = "0.50.0", path = "../swc_plugin_proxy", optional = true }
swc_plugin_runner = { version = "0.115.0", path = "../swc_plugin_runner", optional = true, default-features = false }
swc_timer = { version = "0.27.0", path = "../swc_timer" }
swc_transform_common = { version = "0.1.1", path = "../swc_transform_common" }
swc_typescript = { version = "0.8.0", path = "../swc_typescript" }
swc_visit = { version = "0.6.0", path = "../swc_visit" }

[dependencies.tokio]
features = ["rt", "rt-multi-thread"]
optional = true
workspace = true

[dependencies.napi]
features = ["napi3"]
optional = true
workspace = true

[dependencies.napi-derive]
features = ["type-def"]
optional = true
workspace = true

[dev-dependencies]
ansi_term = { workspace = true }
criterion = { workspace = true }
rayon = { workspace = true }
walkdir = { workspace = true }

codspeed-criterion-compat = { workspace = true }
swc_ecma_ast = { version = "0.121.0", path = "../swc_ecma_ast", features = [
	"serde-impl",
] }
swc_ecma_lints = { version = "0.104.0", path = "../swc_ecma_lints", features = [
	"non_critical_lints",
] }
swc_ecma_testing = { version = "0.29.0", path = "../swc_ecma_testing" }
swc_malloc = { version = "0.5.10", path = "../swc_malloc" }
testing = { version = "0.42.0", path = "../testing" }

[[example]]
name = "transform"

[[bench]]
harness = false
name = "bugs"

[[bench]]
harness = false
name = "minify"

[[bench]]
harness = false
name = "typescript"<|MERGE_RESOLUTION|>--- conflicted
+++ resolved
@@ -1,26 +1,27 @@
+
+
 [package]
-authors = ["강동윤 <kdy1997.dev@gmail.com>"]
-description = "Speedy web compiler"
+authors       = ["강동윤 <kdy1997.dev@gmail.com>"]
+description   = "Speedy web compiler"
 documentation = "https://rustdoc.swc.rs/swc/"
-edition = "2021"
-include = ["Cargo.toml", "src/**/*.rs"]
-license = "Apache-2.0"
-name = "swc"
-repository = "https://github.com/swc-project/swc.git"
-version = "0.289.0"
+edition       = "2021"
+include       = ["Cargo.toml", "src/**/*.rs"]
+license       = "Apache-2.0"
+name          = "swc"
+repository    = "https://github.com/swc-project/swc.git"
+version       = "0.289.0"
 
 [lib]
 bench = false
-name = "swc"
-path = "Source/lib.rs"
+name  = "swc"
 
 [features]
 # TODO: This may need reorganization with swc_core - swc_core allows to optionally enable
 # each features (minifier, transforms..) but swc includes all of them.
 concurrent = [
-	"swc_ecma_transforms/concurrent",
-	"swc_common/concurrent",
-	"swc_ecma_minifier/concurrent",
+  "swc_ecma_transforms/concurrent",
+  "swc_common/concurrent",
+  "swc_ecma_minifier/concurrent",
 ]
 
 debug = ["swc_ecma_visit/debug", "swc_ecma_minifier/debug"]
@@ -28,50 +29,50 @@
 es3 = []
 node = ["napi", "napi-derive", "swc_compiler_base/node"]
 plugin = [
-	"swc_plugin_runner/ecma",
-	"swc_plugin_runner/rkyv-impl",
-	"swc_plugin_proxy/plugin-rt",
-	"tokio",
+  "swc_plugin_runner/ecma",
+  "swc_plugin_runner/rkyv-impl",
+  "swc_plugin_proxy/plugin-rt",
+  "tokio",
 ]
 plugin_transform_schema_v1 = [
-	"swc_common/plugin_transform_schema_v1",
-	"swc_plugin_runner/plugin_transform_schema_v1",
+  "swc_common/plugin_transform_schema_v1",
+  "swc_plugin_runner/plugin_transform_schema_v1",
 ]
 plugin_transform_schema_vtest = [
-	"swc_common/plugin_transform_schema_vtest",
-	"swc_plugin_runner/plugin_transform_schema_vtest",
+  "swc_common/plugin_transform_schema_vtest",
+  "swc_plugin_runner/plugin_transform_schema_vtest",
 ]
 
 plugin_transform_host_js = ["swc_plugin_runner/plugin_transform_host_js"]
 plugin_transform_host_native = [
-	"swc_plugin_runner/plugin_transform_host_native",
+  "swc_plugin_runner/plugin_transform_host_native",
 ]
 
 [dependencies]
-anyhow = { workspace = true }
-base64 = { workspace = true }
-dashmap = { workspace = true }
-either = { workspace = true }
-indexmap = { workspace = true, features = ["serde"] }
+anyhow       = { workspace = true }
+base64       = { workspace = true }
+dashmap      = { workspace = true }
+either       = { workspace = true }
+indexmap     = { workspace = true, features = ["serde"] }
 jsonc-parser = { workspace = true, features = ["serde"] }
-lru = { workspace = true }
-once_cell = { workspace = true }
-parking_lot = { workspace = true }
-pathdiff = { workspace = true }
-regex = { workspace = true }
-rustc-hash = { workspace = true }
-serde = { workspace = true, features = ["derive"] }
-serde_json = { workspace = true }
-sourcemap = { workspace = true }
-tracing = { workspace = true }
-url = { workspace = true }
+lru          = { workspace = true }
+once_cell    = { workspace = true }
+parking_lot  = { workspace = true }
+pathdiff     = { workspace = true }
+regex        = { workspace = true }
+rustc-hash   = { workspace = true }
+serde        = { workspace = true, features = ["derive"] }
+serde_json   = { workspace = true }
+sourcemap    = { workspace = true }
+tracing      = { workspace = true }
+url          = { workspace = true }
 
 swc_atoms = { version = "1.0.0", path = "../swc_atoms" }
 swc_cached = { version = "0.3.19", path = "../swc_cached" }
 swc_common = { version = "0.40.0", path = "../swc_common", features = [
-	"ahash",
-	"sourcemap",
-	"parking_lot",
+  "ahash",
+  "sourcemap",
+  "parking_lot",
 ] }
 swc_compiler_base = { version = "0.23.0", path = "../swc_compiler_base" }
 swc_config = { version = "0.1.13", path = "../swc_config" }
@@ -79,28 +80,21 @@
 swc_ecma_codegen = { version = "0.158.0", path = "../swc_ecma_codegen" }
 swc_ecma_ext_transforms = { version = "0.123.0", path = "../swc_ecma_ext_transforms" }
 swc_ecma_lints = { version = "0.104.0", path = "../swc_ecma_lints" }
-<<<<<<< HEAD
-swc_ecma_loader = { version = "0.52.0", path = "../swc_ecma_loader", features = [
-	"cache",
-	"node",
-	"tsc",
-=======
 swc_ecma_loader = { version = "0.52.1", path = "../swc_ecma_loader", features = [
   "cache",
   "node",
   "tsc",
->>>>>>> b28047a4
 ] }
 swc_ecma_minifier = { version = "0.208.0", path = "../swc_ecma_minifier" }
 swc_ecma_parser = { version = "0.152.1", path = "../swc_ecma_parser" }
 swc_ecma_preset_env = { version = "0.221.0", path = "../swc_ecma_preset_env" }
 swc_ecma_transforms = { version = "0.243.0", path = "../swc_ecma_transforms", features = [
-	"compat",
-	"module",
-	"optimization",
-	"proposal",
-	"react",
-	"typescript",
+  "compat",
+  "module",
+  "optimization",
+  "proposal",
+  "react",
+  "typescript",
 ] }
 swc_ecma_transforms_base = { version = "0.149.0", path = "../swc_ecma_transforms_base" }
 swc_ecma_transforms_compat = { version = "0.175.0", path = "../swc_ecma_transforms_compat" }
@@ -116,33 +110,34 @@
 swc_typescript = { version = "0.8.0", path = "../swc_typescript" }
 swc_visit = { version = "0.6.0", path = "../swc_visit" }
 
-[dependencies.tokio]
-features = ["rt", "rt-multi-thread"]
-optional = true
-workspace = true
+  [dependencies.tokio]
+  features  = ["rt", "rt-multi-thread"]
+  optional  = true
+  workspace = true
 
-[dependencies.napi]
-features = ["napi3"]
-optional = true
-workspace = true
 
-[dependencies.napi-derive]
-features = ["type-def"]
-optional = true
-workspace = true
+  [dependencies.napi]
+  features  = ["napi3"]
+  optional  = true
+  workspace = true
+
+  [dependencies.napi-derive]
+  features  = ["type-def"]
+  optional  = true
+  workspace = true
 
 [dev-dependencies]
 ansi_term = { workspace = true }
 criterion = { workspace = true }
-rayon = { workspace = true }
-walkdir = { workspace = true }
+rayon     = { workspace = true }
+walkdir   = { workspace = true }
 
 codspeed-criterion-compat = { workspace = true }
 swc_ecma_ast = { version = "0.121.0", path = "../swc_ecma_ast", features = [
-	"serde-impl",
+  "serde-impl",
 ] }
 swc_ecma_lints = { version = "0.104.0", path = "../swc_ecma_lints", features = [
-	"non_critical_lints",
+  "non_critical_lints",
 ] }
 swc_ecma_testing = { version = "0.29.0", path = "../swc_ecma_testing" }
 swc_malloc = { version = "0.5.10", path = "../swc_malloc" }
@@ -153,12 +148,12 @@
 
 [[bench]]
 harness = false
-name = "bugs"
+name    = "bugs"
 
 [[bench]]
 harness = false
-name = "minify"
+name    = "minify"
 
 [[bench]]
 harness = false
-name = "typescript"+name    = "typescript"