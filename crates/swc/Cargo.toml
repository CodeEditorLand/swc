--- conflicted
+++ resolved
@@ -2,21 +2,12 @@
 authors = ["강동윤 <kdy1997.dev@gmail.com>"]
 description = "Speedy web compiler"
 documentation = "https://rustdoc.swc.rs/swc/"
-<<<<<<< HEAD
-edition = "2021"
-include = ["Cargo.toml", "src/**/*.rs"]
-license = "Apache-2.0"
-name = "swc"
-repository = "https://github.com/swc-project/swc.git"
-version = "0.289.1"
-=======
 edition       = "2021"
 include       = ["Cargo.toml", "src/**/*.rs"]
 license       = "Apache-2.0"
 name          = "swc"
 repository    = "https://github.com/swc-project/swc.git"
 version       = "0.290.1"
->>>>>>> 6e7a009a
 
 [lib]
 bench = false
@@ -76,17 +67,10 @@
 
 swc_atoms = { version = "1.0.2", path = "../swc_atoms" }
 swc_cached = { version = "0.3.19", path = "../swc_cached" }
-<<<<<<< HEAD
-swc_common = { version = "0.40.1", path = "../swc_common", features = [
-	"ahash",
-	"sourcemap",
-	"parking_lot",
-=======
 swc_common = { version = "0.40.2", path = "../swc_common", features = [
   "ahash",
   "sourcemap",
   "parking_lot",
->>>>>>> 6e7a009a
 ] }
 swc_compiler_base = { version = "0.24.0", path = "../swc_compiler_base" }
 swc_config = { version = "0.1.15", path = "../swc_config" }
@@ -99,18 +83,6 @@
 	"node",
 	"tsc",
 ] }
-<<<<<<< HEAD
-swc_ecma_minifier = { version = "0.208.1", path = "../swc_ecma_minifier" }
-swc_ecma_parser = { version = "0.152.1", path = "../swc_ecma_parser" }
-swc_ecma_preset_env = { version = "0.221.0", path = "../swc_ecma_preset_env" }
-swc_ecma_transforms = { version = "0.243.0", path = "../swc_ecma_transforms", features = [
-	"compat",
-	"module",
-	"optimization",
-	"proposal",
-	"react",
-	"typescript",
-=======
 swc_ecma_minifier = { version = "0.209.1", path = "../swc_ecma_minifier" }
 swc_ecma_parser = { version = "0.152.2", path = "../swc_ecma_parser" }
 swc_ecma_preset_env = { version = "0.222.2", path = "../swc_ecma_preset_env" }
@@ -121,7 +93,6 @@
   "proposal",
   "react",
   "typescript",
->>>>>>> 6e7a009a
 ] }
 swc_ecma_transforms_base = { version = "0.150.1", path = "../swc_ecma_transforms_base" }
 swc_ecma_transforms_compat = { version = "0.176.0", path = "../swc_ecma_transforms_compat" }
@@ -159,19 +130,11 @@
 walkdir = { workspace = true }
 
 codspeed-criterion-compat = { workspace = true }
-<<<<<<< HEAD
-swc_ecma_ast = { version = "0.121.1", path = "../swc_ecma_ast", features = [
-	"serde-impl",
-] }
-swc_ecma_lints = { version = "0.104.1", path = "../swc_ecma_lints", features = [
-	"non_critical_lints",
-=======
 swc_ecma_ast = { version = "0.121.2", path = "../swc_ecma_ast", features = [
   "serde-impl",
 ] }
 swc_ecma_lints = { version = "0.105.1", path = "../swc_ecma_lints", features = [
   "non_critical_lints",
->>>>>>> 6e7a009a
 ] }
 swc_ecma_testing = { version = "0.29.0", path = "../swc_ecma_testing" }
 swc_malloc = { version = "0.5.10", path = "../swc_malloc" }
