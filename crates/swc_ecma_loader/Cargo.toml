[package]
authors = ["강동윤 <kdy1997.dev@gmail.com>"]
description = "General ecmascript loader used for transforms"
documentation = "https://rustdoc.swc.rs/swc_ecma_loader/"
edition = "2021"
license = "Apache-2.0"
name = "swc_ecma_loader"
repository = "https://github.com/swc-project/swc.git"
version = "0.52.1"

[package.metadata.docs.rs]
all-features = true
rustdoc-args = ["--cfg", "docsrs"]

[lib]
bench = false

[features]
default = []

cache = ["lru", "parking_lot"]
# Enable node js resolver
node = ["normpath", "serde_json", "dashmap", "once_cell", "path-clean"]
# Enable support for `paths` of tsconfig.json
tsc = ["dashmap", "once_cell", "swc_cached"]

[dependencies]
anyhow = { workspace = true }
dashmap = { workspace = true, optional = true }
lru = { workspace = true, optional = true }
once_cell = { workspace = true, optional = true }
parking_lot = { workspace = true, optional = true }
path-clean = { version = "0.1.0", optional = true }
pathdiff = { workspace = true }
serde = { workspace = true, features = ["derive"] }
serde_json = { workspace = true, optional = true }
tracing = { workspace = true }

<<<<<<< HEAD
swc_atoms = { version = "1.0.0", path = "../swc_atoms" }
=======
swc_atoms  = { version = "1.0.2", path = "../swc_atoms" }
>>>>>>> 6e7a009a
swc_cached = { version = "0.3.19", optional = true, path = "../swc_cached" }
swc_common = { version = "0.40.2", path = "../swc_common" }

[dev-dependencies]
lazy_static = { workspace = true }

[target.'cfg(windows)'.dependencies]
normpath = { version = "0.2", optional = true }<|MERGE_RESOLUTION|>--- conflicted
+++ resolved
@@ -36,11 +36,7 @@
 serde_json = { workspace = true, optional = true }
 tracing = { workspace = true }
 
-<<<<<<< HEAD
-swc_atoms = { version = "1.0.0", path = "../swc_atoms" }
-=======
 swc_atoms  = { version = "1.0.2", path = "../swc_atoms" }
->>>>>>> 6e7a009a
 swc_cached = { version = "0.3.19", optional = true, path = "../swc_cached" }
 swc_common = { version = "0.40.2", path = "../swc_common" }
 
