[package]
authors = ["강동윤 <kdy1997.dev@gmail.com>"]
description = "General ecmascript loader used for transforms"
documentation = "https://rustdoc.swc.rs/swc_ecma_loader/"
<<<<<<< HEAD
edition = "2021"
license = "Apache-2.0"
name = "swc_ecma_loader"
repository = "https://github.com/swc-project/swc.git"
version = "0.50.0"
=======
edition       = "2021"
license       = "Apache-2.0"
name          = "swc_ecma_loader"
repository    = "https://github.com/swc-project/swc.git"
version       = "0.51.0"
>>>>>>> 25d9e04a

[package.metadata.docs.rs]
all-features = true
rustdoc-args = ["--cfg", "docsrs"]

[lib]
bench = false
path = "Source/lib.rs"

[features]
default = []

cache = ["lru", "parking_lot"]
# Enable node js resolver
node = ["normpath", "serde_json", "dashmap", "once_cell", "path-clean"]
# Enable support for `paths` of tsconfig.json
tsc = ["dashmap", "once_cell", "swc_cached"]

[dependencies]
anyhow = { workspace = true }
dashmap = { workspace = true, optional = true }
lru = { workspace = true, optional = true }
once_cell = { workspace = true, optional = true }
parking_lot = { workspace = true, optional = true }
path-clean = { version = "=0.1.0", optional = true }
pathdiff = { workspace = true }
serde = { workspace = true, features = ["derive"] }
serde_json = { workspace = true, optional = true }
tracing = { workspace = true }

<<<<<<< HEAD
swc_atoms = { version = "0.6.5", path = "../swc_atoms" }
=======
swc_atoms  = { version = "0.7.0", path = "../swc_atoms" }
>>>>>>> 25d9e04a
swc_cached = { version = "0.3.19", optional = true, path = "../swc_cached" }
swc_common = { version = "0.39.0", path = "../swc_common" }

[dev-dependencies]
lazy_static = { workspace = true }

[target.'cfg(windows)'.dependencies]
normpath = { version = "0.2", optional = true }<|MERGE_RESOLUTION|>--- conflicted
+++ resolved
@@ -1,28 +1,19 @@
 [package]
-authors = ["강동윤 <kdy1997.dev@gmail.com>"]
-description = "General ecmascript loader used for transforms"
+authors       = ["강동윤 <kdy1997.dev@gmail.com>"]
+description   = "General ecmascript loader used for transforms"
 documentation = "https://rustdoc.swc.rs/swc_ecma_loader/"
-<<<<<<< HEAD
-edition = "2021"
-license = "Apache-2.0"
-name = "swc_ecma_loader"
-repository = "https://github.com/swc-project/swc.git"
-version = "0.50.0"
-=======
 edition       = "2021"
 license       = "Apache-2.0"
 name          = "swc_ecma_loader"
 repository    = "https://github.com/swc-project/swc.git"
 version       = "0.51.0"
->>>>>>> 25d9e04a
 
-[package.metadata.docs.rs]
-all-features = true
-rustdoc-args = ["--cfg", "docsrs"]
+  [package.metadata.docs.rs]
+  all-features = true
+  rustdoc-args = ["--cfg", "docsrs"]
 
 [lib]
 bench = false
-path = "Source/lib.rs"
 
 [features]
 default = []
@@ -34,22 +25,18 @@
 tsc = ["dashmap", "once_cell", "swc_cached"]
 
 [dependencies]
-anyhow = { workspace = true }
-dashmap = { workspace = true, optional = true }
-lru = { workspace = true, optional = true }
-once_cell = { workspace = true, optional = true }
+anyhow      = { workspace = true }
+dashmap     = { workspace = true, optional = true }
+lru         = { workspace = true, optional = true }
+once_cell   = { workspace = true, optional = true }
 parking_lot = { workspace = true, optional = true }
-path-clean = { version = "=0.1.0", optional = true }
-pathdiff = { workspace = true }
-serde = { workspace = true, features = ["derive"] }
-serde_json = { workspace = true, optional = true }
-tracing = { workspace = true }
+path-clean  = { version = "=0.1.0", optional = true }
+pathdiff    = { workspace = true }
+serde       = { workspace = true, features = ["derive"] }
+serde_json  = { workspace = true, optional = true }
+tracing     = { workspace = true }
 
-<<<<<<< HEAD
-swc_atoms = { version = "0.6.5", path = "../swc_atoms" }
-=======
 swc_atoms  = { version = "0.7.0", path = "../swc_atoms" }
->>>>>>> 25d9e04a
 swc_cached = { version = "0.3.19", optional = true, path = "../swc_cached" }
 swc_common = { version = "0.39.0", path = "../swc_common" }
 
