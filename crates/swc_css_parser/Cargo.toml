[package]
authors = ["강동윤 <kdy1997.dev@gmail.com>"]
description = "CSS parser"
documentation = "https://rustdoc.swc.rs/swc_css_parser/"
<<<<<<< HEAD
edition = "2021"
include = ["Cargo.toml", "src/**/*.rs"]
license = "Apache-2.0"
name = "swc_css_parser"
repository = "https://github.com/swc-project/swc.git"
version = "4.0.0"
=======
edition       = "2021"
include       = ["Cargo.toml", "src/**/*.rs"]
license       = "Apache-2.0"
name          = "swc_css_parser"
repository    = "https://github.com/swc-project/swc.git"
version       = "5.0.0"
>>>>>>> e6fc5327

[lib]
bench = false
path = "Source/lib.rs"

[features]
debug = []

[dependencies]
lexical = { workspace = true }
serde = { workspace = true }

<<<<<<< HEAD
swc_atoms = { version = "2.0.0", path = "../swc_atoms" }
swc_common = { version = "4.0.1", path = "../swc_common" }
swc_css_ast = { version = "4.0.1", path = "../swc_css_ast" }
=======
swc_atoms   = { version = "3.0.0", path = "../swc_atoms" }
swc_common  = { version = "5.0.0", path = "../swc_common" }
swc_css_ast = { version = "5.0.0", path = "../swc_css_ast" }
>>>>>>> e6fc5327

[dev-dependencies]
codspeed-criterion-compat = { workspace = true }
criterion = { workspace = true }
serde_json = { workspace = true }

<<<<<<< HEAD
swc_css_ast = { version = "4.0.1", path = "../swc_css_ast", features = [
	"serde-impl",
=======
swc_css_ast = { version = "5.0.0", path = "../swc_css_ast", features = [
  "serde-impl",
>>>>>>> e6fc5327
] }
swc_css_visit = { version = "5.0.0", path = "../swc_css_visit" }
swc_malloc = { version = "1.0.0", path = "../swc_malloc" }
testing = { version = "5.0.0", path = "../testing" }

[[bench]]
harness = false
name = "compare"

[[bench]]
harness = false
name = "lexer"

[[bench]]
harness = false
name = "parser"<|MERGE_RESOLUTION|>--- conflicted
+++ resolved
@@ -2,21 +2,12 @@
 authors = ["강동윤 <kdy1997.dev@gmail.com>"]
 description = "CSS parser"
 documentation = "https://rustdoc.swc.rs/swc_css_parser/"
-<<<<<<< HEAD
-edition = "2021"
-include = ["Cargo.toml", "src/**/*.rs"]
-license = "Apache-2.0"
-name = "swc_css_parser"
-repository = "https://github.com/swc-project/swc.git"
-version = "4.0.0"
-=======
 edition       = "2021"
 include       = ["Cargo.toml", "src/**/*.rs"]
 license       = "Apache-2.0"
 name          = "swc_css_parser"
 repository    = "https://github.com/swc-project/swc.git"
 version       = "5.0.0"
->>>>>>> e6fc5327
 
 [lib]
 bench = false
@@ -29,28 +20,17 @@
 lexical = { workspace = true }
 serde = { workspace = true }
 
-<<<<<<< HEAD
-swc_atoms = { version = "2.0.0", path = "../swc_atoms" }
-swc_common = { version = "4.0.1", path = "../swc_common" }
-swc_css_ast = { version = "4.0.1", path = "../swc_css_ast" }
-=======
 swc_atoms   = { version = "3.0.0", path = "../swc_atoms" }
 swc_common  = { version = "5.0.0", path = "../swc_common" }
 swc_css_ast = { version = "5.0.0", path = "../swc_css_ast" }
->>>>>>> e6fc5327
 
 [dev-dependencies]
 codspeed-criterion-compat = { workspace = true }
 criterion = { workspace = true }
 serde_json = { workspace = true }
 
-<<<<<<< HEAD
-swc_css_ast = { version = "4.0.1", path = "../swc_css_ast", features = [
-	"serde-impl",
-=======
 swc_css_ast = { version = "5.0.0", path = "../swc_css_ast", features = [
   "serde-impl",
->>>>>>> e6fc5327
 ] }
 swc_css_visit = { version = "5.0.0", path = "../swc_css_visit" }
 swc_malloc = { version = "1.0.0", path = "../swc_malloc" }
