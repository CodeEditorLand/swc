--- conflicted
+++ resolved
@@ -1,56 +1,35 @@
 [package]
-authors = ["강동윤 <kdy1997.dev@gmail.com>"]
-description = "CSS parser"
+authors       = ["강동윤 <kdy1997.dev@gmail.com>"]
+description   = "CSS parser"
 documentation = "https://rustdoc.swc.rs/swc_css_parser/"
-<<<<<<< HEAD
-edition = "2021"
-include = ["Cargo.toml", "src/**/*.rs"]
-license = "Apache-2.0"
-name = "swc_css_parser"
-repository = "https://github.com/swc-project/swc.git"
-version = "0.155.0"
-=======
 edition       = "2021"
 include       = ["Cargo.toml", "src/**/*.rs"]
 license       = "Apache-2.0"
 name          = "swc_css_parser"
 repository    = "https://github.com/swc-project/swc.git"
 version       = "0.156.0"
->>>>>>> 25d9e04a
 
 [lib]
 bench = false
-path = "Source/lib.rs"
 
 [features]
 debug = []
 
 [dependencies]
 lexical = { workspace = true }
-serde = { workspace = true }
+serde   = { workspace = true }
 
-<<<<<<< HEAD
-swc_atoms = { version = "0.6.5", path = "../swc_atoms" }
-swc_common = { version = "0.38.0", path = "../swc_common" }
-swc_css_ast = { version = "0.145.0", path = "../swc_css_ast" }
-=======
 swc_atoms   = { version = "0.7.0", path = "../swc_atoms" }
 swc_common  = { version = "0.39.0", path = "../swc_common" }
 swc_css_ast = { version = "0.146.0", path = "../swc_css_ast" }
->>>>>>> 25d9e04a
 
 [dev-dependencies]
 codspeed-criterion-compat = { workspace = true }
-criterion = { workspace = true }
-serde_json = { workspace = true }
+criterion                 = { workspace = true }
+serde_json                = { workspace = true }
 
-<<<<<<< HEAD
-swc_css_ast = { version = "0.145.0", path = "../swc_css_ast", features = [
-	"serde-impl",
-=======
 swc_css_ast = { version = "0.146.0", path = "../swc_css_ast", features = [
   "serde-impl",
->>>>>>> 25d9e04a
 ] }
 swc_css_visit = { version = "0.145.0", path = "../swc_css_visit" }
 swc_malloc = { version = "0.5.10", path = "../swc_malloc" }
@@ -58,12 +37,12 @@
 
 [[bench]]
 harness = false
-name = "compare"
+name    = "compare"
 
 [[bench]]
 harness = false
-name = "lexer"
+name    = "lexer"
 
 [[bench]]
 harness = false
-name = "parser"+name    = "parser"