[package]
authors = ["강동윤 <kdy1997.dev@gmail.com>"]
description = "Visitor for css"
documentation = "https://rustdoc.swc.rs/swc_css_visit/"
<<<<<<< HEAD
edition = "2021"
license = "Apache-2.0"
name = "swc_css_visit"
repository = "https://github.com/swc-project/swc.git"
version = "0.144.0"
=======
edition       = "2021"
license       = "Apache-2.0"
name          = "swc_css_visit"
repository    = "https://github.com/swc-project/swc.git"
version       = "0.145.0"
>>>>>>> 25d9e04a

[package.metadata.docs.rs]
all-features = true
rustdoc-args = ["--cfg", "docsrs"]

[lib]
bench = false
path = "Source/lib.rs"

[features]
default = ["serde"]
path = []

[dependencies]
serde = { workspace = true, optional = true }

<<<<<<< HEAD
swc_atoms = { version = "0.6.5", path = "../swc_atoms" }
swc_common = { version = "0.38.0", path = "../swc_common" }
swc_css_ast = { version = "0.145.0", path = "../swc_css_ast" }
swc_visit = { version = "0.6.0", path = "../swc_visit" }
=======
swc_atoms   = { version = "0.7.0", path = "../swc_atoms" }
swc_common  = { version = "0.39.0", path = "../swc_common" }
swc_css_ast = { version = "0.146.0", path = "../swc_css_ast" }
swc_visit   = { version = "0.6.0", path = "../swc_visit" }
>>>>>>> 25d9e04a
<|MERGE_RESOLUTION|>--- conflicted
+++ resolved
@@ -1,44 +1,28 @@
 [package]
-authors = ["강동윤 <kdy1997.dev@gmail.com>"]
-description = "Visitor for css"
+authors       = ["강동윤 <kdy1997.dev@gmail.com>"]
+description   = "Visitor for css"
 documentation = "https://rustdoc.swc.rs/swc_css_visit/"
-<<<<<<< HEAD
-edition = "2021"
-license = "Apache-2.0"
-name = "swc_css_visit"
-repository = "https://github.com/swc-project/swc.git"
-version = "0.144.0"
-=======
 edition       = "2021"
 license       = "Apache-2.0"
 name          = "swc_css_visit"
 repository    = "https://github.com/swc-project/swc.git"
 version       = "0.145.0"
->>>>>>> 25d9e04a
 
-[package.metadata.docs.rs]
-all-features = true
-rustdoc-args = ["--cfg", "docsrs"]
+  [package.metadata.docs.rs]
+  all-features = true
+  rustdoc-args = ["--cfg", "docsrs"]
 
 [lib]
 bench = false
-path = "Source/lib.rs"
 
 [features]
 default = ["serde"]
-path = []
+path    = []
 
 [dependencies]
 serde = { workspace = true, optional = true }
 
-<<<<<<< HEAD
-swc_atoms = { version = "0.6.5", path = "../swc_atoms" }
-swc_common = { version = "0.38.0", path = "../swc_common" }
-swc_css_ast = { version = "0.145.0", path = "../swc_css_ast" }
-swc_visit = { version = "0.6.0", path = "../swc_visit" }
-=======
 swc_atoms   = { version = "0.7.0", path = "../swc_atoms" }
 swc_common  = { version = "0.39.0", path = "../swc_common" }
 swc_css_ast = { version = "0.146.0", path = "../swc_css_ast" }
-swc_visit   = { version = "0.6.0", path = "../swc_visit" }
->>>>>>> 25d9e04a
+swc_visit   = { version = "0.6.0", path = "../swc_visit" }