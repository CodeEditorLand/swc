--- conflicted
+++ resolved
@@ -1,21 +1,12 @@
 [package]
 authors = ["강동윤 <kdy1997.dev@gmail.com>"]
 description = "Faster version of petgraph"
-<<<<<<< HEAD
-edition = "2021"
-include = ["Cargo.toml", "src/**/*.rs"]
-license = "Apache-2.0"
-name = "swc_fast_graph"
-repository = "https://github.com/swc-project/swc.git"
-version = "5.0.0"
-=======
 edition     = "2021"
 include     = ["Cargo.toml", "src/**/*.rs"]
 license     = "Apache-2.0"
 name        = "swc_fast_graph"
 repository  = "https://github.com/swc-project/swc.git"
 version     = "6.0.0"
->>>>>>> e6fc5327
 
 [lib]
 bench = false
