--- conflicted
+++ resolved
@@ -17,10 +17,5 @@
 swc_common = { version = "4.0.1", path = "../swc_common" }
 swc_ecma_ast = { version = "4.0.1", path = "../swc_ecma_ast" }
 swc_ecma_transforms_base = { version = "5.0.1", path = "../swc_ecma_transforms_base" }
-<<<<<<< HEAD
-swc_ecma_utils = { version = "5.0.0", path = "../swc_ecma_utils" }
-swc_ecma_visit = { version = "4.0.0", path = "../swc_ecma_visit" }
-=======
 swc_ecma_utils           = { version = "5.0.1", path = "../swc_ecma_utils" }
-swc_ecma_visit           = { version = "4.0.1", path = "../swc_ecma_visit" }
->>>>>>> 04e01ef8
+swc_ecma_visit           = { version = "4.0.1", path = "../swc_ecma_visit" }