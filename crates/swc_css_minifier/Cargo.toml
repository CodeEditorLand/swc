[package]
authors = ["강동윤 <kdy1997.dev@gmail.com>"]
description = "CSS minifier"
documentation = "https://rustdoc.swc.rs/swc_css_minifier/"
<<<<<<< HEAD
edition = "2021"
include = ["Cargo.toml", "src/**/*.rs"]
license = "Apache-2.0"
name = "swc_css_minifier"
repository = "https://github.com/swc-project/swc.git"
version = "0.121.0"
=======
edition       = "2021"
include       = ["Cargo.toml", "src/**/*.rs"]
license       = "Apache-2.0"
name          = "swc_css_minifier"
repository    = "https://github.com/swc-project/swc.git"
version       = "0.122.0"
>>>>>>> 25d9e04a

[lib]
bench = false
path = "Source/lib.rs"

[dependencies]
serde = { workspace = true }

<<<<<<< HEAD
swc_atoms = { version = "0.6.5", path = "../swc_atoms" }
swc_common = { version = "0.38.0", path = "../swc_common" }
swc_css_ast = { version = "0.145.0", path = "../swc_css_ast" }
swc_css_utils = { version = "0.142.0", path = "../swc_css_utils/" }
swc_css_visit = { version = "0.144.0", path = "../swc_css_visit" }
=======
swc_atoms     = { version = "0.7.0", path = "../swc_atoms" }
swc_common    = { version = "0.39.0", path = "../swc_common" }
swc_css_ast   = { version = "0.146.0", path = "../swc_css_ast" }
swc_css_utils = { version = "0.143.0", path = "../swc_css_utils/" }
swc_css_visit = { version = "0.145.0", path = "../swc_css_visit" }
>>>>>>> 25d9e04a

[dev-dependencies]
codspeed-criterion-compat = { workspace = true }
criterion = { workspace = true }

<<<<<<< HEAD
swc_css_codegen = { version = "0.156.0", path = "../swc_css_codegen" }
swc_css_parser = { version = "0.155.0", path = "../swc_css_parser" }
swc_malloc = { version = "0.5.10", path = "../swc_malloc" }
testing = { version = "0.40.0", path = "../testing" }
=======
swc_css_codegen = { version = "0.157.0", path = "../swc_css_codegen" }
swc_css_parser  = { version = "0.156.0", path = "../swc_css_parser" }
swc_malloc      = { version = "0.5.10", path = "../swc_malloc" }
testing         = { version = "0.41.0", path = "../testing" }
>>>>>>> 25d9e04a

[[bench]]
harness = false
name = "full"<|MERGE_RESOLUTION|>--- conflicted
+++ resolved
@@ -1,60 +1,35 @@
 [package]
-authors = ["강동윤 <kdy1997.dev@gmail.com>"]
-description = "CSS minifier"
+authors       = ["강동윤 <kdy1997.dev@gmail.com>"]
+description   = "CSS minifier"
 documentation = "https://rustdoc.swc.rs/swc_css_minifier/"
-<<<<<<< HEAD
-edition = "2021"
-include = ["Cargo.toml", "src/**/*.rs"]
-license = "Apache-2.0"
-name = "swc_css_minifier"
-repository = "https://github.com/swc-project/swc.git"
-version = "0.121.0"
-=======
 edition       = "2021"
 include       = ["Cargo.toml", "src/**/*.rs"]
 license       = "Apache-2.0"
 name          = "swc_css_minifier"
 repository    = "https://github.com/swc-project/swc.git"
 version       = "0.122.0"
->>>>>>> 25d9e04a
 
 [lib]
 bench = false
-path = "Source/lib.rs"
 
 [dependencies]
 serde = { workspace = true }
 
-<<<<<<< HEAD
-swc_atoms = { version = "0.6.5", path = "../swc_atoms" }
-swc_common = { version = "0.38.0", path = "../swc_common" }
-swc_css_ast = { version = "0.145.0", path = "../swc_css_ast" }
-swc_css_utils = { version = "0.142.0", path = "../swc_css_utils/" }
-swc_css_visit = { version = "0.144.0", path = "../swc_css_visit" }
-=======
 swc_atoms     = { version = "0.7.0", path = "../swc_atoms" }
 swc_common    = { version = "0.39.0", path = "../swc_common" }
 swc_css_ast   = { version = "0.146.0", path = "../swc_css_ast" }
 swc_css_utils = { version = "0.143.0", path = "../swc_css_utils/" }
 swc_css_visit = { version = "0.145.0", path = "../swc_css_visit" }
->>>>>>> 25d9e04a
 
 [dev-dependencies]
 codspeed-criterion-compat = { workspace = true }
-criterion = { workspace = true }
+criterion                 = { workspace = true }
 
-<<<<<<< HEAD
-swc_css_codegen = { version = "0.156.0", path = "../swc_css_codegen" }
-swc_css_parser = { version = "0.155.0", path = "../swc_css_parser" }
-swc_malloc = { version = "0.5.10", path = "../swc_malloc" }
-testing = { version = "0.40.0", path = "../testing" }
-=======
 swc_css_codegen = { version = "0.157.0", path = "../swc_css_codegen" }
 swc_css_parser  = { version = "0.156.0", path = "../swc_css_parser" }
 swc_malloc      = { version = "0.5.10", path = "../swc_malloc" }
 testing         = { version = "0.41.0", path = "../testing" }
->>>>>>> 25d9e04a
 
 [[bench]]
 harness = false
-name = "full"+name    = "full"