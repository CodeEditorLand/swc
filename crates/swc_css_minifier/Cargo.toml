[package]
authors = ["강동윤 <kdy1997.dev@gmail.com>"]
description = "CSS minifier"
documentation = "https://rustdoc.swc.rs/swc_css_minifier/"
edition = "2021"
include = ["Cargo.toml", "src/**/*.rs"]
license = "Apache-2.0"
name = "swc_css_minifier"
repository = "https://github.com/swc-project/swc.git"
version = "0.123.0"

[lib]
bench = false

[dependencies]
serde = { workspace = true }

<<<<<<< HEAD
swc_atoms = { version = "1.0.0", path = "../swc_atoms" }
swc_common = { version = "0.40.1", path = "../swc_common" }
swc_css_ast = { version = "0.147.0", path = "../swc_css_ast" }
=======
swc_atoms     = { version = "1.0.2", path = "../swc_atoms" }
swc_common    = { version = "0.40.2", path = "../swc_common" }
swc_css_ast   = { version = "0.147.0", path = "../swc_css_ast" }
>>>>>>> 6e7a009a
swc_css_utils = { version = "0.144.0", path = "../swc_css_utils/" }
swc_css_visit = { version = "0.146.0", path = "../swc_css_visit" }

[dev-dependencies]
codspeed-criterion-compat = { workspace = true }
criterion = { workspace = true }

<<<<<<< HEAD
swc_css_codegen = { version = "0.158.0", path = "../swc_css_codegen" }
swc_css_parser = { version = "0.157.0", path = "../swc_css_parser" }
swc_malloc = { version = "0.5.10", path = "../swc_malloc" }
testing = { version = "0.42.0", path = "../testing" }
=======
swc_css_codegen = { version = "0.158.1", path = "../swc_css_codegen" }
swc_css_parser  = { version = "0.157.1", path = "../swc_css_parser" }
swc_malloc      = { version = "0.5.10", path = "../swc_malloc" }
testing         = { version = "0.42.1", path = "../testing" }
>>>>>>> 6e7a009a

[[bench]]
harness = false
name = "full"<|MERGE_RESOLUTION|>--- conflicted
+++ resolved
@@ -15,15 +15,9 @@
 [dependencies]
 serde = { workspace = true }
 
-<<<<<<< HEAD
-swc_atoms = { version = "1.0.0", path = "../swc_atoms" }
-swc_common = { version = "0.40.1", path = "../swc_common" }
-swc_css_ast = { version = "0.147.0", path = "../swc_css_ast" }
-=======
 swc_atoms     = { version = "1.0.2", path = "../swc_atoms" }
 swc_common    = { version = "0.40.2", path = "../swc_common" }
 swc_css_ast   = { version = "0.147.0", path = "../swc_css_ast" }
->>>>>>> 6e7a009a
 swc_css_utils = { version = "0.144.0", path = "../swc_css_utils/" }
 swc_css_visit = { version = "0.146.0", path = "../swc_css_visit" }
 
@@ -31,17 +25,10 @@
 codspeed-criterion-compat = { workspace = true }
 criterion = { workspace = true }
 
-<<<<<<< HEAD
-swc_css_codegen = { version = "0.158.0", path = "../swc_css_codegen" }
-swc_css_parser = { version = "0.157.0", path = "../swc_css_parser" }
-swc_malloc = { version = "0.5.10", path = "../swc_malloc" }
-testing = { version = "0.42.0", path = "../testing" }
-=======
 swc_css_codegen = { version = "0.158.1", path = "../swc_css_codegen" }
 swc_css_parser  = { version = "0.157.1", path = "../swc_css_parser" }
 swc_malloc      = { version = "0.5.10", path = "../swc_malloc" }
 testing         = { version = "0.42.1", path = "../testing" }
->>>>>>> 6e7a009a
 
 [[bench]]
 harness = false
