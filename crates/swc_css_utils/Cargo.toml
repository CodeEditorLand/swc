--- conflicted
+++ resolved
@@ -17,13 +17,7 @@
 serde = { workspace = true, features = ["derive"] }
 serde_json = { workspace = true }
 
-<<<<<<< HEAD
-swc_atoms = { version = "1.0.0", path = "../swc_atoms" }
-swc_common = { version = "0.40.1", path = "../swc_common" }
-swc_css_ast = { version = "0.147.0", path = "../swc_css_ast" }
-=======
 swc_atoms     = { version = "1.0.2", path = "../swc_atoms" }
 swc_common    = { version = "0.40.2", path = "../swc_common" }
 swc_css_ast   = { version = "0.147.0", path = "../swc_css_ast" }
->>>>>>> 6e7a009a
 swc_css_visit = { version = "0.146.0", path = "../swc_css_visit" }