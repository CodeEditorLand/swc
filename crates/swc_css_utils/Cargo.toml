--- conflicted
+++ resolved
@@ -2,21 +2,12 @@
 authors = ["강동윤 <kdy1997.dev@gmail.com>"]
 description = "Port of stylis"
 documentation = "https://rustdoc.swc.rs/swc_css_utils/"
-<<<<<<< HEAD
-edition = "2021"
-include = ["Cargo.toml", "src/**/*.rs", "src/**/*.json"]
-license = "Apache-2.0"
-name = "swc_css_utils"
-repository = "https://github.com/swc-project/swc.git"
-version = "4.0.0"
-=======
 edition       = "2021"
 include       = ["Cargo.toml", "src/**/*.rs", "src/**/*.json"]
 license       = "Apache-2.0"
 name          = "swc_css_utils"
 repository    = "https://github.com/swc-project/swc.git"
 version       = "5.0.0"
->>>>>>> e6fc5327
 
 [lib]
 bench = false
