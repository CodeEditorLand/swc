--- conflicted
+++ resolved
@@ -1,40 +1,23 @@
 [package]
-authors = ["강동윤 <kdy1997.dev@gmail.com>"]
-description = "Port of stylis"
+authors       = ["강동윤 <kdy1997.dev@gmail.com>"]
+description   = "Port of stylis"
 documentation = "https://rustdoc.swc.rs/swc_css_utils/"
-<<<<<<< HEAD
-edition = "2021"
-include = ["Cargo.toml", "src/**/*.rs", "src/**/*.json"]
-license = "Apache-2.0"
-name = "swc_css_utils"
-repository = "https://github.com/swc-project/swc.git"
-version = "0.142.0"
-=======
 edition       = "2021"
 include       = ["Cargo.toml", "src/**/*.rs", "src/**/*.json"]
 license       = "Apache-2.0"
 name          = "swc_css_utils"
 repository    = "https://github.com/swc-project/swc.git"
 version       = "0.143.0"
->>>>>>> 25d9e04a
 
 [lib]
 bench = false
-path = "Source/lib.rs"
 
 [dependencies]
-once_cell = { workspace = true }
-serde = { workspace = true, features = ["derive"] }
+once_cell  = { workspace = true }
+serde      = { workspace = true, features = ["derive"] }
 serde_json = { workspace = true }
 
-<<<<<<< HEAD
-swc_atoms = { version = "0.6.5", path = "../swc_atoms" }
-swc_common = { version = "0.38.0", path = "../swc_common" }
-swc_css_ast = { version = "0.145.0", path = "../swc_css_ast" }
-swc_css_visit = { version = "0.144.0", path = "../swc_css_visit" }
-=======
 swc_atoms     = { version = "0.7.0", path = "../swc_atoms" }
 swc_common    = { version = "0.39.0", path = "../swc_common" }
 swc_css_ast   = { version = "0.146.0", path = "../swc_css_ast" }
-swc_css_visit = { version = "0.145.0", path = "../swc_css_visit" }
->>>>>>> 25d9e04a
+swc_css_visit = { version = "0.145.0", path = "../swc_css_visit" }