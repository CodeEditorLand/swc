--- conflicted
+++ resolved
@@ -2,19 +2,11 @@
 authors = ["강동윤 <kdy1997.dev@gmail.com>"]
 description = "General purpose testing macros"
 documentation = "https://rustdoc.swc.rs/testing_macros/"
-<<<<<<< HEAD
-edition = "2021"
-license-file = "LICENSE"
-name = "testing_macros"
-repository = "https://github.com/swc-project/swc.git"
-version = "1.0.0"
-=======
 edition       = { workspace = true }
 license       = { workspace = true }
 name          = "testing_macros"
 repository    = { workspace = true }
 version       = "1.0.0"
->>>>>>> 7329824b
 
 [features]
 # Skip generating fixtures so the editor becomes faster again
