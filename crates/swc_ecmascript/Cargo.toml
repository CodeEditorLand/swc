[package]
authors = ["강동윤 <kdy1997.dev@gmail.com>"]
description = "Ecmascript"
documentation = "https://rustdoc.swc.rs/swc_ecmascript/"
edition = "2021"
license = "Apache-2.0"
name = "swc_ecmascript"
repository = "https://github.com/swc-project/swc.git"
version = "0.256.0"

[package.metadata.docs.rs]
all-features = true
rustdoc-args = ["--cfg", "docsrs"]

[lib]
bench = false
path = "Source/lib.rs"

[features]
codegen = ["swc_ecma_codegen"]
concurrent = ["swc_ecma_minifier/concurrent"]
default = ["typescript-parser"]
minifier = ["swc_ecma_minifier"]
parser = ["swc_ecma_parser"]
preset_env = ["swc_ecma_preset_env"]
quote = ["swc_ecma_quote"]
rkyv-impl = ["swc_ecma_ast/rkyv-impl"]
transforms = ["swc_ecma_transforms"]
utils = ["swc_ecma_utils"]
visit = ["swc_ecma_visit"]

typescript-parser = ["swc_ecma_parser/typescript"]

compat = ["swc_ecma_transforms/compat"]
module = ["swc_ecma_transforms/module"]
optimization = ["swc_ecma_transforms/optimization"]
proposal = ["swc_ecma_transforms/proposal"]
react = ["swc_ecma_transforms/react"]
typescript = ["typescript-parser", "swc_ecma_transforms/typescript"]

[dependencies]
<<<<<<< HEAD
swc_ecma_ast = { version = "0.121.0", path = "../swc_ecma_ast" }
swc_ecma_codegen = { version = "0.158.0", path = "../swc_ecma_codegen", optional = true }
swc_ecma_minifier = { version = "0.208.0", path = "../swc_ecma_minifier", optional = true }
swc_ecma_parser = { version = "0.152.0", path = "../swc_ecma_parser", optional = true, default-features = false }
=======
swc_ecma_ast        = { version = "0.121.0", path = "../swc_ecma_ast" }
swc_ecma_codegen    = { version = "0.158.0", path = "../swc_ecma_codegen", optional = true }
swc_ecma_minifier   = { version = "0.208.0", path = "../swc_ecma_minifier", optional = true }
swc_ecma_parser     = { version = "0.152.1", path = "../swc_ecma_parser", optional = true, default-features = false }
>>>>>>> b28047a4
swc_ecma_preset_env = { version = "0.221.0", path = "../swc_ecma_preset_env", optional = true }
swc_ecma_quote = { version = "0.68.0", path = "../swc_ecma_quote", optional = true }
swc_ecma_transforms = { version = "0.243.0", path = "../swc_ecma_transforms", optional = true }
swc_ecma_utils = { version = "0.137.0", path = "../swc_ecma_utils", optional = true }
swc_ecma_visit = { version = "0.107.0", path = "../swc_ecma_visit", optional = true }

[dev-dependencies]<|MERGE_RESOLUTION|>--- conflicted
+++ resolved
@@ -1,59 +1,51 @@
 [package]
-authors = ["강동윤 <kdy1997.dev@gmail.com>"]
-description = "Ecmascript"
+authors       = ["강동윤 <kdy1997.dev@gmail.com>"]
+description   = "Ecmascript"
 documentation = "https://rustdoc.swc.rs/swc_ecmascript/"
-edition = "2021"
-license = "Apache-2.0"
-name = "swc_ecmascript"
-repository = "https://github.com/swc-project/swc.git"
-version = "0.256.0"
+edition       = "2021"
+license       = "Apache-2.0"
+name          = "swc_ecmascript"
+repository    = "https://github.com/swc-project/swc.git"
+version       = "0.256.0"
 
-[package.metadata.docs.rs]
-all-features = true
-rustdoc-args = ["--cfg", "docsrs"]
+  [package.metadata.docs.rs]
+  all-features = true
+  rustdoc-args = ["--cfg", "docsrs"]
 
 [lib]
 bench = false
-path = "Source/lib.rs"
 
 [features]
-codegen = ["swc_ecma_codegen"]
+codegen    = ["swc_ecma_codegen"]
 concurrent = ["swc_ecma_minifier/concurrent"]
-default = ["typescript-parser"]
-minifier = ["swc_ecma_minifier"]
-parser = ["swc_ecma_parser"]
+default    = ["typescript-parser"]
+minifier   = ["swc_ecma_minifier"]
+parser     = ["swc_ecma_parser"]
 preset_env = ["swc_ecma_preset_env"]
-quote = ["swc_ecma_quote"]
-rkyv-impl = ["swc_ecma_ast/rkyv-impl"]
+quote      = ["swc_ecma_quote"]
+rkyv-impl  = ["swc_ecma_ast/rkyv-impl"]
 transforms = ["swc_ecma_transforms"]
-utils = ["swc_ecma_utils"]
-visit = ["swc_ecma_visit"]
+utils      = ["swc_ecma_utils"]
+visit      = ["swc_ecma_visit"]
 
 typescript-parser = ["swc_ecma_parser/typescript"]
 
-compat = ["swc_ecma_transforms/compat"]
-module = ["swc_ecma_transforms/module"]
+compat       = ["swc_ecma_transforms/compat"]
+module       = ["swc_ecma_transforms/module"]
 optimization = ["swc_ecma_transforms/optimization"]
-proposal = ["swc_ecma_transforms/proposal"]
-react = ["swc_ecma_transforms/react"]
-typescript = ["typescript-parser", "swc_ecma_transforms/typescript"]
+proposal     = ["swc_ecma_transforms/proposal"]
+react        = ["swc_ecma_transforms/react"]
+typescript   = ["typescript-parser", "swc_ecma_transforms/typescript"]
 
 [dependencies]
-<<<<<<< HEAD
-swc_ecma_ast = { version = "0.121.0", path = "../swc_ecma_ast" }
-swc_ecma_codegen = { version = "0.158.0", path = "../swc_ecma_codegen", optional = true }
-swc_ecma_minifier = { version = "0.208.0", path = "../swc_ecma_minifier", optional = true }
-swc_ecma_parser = { version = "0.152.0", path = "../swc_ecma_parser", optional = true, default-features = false }
-=======
 swc_ecma_ast        = { version = "0.121.0", path = "../swc_ecma_ast" }
 swc_ecma_codegen    = { version = "0.158.0", path = "../swc_ecma_codegen", optional = true }
 swc_ecma_minifier   = { version = "0.208.0", path = "../swc_ecma_minifier", optional = true }
 swc_ecma_parser     = { version = "0.152.1", path = "../swc_ecma_parser", optional = true, default-features = false }
->>>>>>> b28047a4
 swc_ecma_preset_env = { version = "0.221.0", path = "../swc_ecma_preset_env", optional = true }
-swc_ecma_quote = { version = "0.68.0", path = "../swc_ecma_quote", optional = true }
+swc_ecma_quote      = { version = "0.68.0", path = "../swc_ecma_quote", optional = true }
 swc_ecma_transforms = { version = "0.243.0", path = "../swc_ecma_transforms", optional = true }
-swc_ecma_utils = { version = "0.137.0", path = "../swc_ecma_utils", optional = true }
-swc_ecma_visit = { version = "0.107.0", path = "../swc_ecma_visit", optional = true }
+swc_ecma_utils      = { version = "0.137.0", path = "../swc_ecma_utils", optional = true }
+swc_ecma_visit      = { version = "0.107.0", path = "../swc_ecma_visit", optional = true }
 
 [dev-dependencies]