[package]
authors = ["강동윤 <kdy1997.dev@gmail.com>"]
description = "Ecmascript"
documentation = "https://rustdoc.swc.rs/swc_ecmascript/"
<<<<<<< HEAD
edition = "2021"
license = "Apache-2.0"
name = "swc_ecmascript"
repository = "https://github.com/swc-project/swc.git"
version = "0.254.0"
=======
edition       = "2021"
license       = "Apache-2.0"
name          = "swc_ecmascript"
repository    = "https://github.com/swc-project/swc.git"
version       = "0.255.0"
>>>>>>> 25d9e04a

[package.metadata.docs.rs]
all-features = true
rustdoc-args = ["--cfg", "docsrs"]

[lib]
bench = false
path = "Source/lib.rs"

[features]
codegen = ["swc_ecma_codegen"]
concurrent = ["swc_ecma_minifier/concurrent"]
default = ["typescript-parser"]
minifier = ["swc_ecma_minifier"]
parser = ["swc_ecma_parser"]
preset_env = ["swc_ecma_preset_env"]
quote = ["swc_ecma_quote"]
rkyv-impl = ["swc_ecma_ast/rkyv-impl"]
transforms = ["swc_ecma_transforms"]
utils = ["swc_ecma_utils"]
visit = ["swc_ecma_visit"]

typescript-parser = ["swc_ecma_parser/typescript"]

compat = ["swc_ecma_transforms/compat"]
module = ["swc_ecma_transforms/module"]
optimization = ["swc_ecma_transforms/optimization"]
proposal = ["swc_ecma_transforms/proposal"]
react = ["swc_ecma_transforms/react"]
typescript = ["typescript-parser", "swc_ecma_transforms/typescript"]

[dependencies]
<<<<<<< HEAD
swc_ecma_ast = { version = "0.119.0", path = "../swc_ecma_ast" }
swc_ecma_codegen = { version = "0.156.0", path = "../swc_ecma_codegen", optional = true }
swc_ecma_minifier = { version = "0.206.0", path = "../swc_ecma_minifier", optional = true }
swc_ecma_parser = { version = "0.150.0", path = "../swc_ecma_parser", optional = true, default-features = false }
swc_ecma_preset_env = { version = "0.219.0", path = "../swc_ecma_preset_env", optional = true }
swc_ecma_quote = { version = "0.66.0", path = "../swc_ecma_quote", optional = true }
swc_ecma_transforms = { version = "0.241.0", path = "../swc_ecma_transforms", optional = true }
swc_ecma_utils = { version = "0.135.0", path = "../swc_ecma_utils", optional = true }
swc_ecma_visit = { version = "0.105.0", path = "../swc_ecma_visit", optional = true }
=======
swc_ecma_ast        = { version = "0.120.0", path = "../swc_ecma_ast" }
swc_ecma_codegen    = { version = "0.157.0", path = "../swc_ecma_codegen", optional = true }
swc_ecma_minifier   = { version = "0.207.0", path = "../swc_ecma_minifier", optional = true }
swc_ecma_parser     = { version = "0.151.0", path = "../swc_ecma_parser", optional = true, default-features = false }
swc_ecma_preset_env = { version = "0.220.0", path = "../swc_ecma_preset_env", optional = true }
swc_ecma_quote      = { version = "0.67.0", path = "../swc_ecma_quote", optional = true }
swc_ecma_transforms = { version = "0.242.0", path = "../swc_ecma_transforms", optional = true }
swc_ecma_utils      = { version = "0.136.0", path = "../swc_ecma_utils", optional = true }
swc_ecma_visit      = { version = "0.106.0", path = "../swc_ecma_visit", optional = true }
>>>>>>> 25d9e04a

[dev-dependencies]<|MERGE_RESOLUTION|>--- conflicted
+++ resolved
@@ -1,63 +1,43 @@
 [package]
-authors = ["강동윤 <kdy1997.dev@gmail.com>"]
-description = "Ecmascript"
+authors       = ["강동윤 <kdy1997.dev@gmail.com>"]
+description   = "Ecmascript"
 documentation = "https://rustdoc.swc.rs/swc_ecmascript/"
-<<<<<<< HEAD
-edition = "2021"
-license = "Apache-2.0"
-name = "swc_ecmascript"
-repository = "https://github.com/swc-project/swc.git"
-version = "0.254.0"
-=======
 edition       = "2021"
 license       = "Apache-2.0"
 name          = "swc_ecmascript"
 repository    = "https://github.com/swc-project/swc.git"
 version       = "0.255.0"
->>>>>>> 25d9e04a
 
-[package.metadata.docs.rs]
-all-features = true
-rustdoc-args = ["--cfg", "docsrs"]
+  [package.metadata.docs.rs]
+  all-features = true
+  rustdoc-args = ["--cfg", "docsrs"]
 
 [lib]
 bench = false
-path = "Source/lib.rs"
 
 [features]
-codegen = ["swc_ecma_codegen"]
+codegen    = ["swc_ecma_codegen"]
 concurrent = ["swc_ecma_minifier/concurrent"]
-default = ["typescript-parser"]
-minifier = ["swc_ecma_minifier"]
-parser = ["swc_ecma_parser"]
+default    = ["typescript-parser"]
+minifier   = ["swc_ecma_minifier"]
+parser     = ["swc_ecma_parser"]
 preset_env = ["swc_ecma_preset_env"]
-quote = ["swc_ecma_quote"]
-rkyv-impl = ["swc_ecma_ast/rkyv-impl"]
+quote      = ["swc_ecma_quote"]
+rkyv-impl  = ["swc_ecma_ast/rkyv-impl"]
 transforms = ["swc_ecma_transforms"]
-utils = ["swc_ecma_utils"]
-visit = ["swc_ecma_visit"]
+utils      = ["swc_ecma_utils"]
+visit      = ["swc_ecma_visit"]
 
 typescript-parser = ["swc_ecma_parser/typescript"]
 
-compat = ["swc_ecma_transforms/compat"]
-module = ["swc_ecma_transforms/module"]
+compat       = ["swc_ecma_transforms/compat"]
+module       = ["swc_ecma_transforms/module"]
 optimization = ["swc_ecma_transforms/optimization"]
-proposal = ["swc_ecma_transforms/proposal"]
-react = ["swc_ecma_transforms/react"]
-typescript = ["typescript-parser", "swc_ecma_transforms/typescript"]
+proposal     = ["swc_ecma_transforms/proposal"]
+react        = ["swc_ecma_transforms/react"]
+typescript   = ["typescript-parser", "swc_ecma_transforms/typescript"]
 
 [dependencies]
-<<<<<<< HEAD
-swc_ecma_ast = { version = "0.119.0", path = "../swc_ecma_ast" }
-swc_ecma_codegen = { version = "0.156.0", path = "../swc_ecma_codegen", optional = true }
-swc_ecma_minifier = { version = "0.206.0", path = "../swc_ecma_minifier", optional = true }
-swc_ecma_parser = { version = "0.150.0", path = "../swc_ecma_parser", optional = true, default-features = false }
-swc_ecma_preset_env = { version = "0.219.0", path = "../swc_ecma_preset_env", optional = true }
-swc_ecma_quote = { version = "0.66.0", path = "../swc_ecma_quote", optional = true }
-swc_ecma_transforms = { version = "0.241.0", path = "../swc_ecma_transforms", optional = true }
-swc_ecma_utils = { version = "0.135.0", path = "../swc_ecma_utils", optional = true }
-swc_ecma_visit = { version = "0.105.0", path = "../swc_ecma_visit", optional = true }
-=======
 swc_ecma_ast        = { version = "0.120.0", path = "../swc_ecma_ast" }
 swc_ecma_codegen    = { version = "0.157.0", path = "../swc_ecma_codegen", optional = true }
 swc_ecma_minifier   = { version = "0.207.0", path = "../swc_ecma_minifier", optional = true }
@@ -67,6 +47,5 @@
 swc_ecma_transforms = { version = "0.242.0", path = "../swc_ecma_transforms", optional = true }
 swc_ecma_utils      = { version = "0.136.0", path = "../swc_ecma_utils", optional = true }
 swc_ecma_visit      = { version = "0.106.0", path = "../swc_ecma_visit", optional = true }
->>>>>>> 25d9e04a
 
 [dev-dependencies]