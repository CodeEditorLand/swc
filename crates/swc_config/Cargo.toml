[package]
authors = ["강동윤 <kdy1997.dev@gmail.com>"]
description = "Types for configuring swc"
documentation = "https://rustdoc.swc.rs/swc_config/"
<<<<<<< HEAD
edition = "2021"
license = "Apache-2.0"
name = "swc_config"
repository = "https://github.com/swc-project/swc.git"
version = "0.1.14"
=======
edition       = "2021"
license       = "Apache-2.0"
name          = "swc_config"
repository    = "https://github.com/swc-project/swc.git"
version       = "0.1.15"
>>>>>>> 6e7a009a

[dependencies]
anyhow = { workspace = true }
indexmap = { workspace = true }
serde = { workspace = true, features = ["derive", "rc"] }
serde_json = { workspace = true }
sourcemap = { workspace = true, optional = true }

swc_cached = { version = "0.3.19", path = "../swc_cached" }
swc_config_macro = { version = "0.1.4", path = "../swc_config_macro" }

[lib]
bench = false<|MERGE_RESOLUTION|>--- conflicted
+++ resolved
@@ -2,19 +2,11 @@
 authors = ["강동윤 <kdy1997.dev@gmail.com>"]
 description = "Types for configuring swc"
 documentation = "https://rustdoc.swc.rs/swc_config/"
-<<<<<<< HEAD
-edition = "2021"
-license = "Apache-2.0"
-name = "swc_config"
-repository = "https://github.com/swc-project/swc.git"
-version = "0.1.14"
-=======
 edition       = "2021"
 license       = "Apache-2.0"
 name          = "swc_config"
 repository    = "https://github.com/swc-project/swc.git"
 version       = "0.1.15"
->>>>>>> 6e7a009a
 
 [dependencies]
 anyhow = { workspace = true }
