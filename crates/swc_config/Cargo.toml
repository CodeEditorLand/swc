[package]
authors = ["강동윤 <kdy1997.dev@gmail.com>"]
description = "Types for configuring swc"
documentation = "https://rustdoc.swc.rs/swc_config/"
<<<<<<< HEAD
edition = "2021"
license-file = "LICENSE"
name = "swc_config"
repository = "https://github.com/swc-project/swc.git"
version = "1.0.0"
=======
edition       = { workspace = true }
license       = { workspace = true }
name          = "swc_config"
repository    = { workspace = true }
version       = "1.0.0"
>>>>>>> 7329824b

[dependencies]
anyhow = { workspace = true }
indexmap = { workspace = true }
serde = { workspace = true, features = ["derive", "rc"] }
serde_json = { workspace = true }
sourcemap = { workspace = true, optional = true }

swc_cached = { version = "1.0.0", path = "../swc_cached" }
swc_config_macro = { version = "1.0.0", path = "../swc_config_macro" }

[lib]
bench = false
path = "Source/lib.rs"<|MERGE_RESOLUTION|>--- conflicted
+++ resolved
@@ -2,19 +2,11 @@
 authors = ["강동윤 <kdy1997.dev@gmail.com>"]
 description = "Types for configuring swc"
 documentation = "https://rustdoc.swc.rs/swc_config/"
-<<<<<<< HEAD
-edition = "2021"
-license-file = "LICENSE"
-name = "swc_config"
-repository = "https://github.com/swc-project/swc.git"
-version = "1.0.0"
-=======
 edition       = { workspace = true }
 license       = { workspace = true }
 name          = "swc_config"
 repository    = { workspace = true }
 version       = "1.0.0"
->>>>>>> 7329824b
 
 [dependencies]
 anyhow = { workspace = true }
