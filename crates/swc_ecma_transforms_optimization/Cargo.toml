--- conflicted
+++ resolved
@@ -38,18 +38,6 @@
 swc_ecma_parser = { version = "5.0.0", path = "../swc_ecma_parser" }
 swc_ecma_transforms_base = { version = "5.0.1", path = "../swc_ecma_transforms_base" }
 swc_ecma_transforms_macros = { version = "1.0.0", path = "../swc_ecma_transforms_macros" }
-<<<<<<< HEAD
-swc_ecma_utils = { version = "5.0.0", path = "../swc_ecma_utils" }
-swc_ecma_visit = { version = "4.0.0", path = "../swc_ecma_visit" }
-swc_fast_graph = { version = "5.0.0", path = "../swc_fast_graph" }
-
-[dev-dependencies]
-swc_ecma_transforms_compat = { version = "6.0.0", path = "../swc_ecma_transforms_compat" }
-swc_ecma_transforms_module = { version = "5.0.0", path = "../swc_ecma_transforms_module" }
-swc_ecma_transforms_proposal = { version = "5.0.0", path = "../swc_ecma_transforms_proposal" }
-swc_ecma_transforms_react = { version = "5.0.0", path = "../swc_ecma_transforms_react" }
-swc_ecma_transforms_testing = { version = "5.0.0", path = "../swc_ecma_transforms_testing" }
-=======
 swc_ecma_utils             = { version = "5.0.1", path = "../swc_ecma_utils" }
 swc_ecma_visit             = { version = "4.0.1", path = "../swc_ecma_visit" }
 swc_fast_graph             = { version = "5.0.0", path = "../swc_fast_graph" }
@@ -60,6 +48,5 @@
 swc_ecma_transforms_proposal   = { version = "5.0.1", path = "../swc_ecma_transforms_proposal" }
 swc_ecma_transforms_react      = { version = "5.0.0", path = "../swc_ecma_transforms_react" }
 swc_ecma_transforms_testing    = { version = "5.0.0", path = "../swc_ecma_transforms_testing" }
->>>>>>> 04e01ef8
 swc_ecma_transforms_typescript = { version = "5.0.0", path = "../swc_ecma_transforms_typescript" }
 testing = { version = "4.0.0", path = "../testing" }