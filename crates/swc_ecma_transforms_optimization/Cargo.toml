--- conflicted
+++ resolved
@@ -1,15 +1,7 @@
 [package]
-authors = ["강동윤 <kdy1997.dev@gmail.com>"]
-description = "rust port of babel and closure compiler."
+authors       = ["강동윤 <kdy1997.dev@gmail.com>"]
+description   = "rust port of babel and closure compiler."
 documentation = "https://rustdoc.swc.rs/swc_ecma_transforms_optimization/"
-<<<<<<< HEAD
-edition = "2021"
-include = ["Cargo.toml", "src/**/*.rs"]
-license = "Apache-2.0"
-name = "swc_ecma_transforms_optimization"
-repository = "https://github.com/swc-project/swc.git"
-version = "0.210.0"
-=======
 edition       = "2021"
 include       = ["Cargo.toml", "src/**/*.rs"]
 license       = "Apache-2.0"
@@ -17,50 +9,28 @@
 repository    = "https://github.com/swc-project/swc.git"
 version       = "0.211.0"
 # See more keys and their definitions at https://doc.rust-lang.org/cargo/reference/manifest.html
->>>>>>> 25d9e04a
 
 [lib]
 bench = false
-path = "Source/lib.rs"
 
 [features]
 concurrent = [
-	"swc_common/concurrent",
-	"swc_ecma_transforms_base/concurrent",
-	"rayon",
+  "swc_common/concurrent",
+  "swc_ecma_transforms_base/concurrent",
+  "rayon",
 ]
 debug = []
 
 [dependencies]
-dashmap = { workspace = true }
-indexmap = { workspace = true }
-once_cell = { workspace = true }
-petgraph = { workspace = true }
-rayon = { workspace = true, optional = true }
+dashmap    = { workspace = true }
+indexmap   = { workspace = true }
+once_cell  = { workspace = true }
+petgraph   = { workspace = true }
+rayon      = { workspace = true, optional = true }
 rustc-hash = { workspace = true }
 serde_json = { workspace = true }
-tracing = { workspace = true }
+tracing    = { workspace = true }
 
-<<<<<<< HEAD
-swc_atoms = { version = "0.6.5", path = "../swc_atoms" }
-swc_common = { version = "0.38.0", path = "../swc_common" }
-swc_ecma_ast = { version = "0.119.0", path = "../swc_ecma_ast" }
-swc_ecma_parser = { version = "0.150.0", path = "../swc_ecma_parser" }
-swc_ecma_transforms_base = { version = "0.147.0", path = "../swc_ecma_transforms_base" }
-swc_ecma_transforms_macros = { version = "0.5.5", path = "../swc_ecma_transforms_macros" }
-swc_ecma_utils = { version = "0.135.0", path = "../swc_ecma_utils" }
-swc_ecma_visit = { version = "0.105.0", path = "../swc_ecma_visit" }
-swc_fast_graph = { version = "0.26.0", path = "../swc_fast_graph" }
-
-[dev-dependencies]
-swc_ecma_transforms_compat = { version = "0.173.0", path = "../swc_ecma_transforms_compat" }
-swc_ecma_transforms_module = { version = "0.192.0", path = "../swc_ecma_transforms_module" }
-swc_ecma_transforms_proposal = { version = "0.181.0", path = "../swc_ecma_transforms_proposal" }
-swc_ecma_transforms_react = { version = "0.193.0", path = "../swc_ecma_transforms_react" }
-swc_ecma_transforms_testing = { version = "0.150.0", path = "../swc_ecma_transforms_testing" }
-swc_ecma_transforms_typescript = { version = "0.200.0", path = "../swc_ecma_transforms_typescript" }
-testing = { version = "0.40.0", path = "../testing" }
-=======
 swc_atoms                  = { version = "0.7.0", path = "../swc_atoms" }
 swc_common                 = { version = "0.39.0", path = "../swc_common" }
 swc_ecma_ast               = { version = "0.120.0", path = "../swc_ecma_ast" }
@@ -78,5 +48,4 @@
 swc_ecma_transforms_react      = { version = "0.194.0", path = "../swc_ecma_transforms_react" }
 swc_ecma_transforms_testing    = { version = "0.151.0", path = "../swc_ecma_transforms_testing" }
 swc_ecma_transforms_typescript = { version = "0.201.0", path = "../swc_ecma_transforms_typescript" }
-testing                        = { version = "0.41.0", path = "../testing" }
->>>>>>> 25d9e04a
+testing                        = { version = "0.41.0", path = "../testing" }