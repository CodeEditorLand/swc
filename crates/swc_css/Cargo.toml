--- conflicted
+++ resolved
@@ -22,21 +22,12 @@
 prefixer = ["swc_css_prefixer"]
 
 [dependencies]
-<<<<<<< HEAD
-swc_css_ast = { version = "0.147.0", path = "../swc_css_ast" }
-swc_css_codegen = { version = "0.158.0", path = "../swc_css_codegen" }
-swc_css_compat = { version = "0.34.0", path = "../swc_css_compat", optional = true }
-swc_css_minifier = { version = "0.123.0", path = "../swc_css_minifier", optional = true }
-swc_css_modules = { version = "0.36.0", path = "../swc_css_modules", optional = true }
-swc_css_parser = { version = "0.157.0", path = "../swc_css_parser" }
-=======
 swc_css_ast      = { version = "0.147.0", path = "../swc_css_ast" }
 swc_css_codegen  = { version = "0.158.1", path = "../swc_css_codegen" }
 swc_css_compat   = { version = "0.34.0", path = "../swc_css_compat", optional = true }
 swc_css_minifier = { version = "0.123.0", path = "../swc_css_minifier", optional = true }
 swc_css_modules  = { version = "0.36.0", path = "../swc_css_modules", optional = true }
 swc_css_parser   = { version = "0.157.1", path = "../swc_css_parser" }
->>>>>>> 6e7a009a
 swc_css_prefixer = { version = "0.161.0", path = "../swc_css_prefixer", optional = true }
 swc_css_utils = { version = "0.144.0", path = "../swc_css_utils/" }
 swc_css_visit = { version = "0.146.0", path = "../swc_css_visit" }