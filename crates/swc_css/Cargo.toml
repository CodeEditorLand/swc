--- conflicted
+++ resolved
@@ -30,10 +30,5 @@
 swc_css_modules = { version = "4.0.0", path = "../swc_css_modules", optional = true }
 swc_css_parser = { version = "4.0.0", path = "../swc_css_parser" }
 swc_css_prefixer = { version = "4.0.0", path = "../swc_css_prefixer", optional = true }
-<<<<<<< HEAD
-swc_css_utils = { version = "4.0.0", path = "../swc_css_utils/" }
-swc_css_visit = { version = "4.0.0", path = "../swc_css_visit" }
-=======
 swc_css_utils    = { version = "4.0.0", path = "../swc_css_utils/" }
-swc_css_visit    = { version = "4.0.1", path = "../swc_css_visit" }
->>>>>>> 04e01ef8
+swc_css_visit    = { version = "4.0.1", path = "../swc_css_visit" }