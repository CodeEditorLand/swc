[package]
authors = ["강동윤 <kdy1997.dev@gmail.com>"]
description = "CSS apis for rust"
documentation = "https://rustdoc.swc.rs/swc_css/"
<<<<<<< HEAD
edition = "2021"
license = "Apache-2.0"
name = "swc_css"
repository = "https://github.com/swc-project/swc.git"
version = "0.163.0"
=======
edition       = "2021"
license       = "Apache-2.0"
name          = "swc_css"
repository    = "https://github.com/swc-project/swc.git"
version       = "0.164.0"
>>>>>>> 25d9e04a

[package.metadata.docs.rs]
all-features = true
rustdoc-args = ["--cfg", "docsrs"]

[lib]
bench = false
path = "Source/lib.rs"

[features]
compat = ["swc_css_compat"]
minifier = ["swc_css_minifier"]
modules = ["swc_css_modules"]
prefixer = ["swc_css_prefixer"]

[dependencies]
<<<<<<< HEAD
swc_css_ast = { version = "0.145.0", path = "../swc_css_ast" }
swc_css_codegen = { version = "0.156.0", path = "../swc_css_codegen" }
swc_css_compat = { version = "0.32.0", path = "../swc_css_compat", optional = true }
swc_css_minifier = { version = "0.121.0", path = "../swc_css_minifier", optional = true }
swc_css_modules = { version = "0.34.0", path = "../swc_css_modules", optional = true }
swc_css_parser = { version = "0.155.0", path = "../swc_css_parser" }
swc_css_prefixer = { version = "0.159.0", path = "../swc_css_prefixer", optional = true }
swc_css_utils = { version = "0.142.0", path = "../swc_css_utils/" }
swc_css_visit = { version = "0.144.0", path = "../swc_css_visit" }
=======
swc_css_ast      = { version = "0.146.0", path = "../swc_css_ast" }
swc_css_codegen  = { version = "0.157.0", path = "../swc_css_codegen" }
swc_css_compat   = { version = "0.33.0", path = "../swc_css_compat", optional = true }
swc_css_minifier = { version = "0.122.0", path = "../swc_css_minifier", optional = true }
swc_css_modules  = { version = "0.35.0", path = "../swc_css_modules", optional = true }
swc_css_parser   = { version = "0.156.0", path = "../swc_css_parser" }
swc_css_prefixer = { version = "0.160.0", path = "../swc_css_prefixer", optional = true }
swc_css_utils    = { version = "0.143.0", path = "../swc_css_utils/" }
swc_css_visit    = { version = "0.145.0", path = "../swc_css_visit" }
>>>>>>> 25d9e04a
<|MERGE_RESOLUTION|>--- conflicted
+++ resolved
@@ -1,47 +1,27 @@
 [package]
-authors = ["강동윤 <kdy1997.dev@gmail.com>"]
-description = "CSS apis for rust"
+authors       = ["강동윤 <kdy1997.dev@gmail.com>"]
+description   = "CSS apis for rust"
 documentation = "https://rustdoc.swc.rs/swc_css/"
-<<<<<<< HEAD
-edition = "2021"
-license = "Apache-2.0"
-name = "swc_css"
-repository = "https://github.com/swc-project/swc.git"
-version = "0.163.0"
-=======
 edition       = "2021"
 license       = "Apache-2.0"
 name          = "swc_css"
 repository    = "https://github.com/swc-project/swc.git"
 version       = "0.164.0"
->>>>>>> 25d9e04a
 
-[package.metadata.docs.rs]
-all-features = true
-rustdoc-args = ["--cfg", "docsrs"]
+  [package.metadata.docs.rs]
+  all-features = true
+  rustdoc-args = ["--cfg", "docsrs"]
 
 [lib]
 bench = false
-path = "Source/lib.rs"
 
 [features]
-compat = ["swc_css_compat"]
+compat   = ["swc_css_compat"]
 minifier = ["swc_css_minifier"]
-modules = ["swc_css_modules"]
+modules  = ["swc_css_modules"]
 prefixer = ["swc_css_prefixer"]
 
 [dependencies]
-<<<<<<< HEAD
-swc_css_ast = { version = "0.145.0", path = "../swc_css_ast" }
-swc_css_codegen = { version = "0.156.0", path = "../swc_css_codegen" }
-swc_css_compat = { version = "0.32.0", path = "../swc_css_compat", optional = true }
-swc_css_minifier = { version = "0.121.0", path = "../swc_css_minifier", optional = true }
-swc_css_modules = { version = "0.34.0", path = "../swc_css_modules", optional = true }
-swc_css_parser = { version = "0.155.0", path = "../swc_css_parser" }
-swc_css_prefixer = { version = "0.159.0", path = "../swc_css_prefixer", optional = true }
-swc_css_utils = { version = "0.142.0", path = "../swc_css_utils/" }
-swc_css_visit = { version = "0.144.0", path = "../swc_css_visit" }
-=======
 swc_css_ast      = { version = "0.146.0", path = "../swc_css_ast" }
 swc_css_codegen  = { version = "0.157.0", path = "../swc_css_codegen" }
 swc_css_compat   = { version = "0.33.0", path = "../swc_css_compat", optional = true }
@@ -50,5 +30,4 @@
 swc_css_parser   = { version = "0.156.0", path = "../swc_css_parser" }
 swc_css_prefixer = { version = "0.160.0", path = "../swc_css_prefixer", optional = true }
 swc_css_utils    = { version = "0.143.0", path = "../swc_css_utils/" }
-swc_css_visit    = { version = "0.145.0", path = "../swc_css_visit" }
->>>>>>> 25d9e04a
+swc_css_visit    = { version = "0.145.0", path = "../swc_css_visit" }