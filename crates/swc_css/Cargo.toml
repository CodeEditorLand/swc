[package]
authors = ["강동윤 <kdy1997.dev@gmail.com>"]
description = "CSS apis for rust"
documentation = "https://rustdoc.swc.rs/swc_css/"
<<<<<<< HEAD
edition = "2021"
license = "Apache-2.0"
name = "swc_css"
repository = "https://github.com/swc-project/swc.git"
version = "1.0.0"
=======
edition       = "2021"
license       = "Apache-2.0"
name          = "swc_css"
repository    = "https://github.com/swc-project/swc.git"
version       = "2.0.0"
>>>>>>> 4d887d06

[package.metadata.docs.rs]
all-features = true
rustdoc-args = ["--cfg", "docsrs"]

[lib]
bench = false
path = "Source/lib.rs"

[features]
compat = ["swc_css_compat"]
minifier = ["swc_css_minifier"]
modules = ["swc_css_modules"]
prefixer = ["swc_css_prefixer"]

[dependencies]
<<<<<<< HEAD
swc_css_ast = { version = "1.0.0", path = "../swc_css_ast" }
swc_css_codegen = { version = "1.0.0", path = "../swc_css_codegen" }
swc_css_compat = { version = "1.0.0", path = "../swc_css_compat", optional = true }
swc_css_minifier = { version = "1.0.0", path = "../swc_css_minifier", optional = true }
swc_css_modules = { version = "1.0.0", path = "../swc_css_modules", optional = true }
swc_css_parser = { version = "1.0.0", path = "../swc_css_parser" }
swc_css_prefixer = { version = "1.0.0", path = "../swc_css_prefixer", optional = true }
swc_css_utils = { version = "1.0.0", path = "../swc_css_utils/" }
swc_css_visit = { version = "1.0.0", path = "../swc_css_visit" }
=======
swc_css_ast      = { version = "2.0.0", path = "../swc_css_ast" }
swc_css_codegen  = { version = "2.0.0", path = "../swc_css_codegen" }
swc_css_compat   = { version = "2.0.0", path = "../swc_css_compat", optional = true }
swc_css_minifier = { version = "2.0.0", path = "../swc_css_minifier", optional = true }
swc_css_modules  = { version = "2.0.0", path = "../swc_css_modules", optional = true }
swc_css_parser   = { version = "2.0.0", path = "../swc_css_parser" }
swc_css_prefixer = { version = "2.0.0", path = "../swc_css_prefixer", optional = true }
swc_css_utils    = { version = "2.0.0", path = "../swc_css_utils/" }
swc_css_visit    = { version = "2.0.0", path = "../swc_css_visit" }
>>>>>>> 4d887d06
<|MERGE_RESOLUTION|>--- conflicted
+++ resolved
@@ -2,19 +2,11 @@
 authors = ["강동윤 <kdy1997.dev@gmail.com>"]
 description = "CSS apis for rust"
 documentation = "https://rustdoc.swc.rs/swc_css/"
-<<<<<<< HEAD
-edition = "2021"
-license = "Apache-2.0"
-name = "swc_css"
-repository = "https://github.com/swc-project/swc.git"
-version = "1.0.0"
-=======
 edition       = "2021"
 license       = "Apache-2.0"
 name          = "swc_css"
 repository    = "https://github.com/swc-project/swc.git"
 version       = "2.0.0"
->>>>>>> 4d887d06
 
 [package.metadata.docs.rs]
 all-features = true
@@ -31,17 +23,6 @@
 prefixer = ["swc_css_prefixer"]
 
 [dependencies]
-<<<<<<< HEAD
-swc_css_ast = { version = "1.0.0", path = "../swc_css_ast" }
-swc_css_codegen = { version = "1.0.0", path = "../swc_css_codegen" }
-swc_css_compat = { version = "1.0.0", path = "../swc_css_compat", optional = true }
-swc_css_minifier = { version = "1.0.0", path = "../swc_css_minifier", optional = true }
-swc_css_modules = { version = "1.0.0", path = "../swc_css_modules", optional = true }
-swc_css_parser = { version = "1.0.0", path = "../swc_css_parser" }
-swc_css_prefixer = { version = "1.0.0", path = "../swc_css_prefixer", optional = true }
-swc_css_utils = { version = "1.0.0", path = "../swc_css_utils/" }
-swc_css_visit = { version = "1.0.0", path = "../swc_css_visit" }
-=======
 swc_css_ast      = { version = "2.0.0", path = "../swc_css_ast" }
 swc_css_codegen  = { version = "2.0.0", path = "../swc_css_codegen" }
 swc_css_compat   = { version = "2.0.0", path = "../swc_css_compat", optional = true }
@@ -50,5 +31,4 @@
 swc_css_parser   = { version = "2.0.0", path = "../swc_css_parser" }
 swc_css_prefixer = { version = "2.0.0", path = "../swc_css_prefixer", optional = true }
 swc_css_utils    = { version = "2.0.0", path = "../swc_css_utils/" }
-swc_css_visit    = { version = "2.0.0", path = "../swc_css_visit" }
->>>>>>> 4d887d06
+swc_css_visit    = { version = "2.0.0", path = "../swc_css_visit" }