[package]
authors = ["강동윤 <kdy1997.dev@gmail.com>"]
description = "rust port of babel and closure compiler."
documentation = "https://rustdoc.swc.rs/swc_ecma_transforms/"
edition = "2021"
include = ["Cargo.toml", "src/**/*.rs"]
license = "Apache-2.0"
name = "swc_ecma_transforms"
repository = "https://github.com/swc-project/swc.git"
version = "6.0.0"

[package.metadata.docs.rs]
all-features = true
rustdoc-args = ["--cfg", "docsrs"]

[lib]
bench = false
path = "Source/lib.rs"

[features]
compat = ["swc_ecma_transforms_compat"]
concurrent = [
	"swc_ecma_transforms_compat/concurrent",
	"swc_ecma_transforms_optimization/concurrent",
	"swc_ecma_transforms_react/concurrent",
]
module = ["swc_ecma_transforms_module"]
multi-module-decorator = ["swc_ecma_transforms_proposal/multi-module"]
optimization = ["swc_ecma_transforms_optimization"]
proposal = ["swc_ecma_transforms_proposal"]
react = ["swc_ecma_transforms_react"]
stacker = ["swc_ecma_utils/stacker"]
typescript = ["swc_ecma_transforms_typescript"]

[dependencies]
<<<<<<< HEAD
swc_atoms = { version = "2.0.0", path = "../swc_atoms" }
swc_common = { version = "4.0.1", path = "../swc_common" }
swc_ecma_ast = { version = "4.0.1", path = "../swc_ecma_ast" }
swc_ecma_transforms_base = { version = "5.0.1", path = "../swc_ecma_transforms_base" }
swc_ecma_transforms_compat = { version = "6.0.0", path = "../swc_ecma_transforms_compat", optional = true }
swc_ecma_transforms_module = { version = "5.0.0", path = "../swc_ecma_transforms_module", optional = true }
swc_ecma_transforms_optimization = { version = "5.0.0", path = "../swc_ecma_transforms_optimization", optional = true }
swc_ecma_transforms_proposal = { version = "5.0.0", path = "../swc_ecma_transforms_proposal", optional = true }
swc_ecma_transforms_react = { version = "5.0.0", path = "../swc_ecma_transforms_react", optional = true }
swc_ecma_transforms_typescript = { version = "5.0.0", path = "../swc_ecma_transforms_typescript", optional = true }
swc_ecma_utils = { version = "5.0.0", path = "../swc_ecma_utils" }
swc_ecma_visit = { version = "4.0.0", path = "../swc_ecma_visit" }
=======
swc_atoms                        = { version = "2.0.0", path = "../swc_atoms" }
swc_common                       = { version = "4.0.1", path = "../swc_common" }
swc_ecma_ast                     = { version = "4.0.1", path = "../swc_ecma_ast" }
swc_ecma_transforms_base         = { version = "5.0.1", path = "../swc_ecma_transforms_base" }
swc_ecma_transforms_compat       = { version = "6.0.1", path = "../swc_ecma_transforms_compat", optional = true }
swc_ecma_transforms_module       = { version = "5.0.0", path = "../swc_ecma_transforms_module", optional = true }
swc_ecma_transforms_optimization = { version = "5.0.0", path = "../swc_ecma_transforms_optimization", optional = true }
swc_ecma_transforms_proposal     = { version = "5.0.1", path = "../swc_ecma_transforms_proposal", optional = true }
swc_ecma_transforms_react        = { version = "5.0.0", path = "../swc_ecma_transforms_react", optional = true }
swc_ecma_transforms_typescript   = { version = "5.0.0", path = "../swc_ecma_transforms_typescript", optional = true }
swc_ecma_utils                   = { version = "5.0.1", path = "../swc_ecma_utils" }
swc_ecma_visit                   = { version = "4.0.1", path = "../swc_ecma_visit" }
>>>>>>> 04e01ef8

[dev-dependencies]
pretty_assertions = { workspace = true }
sourcemap = { workspace = true }
tempfile = { workspace = true }

swc_ecma_codegen = { version = "4.0.2", path = "../swc_ecma_codegen" }
swc_ecma_parser = { version = "5.0.0", path = "../swc_ecma_parser" }
swc_ecma_transforms_testing = { version = "5.0.0", path = "../swc_ecma_transforms_testing" }
testing = { version = "4.0.0", path = "../testing" }<|MERGE_RESOLUTION|>--- conflicted
+++ resolved
@@ -33,20 +33,6 @@
 typescript = ["swc_ecma_transforms_typescript"]
 
 [dependencies]
-<<<<<<< HEAD
-swc_atoms = { version = "2.0.0", path = "../swc_atoms" }
-swc_common = { version = "4.0.1", path = "../swc_common" }
-swc_ecma_ast = { version = "4.0.1", path = "../swc_ecma_ast" }
-swc_ecma_transforms_base = { version = "5.0.1", path = "../swc_ecma_transforms_base" }
-swc_ecma_transforms_compat = { version = "6.0.0", path = "../swc_ecma_transforms_compat", optional = true }
-swc_ecma_transforms_module = { version = "5.0.0", path = "../swc_ecma_transforms_module", optional = true }
-swc_ecma_transforms_optimization = { version = "5.0.0", path = "../swc_ecma_transforms_optimization", optional = true }
-swc_ecma_transforms_proposal = { version = "5.0.0", path = "../swc_ecma_transforms_proposal", optional = true }
-swc_ecma_transforms_react = { version = "5.0.0", path = "../swc_ecma_transforms_react", optional = true }
-swc_ecma_transforms_typescript = { version = "5.0.0", path = "../swc_ecma_transforms_typescript", optional = true }
-swc_ecma_utils = { version = "5.0.0", path = "../swc_ecma_utils" }
-swc_ecma_visit = { version = "4.0.0", path = "../swc_ecma_visit" }
-=======
 swc_atoms                        = { version = "2.0.0", path = "../swc_atoms" }
 swc_common                       = { version = "4.0.1", path = "../swc_common" }
 swc_ecma_ast                     = { version = "4.0.1", path = "../swc_ecma_ast" }
@@ -59,7 +45,6 @@
 swc_ecma_transforms_typescript   = { version = "5.0.0", path = "../swc_ecma_transforms_typescript", optional = true }
 swc_ecma_utils                   = { version = "5.0.1", path = "../swc_ecma_utils" }
 swc_ecma_visit                   = { version = "4.0.1", path = "../swc_ecma_visit" }
->>>>>>> 04e01ef8
 
 [dev-dependencies]
 pretty_assertions = { workspace = true }
