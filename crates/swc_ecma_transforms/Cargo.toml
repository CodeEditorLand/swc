--- conflicted
+++ resolved
@@ -2,21 +2,12 @@
 authors = ["강동윤 <kdy1997.dev@gmail.com>"]
 description = "rust port of babel and closure compiler."
 documentation = "https://rustdoc.swc.rs/swc_ecma_transforms/"
-<<<<<<< HEAD
-edition = "2021"
-include = ["Cargo.toml", "src/**/*.rs"]
-license = "Apache-2.0"
-name = "swc_ecma_transforms"
-repository = "https://github.com/swc-project/swc.git"
-version = "6.0.0"
-=======
 edition       = "2021"
 include       = ["Cargo.toml", "src/**/*.rs"]
 license       = "Apache-2.0"
 name          = "swc_ecma_transforms"
 repository    = "https://github.com/swc-project/swc.git"
 version       = "7.0.0"
->>>>>>> e6fc5327
 
 [package.metadata.docs.rs]
 all-features = true
@@ -60,14 +51,7 @@
 sourcemap = { workspace = true }
 tempfile = { workspace = true }
 
-<<<<<<< HEAD
-swc_ecma_codegen = { version = "4.0.2", path = "../swc_ecma_codegen" }
-swc_ecma_parser = { version = "5.0.0", path = "../swc_ecma_parser" }
-swc_ecma_transforms_testing = { version = "5.0.0", path = "../swc_ecma_transforms_testing" }
-testing = { version = "4.0.0", path = "../testing" }
-=======
 swc_ecma_codegen            = { version = "5.0.0", path = "../swc_ecma_codegen" }
 swc_ecma_parser             = { version = "6.0.0", path = "../swc_ecma_parser" }
 swc_ecma_transforms_testing = { version = "6.0.0", path = "../swc_ecma_transforms_testing" }
-testing                     = { version = "5.0.0", path = "../testing" }
->>>>>>> e6fc5327
+testing                     = { version = "5.0.0", path = "../testing" }