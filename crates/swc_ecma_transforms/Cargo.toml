--- conflicted
+++ resolved
@@ -1,28 +1,27 @@
 [package]
-authors = ["강동윤 <kdy1997.dev@gmail.com>"]
-description = "rust port of babel and closure compiler."
+authors       = ["강동윤 <kdy1997.dev@gmail.com>"]
+description   = "rust port of babel and closure compiler."
 documentation = "https://rustdoc.swc.rs/swc_ecma_transforms/"
-edition = "2021"
-include = ["Cargo.toml", "src/**/*.rs"]
-license = "Apache-2.0"
-name = "swc_ecma_transforms"
-repository = "https://github.com/swc-project/swc.git"
-version = "0.243.0"
+edition       = "2021"
+include       = ["Cargo.toml", "src/**/*.rs"]
+license       = "Apache-2.0"
+name          = "swc_ecma_transforms"
+repository    = "https://github.com/swc-project/swc.git"
+version       = "0.243.0"
 
-[package.metadata.docs.rs]
-all-features = true
-rustdoc-args = ["--cfg", "docsrs"]
+  [package.metadata.docs.rs]
+  all-features = true
+  rustdoc-args = ["--cfg", "docsrs"]
 
 [lib]
 bench = false
-path = "Source/lib.rs"
 
 [features]
 compat = ["swc_ecma_transforms_compat"]
 concurrent = [
-	"swc_ecma_transforms_compat/concurrent",
-	"swc_ecma_transforms_optimization/concurrent",
-	"swc_ecma_transforms_react/concurrent",
+  "swc_ecma_transforms_compat/concurrent",
+  "swc_ecma_transforms_optimization/concurrent",
+  "swc_ecma_transforms_react/concurrent",
 ]
 module = ["swc_ecma_transforms_module"]
 multi-module-decorator = ["swc_ecma_transforms_proposal/multi-module"]
@@ -32,30 +31,25 @@
 typescript = ["swc_ecma_transforms_typescript"]
 
 [dependencies]
-swc_atoms = { version = "1.0.0", path = "../swc_atoms" }
-swc_common = { version = "0.40.0", path = "../swc_common" }
-swc_ecma_ast = { version = "0.121.0", path = "../swc_ecma_ast" }
-swc_ecma_transforms_base = { version = "0.149.0", path = "../swc_ecma_transforms_base" }
-swc_ecma_transforms_compat = { version = "0.175.0", path = "../swc_ecma_transforms_compat", optional = true }
-swc_ecma_transforms_module = { version = "0.194.0", path = "../swc_ecma_transforms_module", optional = true }
+swc_atoms                        = { version = "1.0.0", path = "../swc_atoms" }
+swc_common                       = { version = "0.40.0", path = "../swc_common" }
+swc_ecma_ast                     = { version = "0.121.0", path = "../swc_ecma_ast" }
+swc_ecma_transforms_base         = { version = "0.149.0", path = "../swc_ecma_transforms_base" }
+swc_ecma_transforms_compat       = { version = "0.175.0", path = "../swc_ecma_transforms_compat", optional = true }
+swc_ecma_transforms_module       = { version = "0.194.0", path = "../swc_ecma_transforms_module", optional = true }
 swc_ecma_transforms_optimization = { version = "0.212.0", path = "../swc_ecma_transforms_optimization", optional = true }
-swc_ecma_transforms_proposal = { version = "0.183.0", path = "../swc_ecma_transforms_proposal", optional = true }
-swc_ecma_transforms_react = { version = "0.195.0", path = "../swc_ecma_transforms_react", optional = true }
-swc_ecma_transforms_typescript = { version = "0.202.0", path = "../swc_ecma_transforms_typescript", optional = true }
-swc_ecma_utils = { version = "0.137.0", path = "../swc_ecma_utils" }
-swc_ecma_visit = { version = "0.107.0", path = "../swc_ecma_visit" }
+swc_ecma_transforms_proposal     = { version = "0.183.0", path = "../swc_ecma_transforms_proposal", optional = true }
+swc_ecma_transforms_react        = { version = "0.195.0", path = "../swc_ecma_transforms_react", optional = true }
+swc_ecma_transforms_typescript   = { version = "0.202.0", path = "../swc_ecma_transforms_typescript", optional = true }
+swc_ecma_utils                   = { version = "0.137.0", path = "../swc_ecma_utils" }
+swc_ecma_visit                   = { version = "0.107.0", path = "../swc_ecma_visit" }
 
 [dev-dependencies]
 pretty_assertions = { workspace = true }
-sourcemap = { workspace = true }
-tempfile = { workspace = true }
+sourcemap         = { workspace = true }
+tempfile          = { workspace = true }
 
-<<<<<<< HEAD
-swc_ecma_codegen = { version = "0.158.0", path = "../swc_ecma_codegen" }
-swc_ecma_parser = { version = "0.152.0", path = "../swc_ecma_parser" }
-=======
 swc_ecma_codegen            = { version = "0.158.0", path = "../swc_ecma_codegen" }
 swc_ecma_parser             = { version = "0.152.1", path = "../swc_ecma_parser" }
->>>>>>> b28047a4
 swc_ecma_transforms_testing = { version = "0.152.0", path = "../swc_ecma_transforms_testing" }
-testing = { version = "0.42.0", path = "../testing" }+testing                     = { version = "0.42.0", path = "../testing" }