--- conflicted
+++ resolved
@@ -1,38 +1,31 @@
 [package]
-authors = ["강동윤 <kdy1997.dev@gmail.com>"]
-description = "JsDoc parser writen in rust"
+authors       = ["강동윤 <kdy1997.dev@gmail.com>"]
+description   = "JsDoc parser writen in rust"
 documentation = "https://rustdoc.swc.rs/jsdoc/"
-edition = "2021"
-include = ["Cargo.toml", "src/**/*.rs"]
-license = "Apache-2.0"
-name = "jsdoc"
-repository = { workspace = true }
-version = "0.121.0"
+edition       = "2021"
+include       = ["Cargo.toml", "src/**/*.rs"]
+license       = "Apache-2.0"
+name          = "jsdoc"
+repository    = { workspace = true }
+version       = "0.121.0"
 
 [lib]
 bench = false
-path = "Source/lib.rs"
 
 [features]
 serde-impl = ["serde"]
 
 [dependencies]
-nom = { workspace = true }
+nom   = { workspace = true }
 serde = { workspace = true, features = ["derive"], optional = true }
 
-swc_atoms = { version = "1.0.0", path = "../swc_atoms" }
+swc_atoms  = { version = "1.0.0", path = "../swc_atoms" }
 swc_common = { version = "0.40.0", path = "../swc_common" }
 
 [dev-dependencies]
-anyhow = { workspace = true }
+anyhow  = { workspace = true }
 dashmap = { workspace = true }
 
-<<<<<<< HEAD
-swc_ecma_ast = { version = "0.121.0", path = "../swc_ecma_ast" }
-swc_ecma_parser = { version = "0.152.0", path = "../swc_ecma_parser" }
-testing = { version = "0.42.0", path = "../testing" }
-=======
 swc_ecma_ast    = { version = "0.121.0", path = "../swc_ecma_ast" }
 swc_ecma_parser = { version = "0.152.1", path = "../swc_ecma_parser" }
-testing         = { version = "0.42.0", path = "../testing" }
->>>>>>> b28047a4
+testing         = { version = "0.42.0", path = "../testing" }