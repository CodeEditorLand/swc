--- conflicted
+++ resolved
@@ -2,21 +2,12 @@
 authors = ["강동윤 <kdy1997.dev@gmail.com>"]
 description = "JsDoc parser writen in rust"
 documentation = "https://rustdoc.swc.rs/jsdoc/"
-<<<<<<< HEAD
-edition = "2021"
-include = ["Cargo.toml", "src/**/*.rs"]
-license = "Apache-2.0"
-name = "jsdoc"
-repository = { workspace = true }
-version = "4.0.0"
-=======
 edition       = "2021"
 include       = ["Cargo.toml", "src/**/*.rs"]
 license       = "Apache-2.0"
 name          = "jsdoc"
 repository    = { workspace = true }
 version       = "5.0.0"
->>>>>>> e6fc5327
 
 [lib]
 bench = false
@@ -29,24 +20,13 @@
 nom = { workspace = true }
 serde = { workspace = true, features = ["derive"], optional = true }
 
-<<<<<<< HEAD
-swc_atoms = { version = "2.0.0", path = "../swc_atoms" }
-swc_common = { version = "4.0.1", path = "../swc_common" }
-=======
 swc_atoms  = { version = "3.0.0", path = "../swc_atoms" }
 swc_common = { version = "5.0.0", path = "../swc_common" }
->>>>>>> e6fc5327
 
 [dev-dependencies]
 anyhow = { workspace = true }
 dashmap = { workspace = true }
 
-<<<<<<< HEAD
-swc_ecma_ast = { version = "4.0.1", path = "../swc_ecma_ast" }
-swc_ecma_parser = { version = "5.0.0", path = "../swc_ecma_parser" }
-testing = { version = "4.0.0", path = "../testing" }
-=======
 swc_ecma_ast    = { version = "5.0.0", path = "../swc_ecma_ast" }
 swc_ecma_parser = { version = "6.0.0", path = "../swc_ecma_parser" }
-testing         = { version = "5.0.0", path = "../testing" }
->>>>>>> e6fc5327
+testing         = { version = "5.0.0", path = "../testing" }