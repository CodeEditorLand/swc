[package]
authors = ["강동윤 <kdy1997.dev@gmail.com>"]
description = "Timings for swc"
documentation = "https://rustdoc.swc.rs/swc_timer/"
<<<<<<< HEAD
edition = "2021"
license = "Apache-2.0"
name = "swc_timer"
repository = "https://github.com/swc-project/swc.git"
version = "0.26.0"
=======
edition       = "2021"
license       = "Apache-2.0"
name          = "swc_timer"
repository    = "https://github.com/swc-project/swc.git"
version       = "0.27.0"
>>>>>>> 25d9e04a

[lib]
bench = false
path = "Source/lib.rs"

[dependencies]
tracing = { workspace = true }

[dev-dependencies]
testing = { version = "0.41.0", path = "../testing" }<|MERGE_RESOLUTION|>--- conflicted
+++ resolved
@@ -1,24 +1,15 @@
 [package]
-authors = ["강동윤 <kdy1997.dev@gmail.com>"]
-description = "Timings for swc"
+authors       = ["강동윤 <kdy1997.dev@gmail.com>"]
+description   = "Timings for swc"
 documentation = "https://rustdoc.swc.rs/swc_timer/"
-<<<<<<< HEAD
-edition = "2021"
-license = "Apache-2.0"
-name = "swc_timer"
-repository = "https://github.com/swc-project/swc.git"
-version = "0.26.0"
-=======
 edition       = "2021"
 license       = "Apache-2.0"
 name          = "swc_timer"
 repository    = "https://github.com/swc-project/swc.git"
 version       = "0.27.0"
->>>>>>> 25d9e04a
 
 [lib]
 bench = false
-path = "Source/lib.rs"
 
 [dependencies]
 tracing = { workspace = true }
