[package]
authors = ["강동윤 <kdy1997.dev@gmail.com>"]
description = "EcmaScript variable usage analyzer"
documentation = "https://rustdoc.swc.rs/swc_ecma_usage_analyzer/"
<<<<<<< HEAD
edition = "2021"
include = ["Cargo.toml", "src/**/*.rs"]
license = "Apache-2.0"
name = "swc_ecma_usage_analyzer"
repository = "https://github.com/swc-project/swc.git"
version = "1.0.1"
=======
edition       = "2021"
include       = ["Cargo.toml", "src/**/*.rs"]
license       = "Apache-2.0"
name          = "swc_ecma_usage_analyzer"
repository    = "https://github.com/swc-project/swc.git"
version       = "3.0.0"
>>>>>>> 4d887d06

[package.metadata.docs.rs]
all-features = true
rustdoc-args = ["--cfg", "docsrs"]

[lib]
bench = false
path = "Source/lib.rs"

[features]
# This enables global concurrent mode
concurrent = ["swc_common/concurrent", "indexmap/rayon"]
trace-ast = []
tracing-spans = []

[dependencies]
indexmap = { workspace = true }
rustc-hash = { workspace = true }
tracing = { workspace = true }

<<<<<<< HEAD
swc_atoms = { version = "2.0.0", path = "../swc_atoms" }
swc_common = { version = "1.0.0", path = "../swc_common" }
swc_ecma_ast = { version = "1.0.0", path = "../swc_ecma_ast" }
swc_ecma_utils = { version = "1.0.1", path = "../swc_ecma_utils" }
swc_ecma_visit = { version = "1.0.0", path = "../swc_ecma_visit" }
swc_timer = { version = "1.0.0", path = "../swc_timer" }
=======
swc_atoms      = { version = "2.0.0", path = "../swc_atoms" }
swc_common     = { version = "2.0.1", path = "../swc_common" }
swc_ecma_ast   = { version = "2.0.0", path = "../swc_ecma_ast" }
swc_ecma_utils = { version = "3.0.0", path = "../swc_ecma_utils" }
swc_ecma_visit = { version = "2.0.0", path = "../swc_ecma_visit" }
swc_timer      = { version = "1.0.0", path = "../swc_timer" }
>>>>>>> 4d887d06
<|MERGE_RESOLUTION|>--- conflicted
+++ resolved
@@ -2,21 +2,12 @@
 authors = ["강동윤 <kdy1997.dev@gmail.com>"]
 description = "EcmaScript variable usage analyzer"
 documentation = "https://rustdoc.swc.rs/swc_ecma_usage_analyzer/"
-<<<<<<< HEAD
-edition = "2021"
-include = ["Cargo.toml", "src/**/*.rs"]
-license = "Apache-2.0"
-name = "swc_ecma_usage_analyzer"
-repository = "https://github.com/swc-project/swc.git"
-version = "1.0.1"
-=======
 edition       = "2021"
 include       = ["Cargo.toml", "src/**/*.rs"]
 license       = "Apache-2.0"
 name          = "swc_ecma_usage_analyzer"
 repository    = "https://github.com/swc-project/swc.git"
 version       = "3.0.0"
->>>>>>> 4d887d06
 
 [package.metadata.docs.rs]
 all-features = true
@@ -37,18 +28,9 @@
 rustc-hash = { workspace = true }
 tracing = { workspace = true }
 
-<<<<<<< HEAD
-swc_atoms = { version = "2.0.0", path = "../swc_atoms" }
-swc_common = { version = "1.0.0", path = "../swc_common" }
-swc_ecma_ast = { version = "1.0.0", path = "../swc_ecma_ast" }
-swc_ecma_utils = { version = "1.0.1", path = "../swc_ecma_utils" }
-swc_ecma_visit = { version = "1.0.0", path = "../swc_ecma_visit" }
-swc_timer = { version = "1.0.0", path = "../swc_timer" }
-=======
 swc_atoms      = { version = "2.0.0", path = "../swc_atoms" }
 swc_common     = { version = "2.0.1", path = "../swc_common" }
 swc_ecma_ast   = { version = "2.0.0", path = "../swc_ecma_ast" }
 swc_ecma_utils = { version = "3.0.0", path = "../swc_ecma_utils" }
 swc_ecma_visit = { version = "2.0.0", path = "../swc_ecma_visit" }
-swc_timer      = { version = "1.0.0", path = "../swc_timer" }
->>>>>>> 4d887d06
+swc_timer      = { version = "1.0.0", path = "../swc_timer" }