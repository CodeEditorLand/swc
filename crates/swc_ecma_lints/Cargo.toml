[package]
authors = ["강동윤 <kdy1997.dev@gmail.com>"]
description = "Linter for the swc project"
<<<<<<< HEAD
edition = "2021"
include = ["Cargo.toml", "src/**/*.rs"]
license = "Apache-2.0"
name = "swc_ecma_lints"
repository = "https://github.com/swc-project/swc.git"
version = "5.0.0"
=======
edition     = "2021"
include     = ["Cargo.toml", "src/**/*.rs"]
license     = "Apache-2.0"
name        = "swc_ecma_lints"
repository  = "https://github.com/swc-project/swc.git"
version     = "6.0.0"
>>>>>>> e6fc5327
# See more keys and their definitions at https://doc.rust-lang.org/cargo/reference/manifest.html

[lib]
bench = false
path = "Source/lib.rs"

[dependencies]
auto_impl = { workspace = true }
dashmap = { workspace = true }
parking_lot = { workspace = true }
rayon = { workspace = true }
regex = { workspace = true }
serde = { workspace = true, features = ["derive"] }

<<<<<<< HEAD
swc_atoms = { version = "2.0.0", path = "../swc_atoms" }
swc_common = { version = "4.0.1", path = "../swc_common", features = [
	"concurrent",
] }
swc_config = { version = "1.0.0", path = "../swc_config" }
swc_ecma_ast = { version = "4.0.1", path = "../swc_ecma_ast", features = [
	"serde",
=======
swc_atoms = { version = "3.0.0", path = "../swc_atoms" }
swc_common = { version = "5.0.0", path = "../swc_common", features = [
  "concurrent",
] }
swc_config = { version = "1.0.0", path = "../swc_config" }
swc_ecma_ast = { version = "5.0.0", path = "../swc_ecma_ast", features = [
  "serde",
>>>>>>> e6fc5327
] }
swc_ecma_utils = { version = "6.0.0", path = "../swc_ecma_utils" }
swc_ecma_visit = { version = "5.0.0", path = "../swc_ecma_visit" }

[dev-dependencies]
<<<<<<< HEAD
swc_ecma_codegen = { version = "4.0.2", path = "../swc_ecma_codegen" }
swc_ecma_parser = { version = "5.0.0", path = "../swc_ecma_parser" }
swc_ecma_transforms_base = { version = "5.0.1", path = "../swc_ecma_transforms_base" }
testing = { version = "4.0.0", path = "../testing" }
=======
swc_ecma_codegen         = { version = "5.0.0", path = "../swc_ecma_codegen" }
swc_ecma_parser          = { version = "6.0.0", path = "../swc_ecma_parser" }
swc_ecma_transforms_base = { version = "6.0.1", path = "../swc_ecma_transforms_base" }
testing                  = { version = "5.0.0", path = "../testing" }
>>>>>>> e6fc5327

[features]
non_critical_lints = []<|MERGE_RESOLUTION|>--- conflicted
+++ resolved
@@ -1,21 +1,12 @@
 [package]
 authors = ["강동윤 <kdy1997.dev@gmail.com>"]
 description = "Linter for the swc project"
-<<<<<<< HEAD
-edition = "2021"
-include = ["Cargo.toml", "src/**/*.rs"]
-license = "Apache-2.0"
-name = "swc_ecma_lints"
-repository = "https://github.com/swc-project/swc.git"
-version = "5.0.0"
-=======
 edition     = "2021"
 include     = ["Cargo.toml", "src/**/*.rs"]
 license     = "Apache-2.0"
 name        = "swc_ecma_lints"
 repository  = "https://github.com/swc-project/swc.git"
 version     = "6.0.0"
->>>>>>> e6fc5327
 # See more keys and their definitions at https://doc.rust-lang.org/cargo/reference/manifest.html
 
 [lib]
@@ -30,15 +21,6 @@
 regex = { workspace = true }
 serde = { workspace = true, features = ["derive"] }
 
-<<<<<<< HEAD
-swc_atoms = { version = "2.0.0", path = "../swc_atoms" }
-swc_common = { version = "4.0.1", path = "../swc_common", features = [
-	"concurrent",
-] }
-swc_config = { version = "1.0.0", path = "../swc_config" }
-swc_ecma_ast = { version = "4.0.1", path = "../swc_ecma_ast", features = [
-	"serde",
-=======
 swc_atoms = { version = "3.0.0", path = "../swc_atoms" }
 swc_common = { version = "5.0.0", path = "../swc_common", features = [
   "concurrent",
@@ -46,23 +28,15 @@
 swc_config = { version = "1.0.0", path = "../swc_config" }
 swc_ecma_ast = { version = "5.0.0", path = "../swc_ecma_ast", features = [
   "serde",
->>>>>>> e6fc5327
 ] }
 swc_ecma_utils = { version = "6.0.0", path = "../swc_ecma_utils" }
 swc_ecma_visit = { version = "5.0.0", path = "../swc_ecma_visit" }
 
 [dev-dependencies]
-<<<<<<< HEAD
-swc_ecma_codegen = { version = "4.0.2", path = "../swc_ecma_codegen" }
-swc_ecma_parser = { version = "5.0.0", path = "../swc_ecma_parser" }
-swc_ecma_transforms_base = { version = "5.0.1", path = "../swc_ecma_transforms_base" }
-testing = { version = "4.0.0", path = "../testing" }
-=======
 swc_ecma_codegen         = { version = "5.0.0", path = "../swc_ecma_codegen" }
 swc_ecma_parser          = { version = "6.0.0", path = "../swc_ecma_parser" }
 swc_ecma_transforms_base = { version = "6.0.1", path = "../swc_ecma_transforms_base" }
 testing                  = { version = "5.0.0", path = "../testing" }
->>>>>>> e6fc5327
 
 [features]
 non_critical_lints = []