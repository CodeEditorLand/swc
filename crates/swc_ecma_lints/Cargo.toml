[package]
authors = ["강동윤 <kdy1997.dev@gmail.com>"]
description = "Linter for the swc project"
<<<<<<< HEAD
edition = "2021"
include = ["Cargo.toml", "src/**/*.rs"]
license = "Apache-2.0"
name = "swc_ecma_lints"
repository = "https://github.com/swc-project/swc.git"
version = "0.104.1"
=======
edition     = "2021"
include     = ["Cargo.toml", "src/**/*.rs"]
license     = "Apache-2.0"
name        = "swc_ecma_lints"
repository  = "https://github.com/swc-project/swc.git"
version     = "0.105.1"
>>>>>>> 6e7a009a
# See more keys and their definitions at https://doc.rust-lang.org/cargo/reference/manifest.html

[lib]
bench = false

[dependencies]
auto_impl = { workspace = true }
dashmap = { workspace = true }
parking_lot = { workspace = true }
rayon = { workspace = true }
regex = { workspace = true }
serde = { workspace = true, features = ["derive"] }

<<<<<<< HEAD
swc_atoms = { version = "1.0.0", path = "../swc_atoms" }
swc_common = { version = "0.40.1", path = "../swc_common", features = [
	"concurrent",
] }
swc_config = { version = "0.1.13", path = "../swc_config" }
swc_ecma_ast = { version = "0.121.1", path = "../swc_ecma_ast", features = [
	"serde",
=======
swc_atoms = { version = "1.0.2", path = "../swc_atoms" }
swc_common = { version = "0.40.2", path = "../swc_common", features = [
  "concurrent",
] }
swc_config = { version = "0.1.15", path = "../swc_config" }
swc_ecma_ast = { version = "0.121.2", path = "../swc_ecma_ast", features = [
  "serde",
>>>>>>> 6e7a009a
] }
swc_ecma_utils = { version = "0.138.1", path = "../swc_ecma_utils" }
swc_ecma_visit = { version = "0.107.1", path = "../swc_ecma_visit" }

[dev-dependencies]
<<<<<<< HEAD
swc_ecma_codegen = { version = "0.158.1", path = "../swc_ecma_codegen" }
swc_ecma_parser = { version = "0.152.1", path = "../swc_ecma_parser" }
swc_ecma_transforms_base = { version = "0.149.0", path = "../swc_ecma_transforms_base" }
testing = { version = "0.42.0", path = "../testing" }
=======
swc_ecma_codegen         = { version = "0.158.2", path = "../swc_ecma_codegen" }
swc_ecma_parser          = { version = "0.152.2", path = "../swc_ecma_parser" }
swc_ecma_transforms_base = { version = "0.150.1", path = "../swc_ecma_transforms_base" }
testing                  = { version = "0.42.1", path = "../testing" }
>>>>>>> 6e7a009a

[features]
non_critical_lints = []<|MERGE_RESOLUTION|>--- conflicted
+++ resolved
@@ -1,21 +1,12 @@
 [package]
 authors = ["강동윤 <kdy1997.dev@gmail.com>"]
 description = "Linter for the swc project"
-<<<<<<< HEAD
-edition = "2021"
-include = ["Cargo.toml", "src/**/*.rs"]
-license = "Apache-2.0"
-name = "swc_ecma_lints"
-repository = "https://github.com/swc-project/swc.git"
-version = "0.104.1"
-=======
 edition     = "2021"
 include     = ["Cargo.toml", "src/**/*.rs"]
 license     = "Apache-2.0"
 name        = "swc_ecma_lints"
 repository  = "https://github.com/swc-project/swc.git"
 version     = "0.105.1"
->>>>>>> 6e7a009a
 # See more keys and their definitions at https://doc.rust-lang.org/cargo/reference/manifest.html
 
 [lib]
@@ -29,15 +20,6 @@
 regex = { workspace = true }
 serde = { workspace = true, features = ["derive"] }
 
-<<<<<<< HEAD
-swc_atoms = { version = "1.0.0", path = "../swc_atoms" }
-swc_common = { version = "0.40.1", path = "../swc_common", features = [
-	"concurrent",
-] }
-swc_config = { version = "0.1.13", path = "../swc_config" }
-swc_ecma_ast = { version = "0.121.1", path = "../swc_ecma_ast", features = [
-	"serde",
-=======
 swc_atoms = { version = "1.0.2", path = "../swc_atoms" }
 swc_common = { version = "0.40.2", path = "../swc_common", features = [
   "concurrent",
@@ -45,23 +27,15 @@
 swc_config = { version = "0.1.15", path = "../swc_config" }
 swc_ecma_ast = { version = "0.121.2", path = "../swc_ecma_ast", features = [
   "serde",
->>>>>>> 6e7a009a
 ] }
 swc_ecma_utils = { version = "0.138.1", path = "../swc_ecma_utils" }
 swc_ecma_visit = { version = "0.107.1", path = "../swc_ecma_visit" }
 
 [dev-dependencies]
-<<<<<<< HEAD
-swc_ecma_codegen = { version = "0.158.1", path = "../swc_ecma_codegen" }
-swc_ecma_parser = { version = "0.152.1", path = "../swc_ecma_parser" }
-swc_ecma_transforms_base = { version = "0.149.0", path = "../swc_ecma_transforms_base" }
-testing = { version = "0.42.0", path = "../testing" }
-=======
 swc_ecma_codegen         = { version = "0.158.2", path = "../swc_ecma_codegen" }
 swc_ecma_parser          = { version = "0.152.2", path = "../swc_ecma_parser" }
 swc_ecma_transforms_base = { version = "0.150.1", path = "../swc_ecma_transforms_base" }
 testing                  = { version = "0.42.1", path = "../testing" }
->>>>>>> 6e7a009a
 
 [features]
 non_critical_lints = []