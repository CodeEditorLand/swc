[package]
authors = ["강동윤 <kdy1997.dev@gmail.com>"]
description = "Linter for the swc project"
<<<<<<< HEAD
edition = "2021"
include = ["Cargo.toml", "src/**/*.rs"]
license = "Apache-2.0"
name = "swc_ecma_lints"
repository = "https://github.com/swc-project/swc.git"
version = "0.102.0"
=======
edition     = "2021"
include     = ["Cargo.toml", "src/**/*.rs"]
license     = "Apache-2.0"
name        = "swc_ecma_lints"
repository  = "https://github.com/swc-project/swc.git"
version     = "0.103.0"
# See more keys and their definitions at https://doc.rust-lang.org/cargo/reference/manifest.html
>>>>>>> 25d9e04a

[lib]
bench = false
path = "Source/lib.rs"

[dependencies]
auto_impl = { workspace = true }
dashmap = { workspace = true }
parking_lot = { workspace = true }
rayon = { workspace = true }
regex = { workspace = true }
serde = { workspace = true, features = ["derive"] }

<<<<<<< HEAD
swc_atoms = { version = "0.6.5", path = "../swc_atoms" }
swc_common = { version = "0.38.0", path = "../swc_common", features = [
	"concurrent",
] }
swc_config = { version = "0.1.13", path = "../swc_config" }
swc_ecma_ast = { version = "0.119.0", path = "../swc_ecma_ast", features = [
	"serde",
=======
swc_atoms = { version = "0.7.0", path = "../swc_atoms" }
swc_common = { version = "0.39.0", path = "../swc_common", features = [
  "concurrent",
] }
swc_config = { version = "0.1.13", path = "../swc_config" }
swc_ecma_ast = { version = "0.120.0", path = "../swc_ecma_ast", features = [
  "serde",
>>>>>>> 25d9e04a
] }
swc_ecma_utils = { version = "0.136.0", path = "../swc_ecma_utils" }
swc_ecma_visit = { version = "0.106.0", path = "../swc_ecma_visit" }

[dev-dependencies]
<<<<<<< HEAD
swc_ecma_codegen = { version = "0.156.0", path = "../swc_ecma_codegen" }
swc_ecma_parser = { version = "0.150.0", path = "../swc_ecma_parser" }
swc_ecma_transforms_base = { version = "0.147.0", path = "../swc_ecma_transforms_base" }
testing = { version = "0.40.0", path = "../testing" }
=======
swc_ecma_codegen         = { version = "0.157.0", path = "../swc_ecma_codegen" }
swc_ecma_parser          = { version = "0.151.0", path = "../swc_ecma_parser" }
swc_ecma_transforms_base = { version = "0.148.0", path = "../swc_ecma_transforms_base" }
testing                  = { version = "0.41.0", path = "../testing" }
>>>>>>> 25d9e04a

[features]
non_critical_lints = []<|MERGE_RESOLUTION|>--- conflicted
+++ resolved
@@ -1,14 +1,6 @@
 [package]
-authors = ["강동윤 <kdy1997.dev@gmail.com>"]
+authors     = ["강동윤 <kdy1997.dev@gmail.com>"]
 description = "Linter for the swc project"
-<<<<<<< HEAD
-edition = "2021"
-include = ["Cargo.toml", "src/**/*.rs"]
-license = "Apache-2.0"
-name = "swc_ecma_lints"
-repository = "https://github.com/swc-project/swc.git"
-version = "0.102.0"
-=======
 edition     = "2021"
 include     = ["Cargo.toml", "src/**/*.rs"]
 license     = "Apache-2.0"
@@ -16,29 +8,18 @@
 repository  = "https://github.com/swc-project/swc.git"
 version     = "0.103.0"
 # See more keys and their definitions at https://doc.rust-lang.org/cargo/reference/manifest.html
->>>>>>> 25d9e04a
 
 [lib]
 bench = false
-path = "Source/lib.rs"
 
 [dependencies]
-auto_impl = { workspace = true }
-dashmap = { workspace = true }
+auto_impl   = { workspace = true }
+dashmap     = { workspace = true }
 parking_lot = { workspace = true }
-rayon = { workspace = true }
-regex = { workspace = true }
-serde = { workspace = true, features = ["derive"] }
+rayon       = { workspace = true }
+regex       = { workspace = true }
+serde       = { workspace = true, features = ["derive"] }
 
-<<<<<<< HEAD
-swc_atoms = { version = "0.6.5", path = "../swc_atoms" }
-swc_common = { version = "0.38.0", path = "../swc_common", features = [
-	"concurrent",
-] }
-swc_config = { version = "0.1.13", path = "../swc_config" }
-swc_ecma_ast = { version = "0.119.0", path = "../swc_ecma_ast", features = [
-	"serde",
-=======
 swc_atoms = { version = "0.7.0", path = "../swc_atoms" }
 swc_common = { version = "0.39.0", path = "../swc_common", features = [
   "concurrent",
@@ -46,23 +27,15 @@
 swc_config = { version = "0.1.13", path = "../swc_config" }
 swc_ecma_ast = { version = "0.120.0", path = "../swc_ecma_ast", features = [
   "serde",
->>>>>>> 25d9e04a
 ] }
 swc_ecma_utils = { version = "0.136.0", path = "../swc_ecma_utils" }
 swc_ecma_visit = { version = "0.106.0", path = "../swc_ecma_visit" }
 
 [dev-dependencies]
-<<<<<<< HEAD
-swc_ecma_codegen = { version = "0.156.0", path = "../swc_ecma_codegen" }
-swc_ecma_parser = { version = "0.150.0", path = "../swc_ecma_parser" }
-swc_ecma_transforms_base = { version = "0.147.0", path = "../swc_ecma_transforms_base" }
-testing = { version = "0.40.0", path = "../testing" }
-=======
 swc_ecma_codegen         = { version = "0.157.0", path = "../swc_ecma_codegen" }
 swc_ecma_parser          = { version = "0.151.0", path = "../swc_ecma_parser" }
 swc_ecma_transforms_base = { version = "0.148.0", path = "../swc_ecma_transforms_base" }
 testing                  = { version = "0.41.0", path = "../testing" }
->>>>>>> 25d9e04a
 
 [features]
 non_critical_lints = []