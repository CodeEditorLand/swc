--- conflicted
+++ resolved
@@ -33,17 +33,10 @@
 swc_ecma_visit = { version = "1.0.0", path = "../swc_ecma_visit" }
 
 [dev-dependencies]
-<<<<<<< HEAD
-swc_ecma_codegen = { version = "1.0.0", path = "../swc_ecma_codegen" }
-swc_ecma_parser = { version = "1.0.1", path = "../swc_ecma_parser" }
-swc_ecma_transforms_base = { version = "1.0.0", path = "../swc_ecma_transforms_base" }
-testing = { version = "1.0.0", path = "../testing" }
-=======
 swc_ecma_codegen         = { version = "1.0.0", path = "../swc_ecma_codegen" }
 swc_ecma_parser          = { version = "1.0.1", path = "../swc_ecma_parser" }
 swc_ecma_transforms_base = { version = "1.0.1", path = "../swc_ecma_transforms_base" }
 testing                  = { version = "1.0.0", path = "../testing" }
->>>>>>> b8d255bf
 
 [features]
 non_critical_lints = []