--- conflicted
+++ resolved
@@ -1,19 +1,11 @@
 [package]
 authors = ["강동윤 <kdy1997.dev@gmail.com>", "OJ Kwon <kwon.ohjoong@gmail.com>"]
 description = "Macros to build customized bindings interface"
-<<<<<<< HEAD
-edition = "2021"
-license = "Apache-2.0"
-name = "binding_macros"
-repository = "https://github.com/swc-project/swc.git"
-version = "6.0.0"
-=======
 edition     = "2021"
 license     = "Apache-2.0"
 name        = "binding_macros"
 repository  = "https://github.com/swc-project/swc.git"
 version     = "8.0.0"
->>>>>>> e6fc5327
 
 [lib]
 bench = false
@@ -42,19 +34,11 @@
 
 [dependencies]
 # Common deps for the SWC imports
-<<<<<<< HEAD
-swc = { optional = true, version = "6.0.0", path = "../swc" }
-swc_common = { optional = true, version = "4.0.1", path = "../swc_common" }
-swc_ecma_ast = { optional = true, version = "4.0.1", path = "../swc_ecma_ast" }
-swc_ecma_transforms = { optional = true, version = "6.0.0", path = "../swc_ecma_transforms" }
-swc_ecma_visit      = { optional = true, version = "4.0.1", path = "../swc_ecma_visit" }
-=======
 swc                 = { optional = true, version = "8.0.0", path = "../swc" }
 swc_common          = { optional = true, version = "5.0.0", path = "../swc_common" }
 swc_ecma_ast        = { optional = true, version = "5.0.0", path = "../swc_ecma_ast" }
 swc_ecma_transforms = { optional = true, version = "7.0.0", path = "../swc_ecma_transforms" }
 swc_ecma_visit      = { optional = true, version = "5.0.0", path = "../swc_ecma_visit" }
->>>>>>> e6fc5327
 
 # Optional deps for the wasm binding macro
 anyhow = { workspace = true, optional = true }
