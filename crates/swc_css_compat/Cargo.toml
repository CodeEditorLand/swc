[package]
authors = ["강동윤 <kdy1997.dev@gmail.com>"]
description = "Port of stylis"
documentation = "https://rustdoc.swc.rs/swc_css_compat/"
<<<<<<< HEAD
edition = "2021"
include = ["Cargo.toml", "src/**/*.rs", "src/**/*.json", "data/**/*.json"]
license = "Apache-2.0"
name = "swc_css_compat"
repository = "https://github.com/swc-project/swc.git"
version = "0.32.0"
=======
edition       = "2021"
include       = ["Cargo.toml", "src/**/*.rs", "src/**/*.json", "data/**/*.json"]
license       = "Apache-2.0"
name          = "swc_css_compat"
repository    = "https://github.com/swc-project/swc.git"
version       = "0.33.0"
>>>>>>> 25d9e04a

[lib]
bench = false
path = "Source/lib.rs"

[dependencies]
bitflags = { workspace = true }
once_cell = { workspace = true }
serde = { workspace = true, features = ["derive"] }
serde_json = { workspace = true }

<<<<<<< HEAD
swc_atoms = { version = "0.6.5", path = "../swc_atoms" }
swc_common = { version = "0.38.0", path = "../swc_common" }
swc_css_ast = { version = "0.145.0", path = "../swc_css_ast" }
swc_css_utils = { version = "0.142.0", path = "../swc_css_utils/" }
swc_css_visit = { version = "0.144.0", path = "../swc_css_visit" }

[dev-dependencies]
swc_css_codegen = { version = "0.156.0", path = "../swc_css_codegen" }
swc_css_parser = { version = "0.155.0", path = "../swc_css_parser" }
testing = { version = "0.40.0", path = "../testing" }
=======
swc_atoms     = { version = "0.7.0", path = "../swc_atoms" }
swc_common    = { version = "0.39.0", path = "../swc_common" }
swc_css_ast   = { version = "0.146.0", path = "../swc_css_ast" }
swc_css_utils = { version = "0.143.0", path = "../swc_css_utils/" }
swc_css_visit = { version = "0.145.0", path = "../swc_css_visit" }

[dev-dependencies]
swc_css_codegen = { version = "0.157.0", path = "../swc_css_codegen" }
swc_css_parser  = { version = "0.156.0", path = "../swc_css_parser" }
testing         = { version = "0.41.0", path = "../testing" }
>>>>>>> 25d9e04a
<|MERGE_RESOLUTION|>--- conflicted
+++ resolved
@@ -1,45 +1,23 @@
 [package]
-authors = ["강동윤 <kdy1997.dev@gmail.com>"]
-description = "Port of stylis"
+authors       = ["강동윤 <kdy1997.dev@gmail.com>"]
+description   = "Port of stylis"
 documentation = "https://rustdoc.swc.rs/swc_css_compat/"
-<<<<<<< HEAD
-edition = "2021"
-include = ["Cargo.toml", "src/**/*.rs", "src/**/*.json", "data/**/*.json"]
-license = "Apache-2.0"
-name = "swc_css_compat"
-repository = "https://github.com/swc-project/swc.git"
-version = "0.32.0"
-=======
 edition       = "2021"
 include       = ["Cargo.toml", "src/**/*.rs", "src/**/*.json", "data/**/*.json"]
 license       = "Apache-2.0"
 name          = "swc_css_compat"
 repository    = "https://github.com/swc-project/swc.git"
 version       = "0.33.0"
->>>>>>> 25d9e04a
 
 [lib]
 bench = false
-path = "Source/lib.rs"
 
 [dependencies]
-bitflags = { workspace = true }
-once_cell = { workspace = true }
-serde = { workspace = true, features = ["derive"] }
+bitflags   = { workspace = true }
+once_cell  = { workspace = true }
+serde      = { workspace = true, features = ["derive"] }
 serde_json = { workspace = true }
 
-<<<<<<< HEAD
-swc_atoms = { version = "0.6.5", path = "../swc_atoms" }
-swc_common = { version = "0.38.0", path = "../swc_common" }
-swc_css_ast = { version = "0.145.0", path = "../swc_css_ast" }
-swc_css_utils = { version = "0.142.0", path = "../swc_css_utils/" }
-swc_css_visit = { version = "0.144.0", path = "../swc_css_visit" }
-
-[dev-dependencies]
-swc_css_codegen = { version = "0.156.0", path = "../swc_css_codegen" }
-swc_css_parser = { version = "0.155.0", path = "../swc_css_parser" }
-testing = { version = "0.40.0", path = "../testing" }
-=======
 swc_atoms     = { version = "0.7.0", path = "../swc_atoms" }
 swc_common    = { version = "0.39.0", path = "../swc_common" }
 swc_css_ast   = { version = "0.146.0", path = "../swc_css_ast" }
@@ -49,5 +27,4 @@
 [dev-dependencies]
 swc_css_codegen = { version = "0.157.0", path = "../swc_css_codegen" }
 swc_css_parser  = { version = "0.156.0", path = "../swc_css_parser" }
-testing         = { version = "0.41.0", path = "../testing" }
->>>>>>> 25d9e04a
+testing         = { version = "0.41.0", path = "../testing" }