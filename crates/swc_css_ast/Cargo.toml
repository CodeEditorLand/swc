[package]
authors = ["강동윤 <kdy1997.dev@gmail.com>"]
description = "AST definitions of css"
documentation = "https://rustdoc.swc.rs/swc_css_ast/"
edition       = "2021"
license       = "Apache-2.0"
name          = "swc_css_ast"
repository    = "https://github.com/swc-project/swc.git"
version       = "4.0.1"

[lib]
bench = false
path = "Source/lib.rs"

[features]
__rkyv = []
default = []
<<<<<<< HEAD
rkyv-impl = ["__rkyv", "rkyv", "swc_atoms/rkyv-impl", "swc_common/rkyv-impl"]
serde-impl = ["serde"]

[dependencies]
is-macro = { workspace = true }
serde = { workspace = true, features = ["derive"], optional = true }
=======
rkyv-impl = [
  "__rkyv",
  "rkyv",
  "swc_atoms/rkyv-impl",
  "swc_common/rkyv-impl",
  "bytecheck",
  "rancor",
]
serde-impl = ["serde"]

[dependencies]
bytecheck   = { workspace = true, optional = true }
is-macro    = { workspace = true }
rancor      = { workspace = true, optional = true }
serde       = { workspace = true, features = ["derive"], optional = true }
>>>>>>> 9b74ccd9
string_enum = { version = "1.0.0", path = "../string_enum/" }

swc_atoms  = { version = "2.0.0", path = "../swc_atoms" }
swc_common = { version = "4.0.0", path = "../swc_common" }

<<<<<<< HEAD
rkyv = { workspace = true, features = ["validation"], optional = true }
=======
rkyv = { workspace = true, optional = true }
>>>>>>> 9b74ccd9
<|MERGE_RESOLUTION|>--- conflicted
+++ resolved
@@ -15,14 +15,6 @@
 [features]
 __rkyv = []
 default = []
-<<<<<<< HEAD
-rkyv-impl = ["__rkyv", "rkyv", "swc_atoms/rkyv-impl", "swc_common/rkyv-impl"]
-serde-impl = ["serde"]
-
-[dependencies]
-is-macro = { workspace = true }
-serde = { workspace = true, features = ["derive"], optional = true }
-=======
 rkyv-impl = [
   "__rkyv",
   "rkyv",
@@ -38,14 +30,9 @@
 is-macro    = { workspace = true }
 rancor      = { workspace = true, optional = true }
 serde       = { workspace = true, features = ["derive"], optional = true }
->>>>>>> 9b74ccd9
 string_enum = { version = "1.0.0", path = "../string_enum/" }
 
 swc_atoms  = { version = "2.0.0", path = "../swc_atoms" }
 swc_common = { version = "4.0.0", path = "../swc_common" }
 
-<<<<<<< HEAD
-rkyv = { workspace = true, features = ["validation"], optional = true }
-=======
-rkyv = { workspace = true, optional = true }
->>>>>>> 9b74ccd9
+rkyv = { workspace = true, optional = true }