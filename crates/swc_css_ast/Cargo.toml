[package]
authors = ["강동윤 <kdy1997.dev@gmail.com>"]
description = "AST definitions of css"
documentation = "https://rustdoc.swc.rs/swc_css_ast/"
<<<<<<< HEAD
edition = "2021"
license = "Apache-2.0"
name = "swc_css_ast"
repository = "https://github.com/swc-project/swc.git"
version = "0.145.0"
=======
edition       = "2021"
license       = "Apache-2.0"
name          = "swc_css_ast"
repository    = "https://github.com/swc-project/swc.git"
version       = "0.146.0"
>>>>>>> 25d9e04a

[lib]
bench = false
path = "Source/lib.rs"

[features]
__rkyv = []
default = []
rkyv-impl = ["__rkyv", "rkyv", "swc_atoms/rkyv-impl", "swc_common/rkyv-impl"]
serde-impl = ["serde"]

[dependencies]
is-macro = { workspace = true }
serde = { workspace = true, features = ["derive"], optional = true }
string_enum = { version = "0.4.4", path = "../string_enum/" }

<<<<<<< HEAD
swc_atoms = { version = "0.6.5", path = "../swc_atoms" }
swc_common = { version = "0.38.0", path = "../swc_common" }

[dependencies.rkyv]
features = ["strict", "validation"]
optional = true
workspace = true
=======
swc_atoms  = { version = "0.7.0", path = "../swc_atoms" }
swc_common = { version = "0.39.0", path = "../swc_common" }

rkyv       = { workspace = true, features  = ["validation"], optional = true }
>>>>>>> 25d9e04a
<|MERGE_RESOLUTION|>--- conflicted
+++ resolved
@@ -1,47 +1,28 @@
 [package]
-authors = ["강동윤 <kdy1997.dev@gmail.com>"]
-description = "AST definitions of css"
+authors       = ["강동윤 <kdy1997.dev@gmail.com>"]
+description   = "AST definitions of css"
 documentation = "https://rustdoc.swc.rs/swc_css_ast/"
-<<<<<<< HEAD
-edition = "2021"
-license = "Apache-2.0"
-name = "swc_css_ast"
-repository = "https://github.com/swc-project/swc.git"
-version = "0.145.0"
-=======
 edition       = "2021"
 license       = "Apache-2.0"
 name          = "swc_css_ast"
 repository    = "https://github.com/swc-project/swc.git"
 version       = "0.146.0"
->>>>>>> 25d9e04a
 
 [lib]
 bench = false
-path = "Source/lib.rs"
 
 [features]
-__rkyv = []
-default = []
-rkyv-impl = ["__rkyv", "rkyv", "swc_atoms/rkyv-impl", "swc_common/rkyv-impl"]
+__rkyv     = []
+default    = []
+rkyv-impl  = ["__rkyv", "rkyv", "swc_atoms/rkyv-impl", "swc_common/rkyv-impl"]
 serde-impl = ["serde"]
 
 [dependencies]
-is-macro = { workspace = true }
-serde = { workspace = true, features = ["derive"], optional = true }
+is-macro    = { workspace = true }
+serde       = { workspace = true, features = ["derive"], optional = true }
 string_enum = { version = "0.4.4", path = "../string_enum/" }
 
-<<<<<<< HEAD
-swc_atoms = { version = "0.6.5", path = "../swc_atoms" }
-swc_common = { version = "0.38.0", path = "../swc_common" }
-
-[dependencies.rkyv]
-features = ["strict", "validation"]
-optional = true
-workspace = true
-=======
 swc_atoms  = { version = "0.7.0", path = "../swc_atoms" }
 swc_common = { version = "0.39.0", path = "../swc_common" }
 
-rkyv       = { workspace = true, features  = ["validation"], optional = true }
->>>>>>> 25d9e04a
+rkyv       = { workspace = true, features  = ["validation"], optional = true }