--- conflicted
+++ resolved
@@ -2,21 +2,12 @@
 authors = ["강동윤 <kdy1997.dev@gmail.com>"]
 description = "rust port of babel and closure compiler."
 documentation = "https://rustdoc.swc.rs/swc_ecma_transforms_typescript/"
-<<<<<<< HEAD
-edition = "2021"
-include = ["Cargo.toml", "src/**/*.rs"]
-license = "Apache-2.0"
-name = "swc_ecma_transforms_typescript"
-repository = "https://github.com/swc-project/swc.git"
-version = "5.0.0"
-=======
 edition       = "2021"
 include       = ["Cargo.toml", "src/**/*.rs"]
 license       = "Apache-2.0"
 name          = "swc_ecma_transforms_typescript"
 repository    = "https://github.com/swc-project/swc.git"
 version       = "6.0.0"
->>>>>>> e6fc5327
 
 [lib]
 bench = false
@@ -25,16 +16,6 @@
 [dependencies]
 serde = { workspace = true, features = ["derive"] }
 
-<<<<<<< HEAD
-ryu-js = { workspace = true }
-swc_atoms = { version = "2.0.0", path = "../swc_atoms" }
-swc_common = { version = "4.0.1", path = "../swc_common" }
-swc_ecma_ast = { version = "4.0.1", path = "../swc_ecma_ast" }
-swc_ecma_transforms_base = { version = "5.0.1", path = "../swc_ecma_transforms_base" }
-swc_ecma_transforms_react = { version = "5.0.0", path = "../swc_ecma_transforms_react" }
-swc_ecma_utils            = { version = "5.0.1", path = "../swc_ecma_utils" }
-swc_ecma_visit            = { version = "4.0.1", path = "../swc_ecma_visit" }
-=======
 ryu-js                    = { workspace = true }
 swc_atoms                 = { version = "3.0.0", path = "../swc_atoms" }
 swc_common                = { version = "5.0.0", path = "../swc_common" }
@@ -43,7 +24,6 @@
 swc_ecma_transforms_react = { version = "6.0.0", path = "../swc_ecma_transforms_react" }
 swc_ecma_utils            = { version = "6.0.0", path = "../swc_ecma_utils" }
 swc_ecma_visit            = { version = "5.0.0", path = "../swc_ecma_visit" }
->>>>>>> e6fc5327
 
 [dev-dependencies]
 codspeed-criterion-compat = { workspace = true }
