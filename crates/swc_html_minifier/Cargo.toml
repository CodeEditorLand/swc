--- conflicted
+++ resolved
@@ -1,7 +1,7 @@
 [package]
 authors = [
-	"강동윤 <kdy1997.dev@gmail.com>",
-	"Alexander Akait <sheo13666q@gmail.com>",
+  "강동윤 <kdy1997.dev@gmail.com>",
+  "Alexander Akait <sheo13666q@gmail.com>",
 ]
 description = "HTML minifier"
 documentation = "https://rustdoc.swc.rs/swc_html_minifier/"
@@ -14,38 +14,19 @@
 
 [lib]
 bench = false
-path = "Source/lib.rs"
 
 [features]
 default = ["default-css-minifier"]
-default-css-minifier = [
-	"swc_css_ast",
-	"swc_css_codegen",
-	"swc_css_minifier",
-	"swc_css_parser",
-]
+default-css-minifier = ["swc_css_ast", "swc_css_codegen", "swc_css_minifier", "swc_css_parser"]
 custom-css-minifier = []
 
 [dependencies]
-once_cell = { workspace = true }
-serde = { workspace = true, features = ["derive"] }
+once_cell  = { workspace = true }
+serde      = { workspace = true, features = ["derive"] }
 serde_json = { workspace = true }
 
 swc_atoms = { version = "0.7.0", path = "../swc_atoms" }
 swc_cached = { version = "0.3.19", path = "../swc_cached" }
-<<<<<<< HEAD
-swc_common = { version = "0.38.0", path = "../swc_common" }
-swc_css_ast = { version = "0.145.0", path = "../swc_css_ast", optional = true }
-swc_css_codegen = { version = "0.156.0", path = "../swc_css_codegen", optional = true }
-swc_css_minifier = { version = "0.121.0", path = "../swc_css_minifier", optional = true }
-swc_css_parser = { version = "0.155.0", path = "../swc_css_parser", optional = true }
-swc_ecma_ast = { version = "0.119.0", path = "../swc_ecma_ast" }
-swc_ecma_codegen = { version = "0.156.0", path = "../swc_ecma_codegen", features = [
-	"serde-impl",
-] }
-swc_ecma_minifier = { version = "0.206.0", path = "../swc_ecma_minifier", features = [
-	"extra-serde",
-=======
 swc_common = { version = "0.39.0", path = "../swc_common" }
 swc_css_ast = { version = "0.146.0", path = "../swc_css_ast", optional = true }
 swc_css_codegen = { version = "0.157.0", path = "../swc_css_codegen", optional = true }
@@ -57,7 +38,6 @@
 ] }
 swc_ecma_minifier = { version = "0.207.0", path = "../swc_ecma_minifier", features = [
   "extra-serde",
->>>>>>> 25d9e04a
 ] }
 swc_ecma_parser = { version = "0.151.0", path = "../swc_ecma_parser" }
 swc_ecma_transforms_base = { version = "0.148.0", path = "../swc_ecma_transforms_base" }
@@ -70,15 +50,11 @@
 
 [dev-dependencies]
 codspeed-criterion-compat = { workspace = true }
-criterion = { workspace = true }
+criterion                 = { workspace = true }
 
 swc_malloc = { version = "0.5.10", path = "../swc_malloc" }
-<<<<<<< HEAD
-testing = { version = "0.40.0", path = "../testing" }
-=======
 testing    = { version = "0.41.0", path = "../testing" }
->>>>>>> 25d9e04a
 
 [[bench]]
 harness = false
-name = "full"+name    = "full"