[package]
authors = ["강동윤 <kdy1997.dev@gmail.com>"]
description = "rust port of babel and closure compiler."
documentation = "https://rustdoc.swc.rs/swc_ecma_transforms_optimization/"
<<<<<<< HEAD
edition = "2021"
include = ["Cargo.toml", "src/**/*.rs"]
license = "Apache-2.0"
name = "swc_ecma_transforms_module"
repository = "https://github.com/swc-project/swc.git"
version = "5.0.0"
=======
edition       = "2021"
include       = ["Cargo.toml", "src/**/*.rs"]
license       = "Apache-2.0"
name          = "swc_ecma_transforms_module"
repository    = "https://github.com/swc-project/swc.git"
version       = "6.0.0"
>>>>>>> e6fc5327

[lib]
bench = false
path = "Source/lib.rs"

[dependencies]
Inflector = { workspace = true }
anyhow = { workspace = true }
bitflags = { workspace = true }
indexmap = { workspace = true }
is-macro = { workspace = true }
path-clean = "1.0.1"
pathdiff = { workspace = true }
regex = { workspace = true }
serde = { workspace = true, features = ["derive"] }
tracing = { workspace = true }

swc_atoms = { version = "3.0.0", path = "../swc_atoms" }
swc_cached = { version = "1.0.0", path = "../swc_cached" }
<<<<<<< HEAD
swc_common = { version = "4.0.1", path = "../swc_common" }
swc_ecma_ast = { version = "4.0.1", path = "../swc_ecma_ast" }
swc_ecma_loader = { version = "4.0.0", path = "../swc_ecma_loader", features = [
	"node",
=======
swc_common = { version = "5.0.0", path = "../swc_common" }
swc_ecma_ast = { version = "5.0.0", path = "../swc_ecma_ast" }
swc_ecma_loader = { version = "5.0.0", path = "../swc_ecma_loader", features = [
  "node",
>>>>>>> e6fc5327
] }
swc_ecma_parser = { version = "6.0.0", path = "../swc_ecma_parser" }
swc_ecma_transforms_base = { version = "6.0.1", path = "../swc_ecma_transforms_base" }
swc_ecma_utils = { version = "6.0.0", path = "../swc_ecma_utils" }
swc_ecma_visit = { version = "5.0.0", path = "../swc_ecma_visit" }

[dev-dependencies]
indexmap = { workspace = true, features = ["serde"] }
serde_json = { workspace = true }

<<<<<<< HEAD
swc_ecma_loader = { version = "4.0.0", path = "../swc_ecma_loader", features = [
	"node",
	"tsc",
=======
swc_ecma_loader = { version = "5.0.0", path = "../swc_ecma_loader", features = [
  "node",
  "tsc",
>>>>>>> e6fc5327
] }
swc_ecma_transforms_compat = { version = "7.0.0", path = "../swc_ecma_transforms_compat" }
swc_ecma_transforms_testing = { version = "6.0.0", path = "../swc_ecma_transforms_testing" }
swc_ecma_transforms_typescript = { version = "6.0.0", path = "../swc_ecma_transforms_typescript" }
testing = { version = "5.0.0", path = "../testing/" }<|MERGE_RESOLUTION|>--- conflicted
+++ resolved
@@ -2,21 +2,12 @@
 authors = ["강동윤 <kdy1997.dev@gmail.com>"]
 description = "rust port of babel and closure compiler."
 documentation = "https://rustdoc.swc.rs/swc_ecma_transforms_optimization/"
-<<<<<<< HEAD
-edition = "2021"
-include = ["Cargo.toml", "src/**/*.rs"]
-license = "Apache-2.0"
-name = "swc_ecma_transforms_module"
-repository = "https://github.com/swc-project/swc.git"
-version = "5.0.0"
-=======
 edition       = "2021"
 include       = ["Cargo.toml", "src/**/*.rs"]
 license       = "Apache-2.0"
 name          = "swc_ecma_transforms_module"
 repository    = "https://github.com/swc-project/swc.git"
 version       = "6.0.0"
->>>>>>> e6fc5327
 
 [lib]
 bench = false
@@ -36,17 +27,10 @@
 
 swc_atoms = { version = "3.0.0", path = "../swc_atoms" }
 swc_cached = { version = "1.0.0", path = "../swc_cached" }
-<<<<<<< HEAD
-swc_common = { version = "4.0.1", path = "../swc_common" }
-swc_ecma_ast = { version = "4.0.1", path = "../swc_ecma_ast" }
-swc_ecma_loader = { version = "4.0.0", path = "../swc_ecma_loader", features = [
-	"node",
-=======
 swc_common = { version = "5.0.0", path = "../swc_common" }
 swc_ecma_ast = { version = "5.0.0", path = "../swc_ecma_ast" }
 swc_ecma_loader = { version = "5.0.0", path = "../swc_ecma_loader", features = [
   "node",
->>>>>>> e6fc5327
 ] }
 swc_ecma_parser = { version = "6.0.0", path = "../swc_ecma_parser" }
 swc_ecma_transforms_base = { version = "6.0.1", path = "../swc_ecma_transforms_base" }
@@ -57,15 +41,9 @@
 indexmap = { workspace = true, features = ["serde"] }
 serde_json = { workspace = true }
 
-<<<<<<< HEAD
-swc_ecma_loader = { version = "4.0.0", path = "../swc_ecma_loader", features = [
-	"node",
-	"tsc",
-=======
 swc_ecma_loader = { version = "5.0.0", path = "../swc_ecma_loader", features = [
   "node",
   "tsc",
->>>>>>> e6fc5327
 ] }
 swc_ecma_transforms_compat = { version = "7.0.0", path = "../swc_ecma_transforms_compat" }
 swc_ecma_transforms_testing = { version = "6.0.0", path = "../swc_ecma_transforms_testing" }
