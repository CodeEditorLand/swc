[package]
authors = ["강동윤 <kdy1997.dev@gmail.com>"]
description = "rust port of babel and closure compiler."
documentation = "https://rustdoc.swc.rs/swc_ecma_transforms_optimization/"
<<<<<<< HEAD
edition = "2021"
include = ["Cargo.toml", "src/**/*.rs"]
license = "Apache-2.0"
name = "swc_ecma_transforms_module"
repository = "https://github.com/swc-project/swc.git"
version = "0.194.1"
=======
edition       = "2021"
include       = ["Cargo.toml", "src/**/*.rs"]
license       = "Apache-2.0"
name          = "swc_ecma_transforms_module"
repository    = "https://github.com/swc-project/swc.git"
version       = "0.195.0"
>>>>>>> 6e7a009a

[lib]
bench = false

[dependencies]
Inflector = { workspace = true }
anyhow = { workspace = true }
bitflags = { workspace = true }
indexmap = { workspace = true }
is-macro = { workspace = true }
path-clean = "1.0.1"
pathdiff = { workspace = true }
regex = { workspace = true }
serde = { workspace = true, features = ["derive"] }
tracing = { workspace = true }

swc_atoms = { version = "1.0.2", path = "../swc_atoms" }
swc_cached = { version = "0.3.19", path = "../swc_cached" }
swc_common = { version = "0.40.2", path = "../swc_common" }
swc_ecma_ast = { version = "0.121.2", path = "../swc_ecma_ast" }
swc_ecma_loader = { version = "0.52.1", path = "../swc_ecma_loader", features = [
	"node",
] }
swc_ecma_parser = { version = "0.152.2", path = "../swc_ecma_parser" }
swc_ecma_transforms_base = { version = "0.150.1", path = "../swc_ecma_transforms_base" }
swc_ecma_utils = { version = "0.138.1", path = "../swc_ecma_utils" }
swc_ecma_visit = { version = "0.107.1", path = "../swc_ecma_visit" }

[dev-dependencies]
indexmap = { workspace = true, features = ["serde"] }
serde_json = { workspace = true }

swc_ecma_loader = { version = "0.52.1", path = "../swc_ecma_loader", features = [
	"node",
	"tsc",
] }
swc_ecma_transforms_compat = { version = "0.176.0", path = "../swc_ecma_transforms_compat" }
swc_ecma_transforms_testing = { version = "0.155.1", path = "../swc_ecma_transforms_testing" }
swc_ecma_transforms_typescript = { version = "0.203.1", path = "../swc_ecma_transforms_typescript" }
testing = { version = "0.42.1", path = "../testing/" }<|MERGE_RESOLUTION|>--- conflicted
+++ resolved
@@ -2,21 +2,12 @@
 authors = ["강동윤 <kdy1997.dev@gmail.com>"]
 description = "rust port of babel and closure compiler."
 documentation = "https://rustdoc.swc.rs/swc_ecma_transforms_optimization/"
-<<<<<<< HEAD
-edition = "2021"
-include = ["Cargo.toml", "src/**/*.rs"]
-license = "Apache-2.0"
-name = "swc_ecma_transforms_module"
-repository = "https://github.com/swc-project/swc.git"
-version = "0.194.1"
-=======
 edition       = "2021"
 include       = ["Cargo.toml", "src/**/*.rs"]
 license       = "Apache-2.0"
 name          = "swc_ecma_transforms_module"
 repository    = "https://github.com/swc-project/swc.git"
 version       = "0.195.0"
->>>>>>> 6e7a009a
 
 [lib]
 bench = false
