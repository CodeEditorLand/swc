[package]
authors = ["강동윤 <kdy1997.dev@gmail.com>"]
description = "rust port of babel and closure compiler."
documentation = "https://rustdoc.swc.rs/swc_ecma_transforms_optimization/"
<<<<<<< HEAD
edition = "2021"
include = ["Cargo.toml", "src/**/*.rs"]
license = "Apache-2.0"
name = "swc_ecma_transforms_module"
repository = "https://github.com/swc-project/swc.git"
version = "0.192.0"
=======
edition       = "2021"
include       = ["Cargo.toml", "src/**/*.rs"]
license       = "Apache-2.0"
name          = "swc_ecma_transforms_module"
repository    = "https://github.com/swc-project/swc.git"
version       = "0.193.0"
>>>>>>> 25d9e04a

[lib]
bench = false
path = "Source/lib.rs"

[dependencies]
Inflector = { workspace = true }
anyhow = { workspace = true }
bitflags = { workspace = true }
indexmap = { workspace = true }
is-macro = { workspace = true }
path-clean = "1.0.1"
pathdiff = { workspace = true }
regex = { workspace = true }
serde = { workspace = true, features = ["derive"] }
tracing = { workspace = true }

swc_atoms = { version = "0.7.0", path = "../swc_atoms" }
swc_cached = { version = "0.3.19", path = "../swc_cached" }
<<<<<<< HEAD
swc_common = { version = "0.38.0", path = "../swc_common" }
swc_ecma_ast = { version = "0.119.0", path = "../swc_ecma_ast" }
swc_ecma_loader = { version = "0.50.0", path = "../swc_ecma_loader", features = [
	"node",
=======
swc_common = { version = "0.39.0", path = "../swc_common" }
swc_ecma_ast = { version = "0.120.0", path = "../swc_ecma_ast" }
swc_ecma_loader = { version = "0.51.0", path = "../swc_ecma_loader", features = [
  "node",
>>>>>>> 25d9e04a
] }
swc_ecma_parser = { version = "0.151.0", path = "../swc_ecma_parser" }
swc_ecma_transforms_base = { version = "0.148.0", path = "../swc_ecma_transforms_base" }
swc_ecma_utils = { version = "0.136.0", path = "../swc_ecma_utils" }
swc_ecma_visit = { version = "0.106.0", path = "../swc_ecma_visit" }

[dev-dependencies]
indexmap = { workspace = true, features = ["serde"] }
serde_json = { workspace = true }

<<<<<<< HEAD
swc_ecma_loader = { version = "0.50.0", path = "../swc_ecma_loader", features = [
	"node",
	"tsc",
=======
swc_ecma_loader = { version = "0.51.0", path = "../swc_ecma_loader", features = [
  "node",
  "tsc",
>>>>>>> 25d9e04a
] }
swc_ecma_transforms_compat = { version = "0.174.0", path = "../swc_ecma_transforms_compat" }
swc_ecma_transforms_testing = { version = "0.151.0", path = "../swc_ecma_transforms_testing" }
swc_ecma_transforms_typescript = { version = "0.201.0", path = "../swc_ecma_transforms_typescript" }
testing = { version = "0.41.0", path = "../testing/" }<|MERGE_RESOLUTION|>--- conflicted
+++ resolved
@@ -1,52 +1,35 @@
 [package]
-authors = ["강동윤 <kdy1997.dev@gmail.com>"]
-description = "rust port of babel and closure compiler."
+authors       = ["강동윤 <kdy1997.dev@gmail.com>"]
+description   = "rust port of babel and closure compiler."
 documentation = "https://rustdoc.swc.rs/swc_ecma_transforms_optimization/"
-<<<<<<< HEAD
-edition = "2021"
-include = ["Cargo.toml", "src/**/*.rs"]
-license = "Apache-2.0"
-name = "swc_ecma_transforms_module"
-repository = "https://github.com/swc-project/swc.git"
-version = "0.192.0"
-=======
 edition       = "2021"
 include       = ["Cargo.toml", "src/**/*.rs"]
 license       = "Apache-2.0"
 name          = "swc_ecma_transforms_module"
 repository    = "https://github.com/swc-project/swc.git"
 version       = "0.193.0"
->>>>>>> 25d9e04a
 
 [lib]
 bench = false
-path = "Source/lib.rs"
 
 [dependencies]
-Inflector = { workspace = true }
-anyhow = { workspace = true }
-bitflags = { workspace = true }
-indexmap = { workspace = true }
-is-macro = { workspace = true }
+Inflector  = { workspace = true }
+anyhow     = { workspace = true }
+bitflags   = { workspace = true }
+indexmap   = { workspace = true }
+is-macro   = { workspace = true }
 path-clean = "1.0.1"
-pathdiff = { workspace = true }
-regex = { workspace = true }
-serde = { workspace = true, features = ["derive"] }
-tracing = { workspace = true }
+pathdiff   = { workspace = true }
+regex      = { workspace = true }
+serde      = { workspace = true, features = ["derive"] }
+tracing    = { workspace = true }
 
 swc_atoms = { version = "0.7.0", path = "../swc_atoms" }
 swc_cached = { version = "0.3.19", path = "../swc_cached" }
-<<<<<<< HEAD
-swc_common = { version = "0.38.0", path = "../swc_common" }
-swc_ecma_ast = { version = "0.119.0", path = "../swc_ecma_ast" }
-swc_ecma_loader = { version = "0.50.0", path = "../swc_ecma_loader", features = [
-	"node",
-=======
 swc_common = { version = "0.39.0", path = "../swc_common" }
 swc_ecma_ast = { version = "0.120.0", path = "../swc_ecma_ast" }
 swc_ecma_loader = { version = "0.51.0", path = "../swc_ecma_loader", features = [
   "node",
->>>>>>> 25d9e04a
 ] }
 swc_ecma_parser = { version = "0.151.0", path = "../swc_ecma_parser" }
 swc_ecma_transforms_base = { version = "0.148.0", path = "../swc_ecma_transforms_base" }
@@ -54,18 +37,12 @@
 swc_ecma_visit = { version = "0.106.0", path = "../swc_ecma_visit" }
 
 [dev-dependencies]
-indexmap = { workspace = true, features = ["serde"] }
+indexmap   = { workspace = true, features = ["serde"] }
 serde_json = { workspace = true }
 
-<<<<<<< HEAD
-swc_ecma_loader = { version = "0.50.0", path = "../swc_ecma_loader", features = [
-	"node",
-	"tsc",
-=======
 swc_ecma_loader = { version = "0.51.0", path = "../swc_ecma_loader", features = [
   "node",
   "tsc",
->>>>>>> 25d9e04a
 ] }
 swc_ecma_transforms_compat = { version = "0.174.0", path = "../swc_ecma_transforms_compat" }
 swc_ecma_transforms_testing = { version = "0.151.0", path = "../swc_ecma_transforms_testing" }
