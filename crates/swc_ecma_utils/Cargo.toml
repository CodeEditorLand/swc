[package]
authors = ["강동윤 <kdy1997.dev@gmail.com>"]
description = "Utilities for swc ecmascript ast nodes"
documentation = "https://rustdoc.swc.rs/swc_ecma_utils/"
<<<<<<< HEAD
edition = "2021"
license = "Apache-2.0"
name = "swc_ecma_utils"
repository = "https://github.com/swc-project/swc.git"
version = "0.135.0"
=======
edition       = "2021"
license       = "Apache-2.0"
name          = "swc_ecma_utils"
repository    = "https://github.com/swc-project/swc.git"
version       = "0.136.0"
>>>>>>> 25d9e04a

[package.metadata.docs.rs]
all-features = true
rustdoc-args = ["--cfg", "docsrs"]

[lib]
bench = false
path = "Source/lib.rs"

[features]
# Process in parallel.
concurrent = ["swc_common/concurrent", "rayon"]

[dependencies]
indexmap = { workspace = true }
num_cpus = { workspace = true }
once_cell = { workspace = true }
rayon = { workspace = true, optional = true }
rustc-hash = { workspace = true }
ryu-js = { workspace = true }
tracing = { workspace = true }
unicode-id = { workspace = true }

<<<<<<< HEAD
swc_atoms = { version = "0.6.5", path = "../swc_atoms" }
swc_common = { version = "0.38.0", path = "../swc_common" }
swc_ecma_ast = { version = "0.119.0", path = "../swc_ecma_ast" }
swc_ecma_visit = { version = "0.105.0", path = "../swc_ecma_visit" }
=======
swc_atoms      = { version = "0.7.0", path = "../swc_atoms" }
swc_common     = { version = "0.39.0", path = "../swc_common" }
swc_ecma_ast   = { version = "0.120.0", path = "../swc_ecma_ast" }
swc_ecma_visit = { version = "0.106.0", path = "../swc_ecma_visit" }
>>>>>>> 25d9e04a

[target.'cfg(not(any(target_arch = "wasm32", target_arch = "arm")))'.dependencies]
stacker = { version = "0.1.15", optional = true }

[dev-dependencies]
<<<<<<< HEAD
swc_ecma_parser = { version = "0.150.0", path = "../swc_ecma_parser" }
testing = { version = "0.40.0", path = "../testing" }
=======
swc_ecma_parser = { version = "0.151.0", path = "../swc_ecma_parser" }
testing         = { version = "0.41.0", path = "../testing" }
>>>>>>> 25d9e04a
<|MERGE_RESOLUTION|>--- conflicted
+++ resolved
@@ -1,63 +1,42 @@
 [package]
-authors = ["강동윤 <kdy1997.dev@gmail.com>"]
-description = "Utilities for swc ecmascript ast nodes"
+authors       = ["강동윤 <kdy1997.dev@gmail.com>"]
+description   = "Utilities for swc ecmascript ast nodes"
 documentation = "https://rustdoc.swc.rs/swc_ecma_utils/"
-<<<<<<< HEAD
-edition = "2021"
-license = "Apache-2.0"
-name = "swc_ecma_utils"
-repository = "https://github.com/swc-project/swc.git"
-version = "0.135.0"
-=======
 edition       = "2021"
 license       = "Apache-2.0"
 name          = "swc_ecma_utils"
 repository    = "https://github.com/swc-project/swc.git"
 version       = "0.136.0"
->>>>>>> 25d9e04a
 
-[package.metadata.docs.rs]
-all-features = true
-rustdoc-args = ["--cfg", "docsrs"]
+  [package.metadata.docs.rs]
+  all-features = true
+  rustdoc-args = ["--cfg", "docsrs"]
 
 [lib]
 bench = false
-path = "Source/lib.rs"
 
 [features]
 # Process in parallel.
 concurrent = ["swc_common/concurrent", "rayon"]
 
 [dependencies]
-indexmap = { workspace = true }
-num_cpus = { workspace = true }
-once_cell = { workspace = true }
-rayon = { workspace = true, optional = true }
+indexmap   = { workspace = true }
+num_cpus   = { workspace = true }
+once_cell  = { workspace = true }
+rayon      = { workspace = true, optional = true }
 rustc-hash = { workspace = true }
-ryu-js = { workspace = true }
-tracing = { workspace = true }
+ryu-js     = { workspace = true }
+tracing    = { workspace = true }
 unicode-id = { workspace = true }
 
-<<<<<<< HEAD
-swc_atoms = { version = "0.6.5", path = "../swc_atoms" }
-swc_common = { version = "0.38.0", path = "../swc_common" }
-swc_ecma_ast = { version = "0.119.0", path = "../swc_ecma_ast" }
-swc_ecma_visit = { version = "0.105.0", path = "../swc_ecma_visit" }
-=======
 swc_atoms      = { version = "0.7.0", path = "../swc_atoms" }
 swc_common     = { version = "0.39.0", path = "../swc_common" }
 swc_ecma_ast   = { version = "0.120.0", path = "../swc_ecma_ast" }
 swc_ecma_visit = { version = "0.106.0", path = "../swc_ecma_visit" }
->>>>>>> 25d9e04a
 
 [target.'cfg(not(any(target_arch = "wasm32", target_arch = "arm")))'.dependencies]
 stacker = { version = "0.1.15", optional = true }
 
 [dev-dependencies]
-<<<<<<< HEAD
-swc_ecma_parser = { version = "0.150.0", path = "../swc_ecma_parser" }
-testing = { version = "0.40.0", path = "../testing" }
-=======
 swc_ecma_parser = { version = "0.151.0", path = "../swc_ecma_parser" }
-testing         = { version = "0.41.0", path = "../testing" }
->>>>>>> 25d9e04a
+testing         = { version = "0.41.0", path = "../testing" }