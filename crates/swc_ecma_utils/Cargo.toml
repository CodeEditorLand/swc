--- conflicted
+++ resolved
@@ -39,10 +39,5 @@
 stacker = { version = "0.1.17", optional = true }
 
 [dev-dependencies]
-<<<<<<< HEAD
-swc_ecma_parser = { version = "5.0.0", path = "../swc_ecma_parser" }
-testing = { version = "4.0.0", path = "../testing" }
-=======
 swc_ecma_parser = { version = "6.0.0", path = "../swc_ecma_parser" }
-testing         = { version = "5.0.0", path = "../testing" }
->>>>>>> e6fc5327
+testing         = { version = "5.0.0", path = "../testing" }