--- conflicted
+++ resolved
@@ -1,7 +1,7 @@
 [package]
 authors = [
-	"강동윤 <kdy1997.dev@gmail.com>",
-	"Alexander Akait <sheo13666q@gmail.com>",
+  "강동윤 <kdy1997.dev@gmail.com>",
+  "Alexander Akait <sheo13666q@gmail.com>",
 ]
 description = "XML parser"
 documentation = "https://rustdoc.swc.rs/swc_xml_parser/"
@@ -14,33 +14,21 @@
 
 [lib]
 bench = false
-path = "Source/lib.rs"
 
 [features]
 debug = []
 
 [dependencies]
-<<<<<<< HEAD
-swc_atoms = { version = "0.6.5", path = "../swc_atoms" }
-swc_common = { version = "0.38.0", path = "../swc_common" }
-swc_xml_ast = { version = "0.17.0", path = "../swc_xml_ast" }
-=======
 swc_atoms   = { version = "0.7.0", path = "../swc_atoms" }
 swc_common  = { version = "0.39.0", path = "../swc_common" }
 swc_xml_ast = { version = "0.18.0", path = "../swc_xml_ast" }
->>>>>>> 25d9e04a
 
 [dev-dependencies]
-serde = { workspace = true }
+serde      = { workspace = true }
 serde_json = { workspace = true }
 
-<<<<<<< HEAD
-swc_xml_ast = { version = "0.17.0", path = "../swc_xml_ast", features = [
-	"serde-impl",
-=======
 swc_xml_ast = { version = "0.18.0", path = "../swc_xml_ast", features = [
   "serde-impl",
->>>>>>> 25d9e04a
 ] }
 swc_xml_visit = { version = "0.18.0", path = "../swc_xml_visit" }
 testing = { version = "0.41.0", path = "../testing" }