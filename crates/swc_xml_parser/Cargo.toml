--- conflicted
+++ resolved
@@ -20,27 +20,16 @@
 debug = []
 
 [dependencies]
-<<<<<<< HEAD
-swc_atoms = { version = "2.0.0", path = "../swc_atoms" }
-swc_common = { version = "1.0.0", path = "../swc_common" }
-swc_xml_ast = { version = "1.0.0", path = "../swc_xml_ast" }
-=======
 swc_atoms   = { version = "2.0.0", path = "../swc_atoms" }
 swc_common  = { version = "2.0.1", path = "../swc_common" }
 swc_xml_ast = { version = "2.0.0", path = "../swc_xml_ast" }
->>>>>>> 4d887d06
 
 [dev-dependencies]
 serde = { workspace = true }
 serde_json = { workspace = true }
 
-<<<<<<< HEAD
-swc_xml_ast = { version = "1.0.0", path = "../swc_xml_ast", features = [
-	"serde-impl",
-=======
 swc_xml_ast = { version = "2.0.0", path = "../swc_xml_ast", features = [
   "serde-impl",
->>>>>>> 4d887d06
 ] }
 swc_xml_visit = { version = "2.0.0", path = "../swc_xml_visit" }
 testing = { version = "2.0.0", path = "../testing" }