--- conflicted
+++ resolved
@@ -20,14 +20,7 @@
 path = "Source/lib.rs"
 
 [dependencies]
-<<<<<<< HEAD
-swc_xml_ast = { version = "1.0.0", path = "../swc_xml_ast" }
-swc_xml_codegen = { version = "1.0.0", path = "../swc_xml_codegen" }
-swc_xml_parser = { version = "1.0.0", path = "../swc_xml_parser" }
-swc_xml_visit = { version = "1.0.0", path = "../swc_xml_visit" }
-=======
 swc_xml_ast     = { version = "2.0.0", path = "../swc_xml_ast" }
 swc_xml_codegen = { version = "2.0.0", path = "../swc_xml_codegen" }
 swc_xml_parser  = { version = "2.0.0", path = "../swc_xml_parser" }
-swc_xml_visit   = { version = "2.0.0", path = "../swc_xml_visit" }
->>>>>>> 4d887d06
+swc_xml_visit   = { version = "2.0.0", path = "../swc_xml_visit" }