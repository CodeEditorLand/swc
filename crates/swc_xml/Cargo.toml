[package]
authors = [
	"강동윤 <kdy1997.dev@gmail.com>",
	"Alexander Akait <sheo13666q@gmail.com>",
]
description = "XML apis for rust"
documentation = "https://rustdoc.swc.rs/swc_xml/"
edition = "2021"
license = { workspace = true }
name = "swc_xml"
repository = "https://github.com/swc-project/swc.git"
version = "5.0.0"

[package.metadata.docs.rs]
all-features = true
rustdoc-args = ["--cfg", "docsrs"]

[lib]
bench = false
path = "Source/lib.rs"

[dependencies]
<<<<<<< HEAD
swc_xml_ast = { version = "4.0.1", path = "../swc_xml_ast" }
swc_xml_codegen = { version = "4.0.0", path = "../swc_xml_codegen" }
swc_xml_parser  = { version = "4.0.0", path = "../swc_xml_parser" }
swc_xml_visit   = { version = "4.0.1", path = "../swc_xml_visit" }
=======
swc_xml_ast     = { version = "5.0.0", path = "../swc_xml_ast" }
swc_xml_codegen = { version = "5.0.0", path = "../swc_xml_codegen" }
swc_xml_parser  = { version = "5.0.0", path = "../swc_xml_parser" }
swc_xml_visit   = { version = "5.0.0", path = "../swc_xml_visit" }
>>>>>>> e6fc5327
<|MERGE_RESOLUTION|>--- conflicted
+++ resolved
@@ -20,14 +20,7 @@
 path = "Source/lib.rs"
 
 [dependencies]
-<<<<<<< HEAD
-swc_xml_ast = { version = "4.0.1", path = "../swc_xml_ast" }
-swc_xml_codegen = { version = "4.0.0", path = "../swc_xml_codegen" }
-swc_xml_parser  = { version = "4.0.0", path = "../swc_xml_parser" }
-swc_xml_visit   = { version = "4.0.1", path = "../swc_xml_visit" }
-=======
 swc_xml_ast     = { version = "5.0.0", path = "../swc_xml_ast" }
 swc_xml_codegen = { version = "5.0.0", path = "../swc_xml_codegen" }
 swc_xml_parser  = { version = "5.0.0", path = "../swc_xml_parser" }
-swc_xml_visit   = { version = "5.0.0", path = "../swc_xml_visit" }
->>>>>>> e6fc5327
+swc_xml_visit   = { version = "5.0.0", path = "../swc_xml_visit" }