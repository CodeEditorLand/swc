--- conflicted
+++ resolved
@@ -19,14 +19,7 @@
 bench = false
 
 [dependencies]
-<<<<<<< HEAD
-swc_xml_ast = { version = "0.19.0", path = "../swc_xml_ast" }
-swc_xml_codegen = { version = "0.20.0", path = "../swc_xml_codegen" }
-swc_xml_parser = { version = "0.20.0", path = "../swc_xml_parser" }
-swc_xml_visit = { version = "0.19.0", path = "../swc_xml_visit" }
-=======
 swc_xml_ast     = { version = "0.19.0", path = "../swc_xml_ast" }
 swc_xml_codegen = { version = "0.20.1", path = "../swc_xml_codegen" }
 swc_xml_parser  = { version = "0.20.0", path = "../swc_xml_parser" }
-swc_xml_visit   = { version = "0.19.0", path = "../swc_xml_visit" }
->>>>>>> 6e7a009a
+swc_xml_visit   = { version = "0.19.0", path = "../swc_xml_visit" }