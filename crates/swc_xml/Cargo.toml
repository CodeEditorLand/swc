--- conflicted
+++ resolved
@@ -22,10 +22,5 @@
 [dependencies]
 swc_xml_ast = { version = "4.0.1", path = "../swc_xml_ast" }
 swc_xml_codegen = { version = "4.0.0", path = "../swc_xml_codegen" }
-<<<<<<< HEAD
-swc_xml_parser = { version = "4.0.0", path = "../swc_xml_parser" }
-swc_xml_visit = { version = "4.0.0", path = "../swc_xml_visit" }
-=======
 swc_xml_parser  = { version = "4.0.0", path = "../swc_xml_parser" }
-swc_xml_visit   = { version = "4.0.1", path = "../swc_xml_visit" }
->>>>>>> 04e01ef8
+swc_xml_visit   = { version = "4.0.1", path = "../swc_xml_visit" }