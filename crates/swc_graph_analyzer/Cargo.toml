[package]
authors = ["강동윤 <kdy1997.dev@gmail.com>"]
description = "Graph analyzer"
edition = "2021"
include = ["Cargo.toml", "src/**/*.rs"]
license = "Apache-2.0"
name = "swc_graph_analyzer"
repository = "https://github.com/swc-project/swc.git"
version = "0.29.0"

[lib]
bench = false

[dependencies]
<<<<<<< HEAD
auto_impl = { workspace = true }
petgraph = { workspace = true }
swc_common = { version = "0.40.1", path = "../swc_common/" }
swc_fast_graph = { version = "1.0.0", path = "../swc_fast_graph/" }
tracing = { workspace = true }
=======
auto_impl      = { workspace = true }
petgraph       = { workspace = true }
swc_common     = { version = "0.40.2", path = "../swc_common/" }
swc_fast_graph = { version = "1.0.1", path = "../swc_fast_graph/" }
tracing        = { workspace = true }
>>>>>>> 6e7a009a

[dev-dependencies]
testing = { version = "0.42.1", path = "../testing" }<|MERGE_RESOLUTION|>--- conflicted
+++ resolved
@@ -12,19 +12,11 @@
 bench = false
 
 [dependencies]
-<<<<<<< HEAD
-auto_impl = { workspace = true }
-petgraph = { workspace = true }
-swc_common = { version = "0.40.1", path = "../swc_common/" }
-swc_fast_graph = { version = "1.0.0", path = "../swc_fast_graph/" }
-tracing = { workspace = true }
-=======
 auto_impl      = { workspace = true }
 petgraph       = { workspace = true }
 swc_common     = { version = "0.40.2", path = "../swc_common/" }
 swc_fast_graph = { version = "1.0.1", path = "../swc_fast_graph/" }
 tracing        = { workspace = true }
->>>>>>> 6e7a009a
 
 [dev-dependencies]
 testing = { version = "0.42.1", path = "../testing" }