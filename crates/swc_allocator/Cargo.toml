[package]
authors = ["강동윤 <kdy1997.dev@gmail.com>"]
description = "A thin wrapper for bumpalo"
documentation = "https://rustdoc.swc.rs/swc_allocator/"
<<<<<<< HEAD
edition = "2021"
license = "Apache-2.0"
name = "swc_allocator"
repository = { workspace = true }
version = "0.1.9"
=======
edition       = "2021"
license       = "Apache-2.0"
name          = "swc_allocator"
repository    = { workspace = true }
version       = "0.1.10"

  [package.metadata.docs.rs]
  all-features = true
  rustdoc-args = ["--cfg", "docsrs"]
>>>>>>> 6e7a009a

[package.metadata.docs.rs]
all-features = true
rustdoc-args = ["--cfg", "docsrs"]

[features]
default = ["scoped"]
nightly = ["bumpalo/allocator_api", "hashbrown/nightly"]
rkyv = ["dep:rkyv"]
scoped = ["nightly"]
serde = ["dep:serde"]

[dependencies]
bumpalo = { workspace = true, features = [
	"boxed",
	"collections",
	"allocator-api2",
] }
hashbrown = { workspace = true }
ptr_meta = { workspace = true }
rkyv = { workspace = true, optional = true }
rustc-hash = { workspace = true }
serde = { workspace = true, optional = true }
triomphe = { workspace = true }

[dev-dependencies]
criterion = { workspace = true }

codspeed-criterion-compat = { workspace = true }
swc_malloc = { version = "0.5.10", path = "../swc_malloc" }

[[bench]]
harness = false
name = "bench"<|MERGE_RESOLUTION|>--- conflicted
+++ resolved
@@ -2,13 +2,6 @@
 authors = ["강동윤 <kdy1997.dev@gmail.com>"]
 description = "A thin wrapper for bumpalo"
 documentation = "https://rustdoc.swc.rs/swc_allocator/"
-<<<<<<< HEAD
-edition = "2021"
-license = "Apache-2.0"
-name = "swc_allocator"
-repository = { workspace = true }
-version = "0.1.9"
-=======
 edition       = "2021"
 license       = "Apache-2.0"
 name          = "swc_allocator"
@@ -18,7 +11,6 @@
   [package.metadata.docs.rs]
   all-features = true
   rustdoc-args = ["--cfg", "docsrs"]
->>>>>>> 6e7a009a
 
 [package.metadata.docs.rs]
 all-features = true
