[package]
authors = ["강동윤 <kdy1997.dev@gmail.com>"]
description = "Common utilities for swc macros."
documentation = "https://rustdoc.swc.rs/swc_macros_common/"
<<<<<<< HEAD
edition = "2021"
license = "Apache-2.0"
name = "swc_macros_common"
repository = "https://github.com/swc-project/swc.git"
version = "0.3.13"
=======
edition       = "2021"
license       = "Apache-2.0"
name          = "swc_macros_common"
repository    = "https://github.com/swc-project/swc.git"
version       = "0.3.14"
>>>>>>> 6e7a009a

[lib]
bench = false

[dependencies]
proc-macro2 = { workspace = true }
quote = { workspace = true }

[dependencies.syn]
features = ["derive", "visit", "parsing", "full", "printing", "extra-traits"]
workspace = true<|MERGE_RESOLUTION|>--- conflicted
+++ resolved
@@ -2,19 +2,11 @@
 authors = ["강동윤 <kdy1997.dev@gmail.com>"]
 description = "Common utilities for swc macros."
 documentation = "https://rustdoc.swc.rs/swc_macros_common/"
-<<<<<<< HEAD
-edition = "2021"
-license = "Apache-2.0"
-name = "swc_macros_common"
-repository = "https://github.com/swc-project/swc.git"
-version = "0.3.13"
-=======
 edition       = "2021"
 license       = "Apache-2.0"
 name          = "swc_macros_common"
 repository    = "https://github.com/swc-project/swc.git"
 version       = "0.3.14"
->>>>>>> 6e7a009a
 
 [lib]
 bench = false
