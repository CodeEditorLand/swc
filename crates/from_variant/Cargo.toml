[package]
authors = ["강동윤 <kdy1997.dev@gmail.com>"]
description = "Automatically derive From impls for enums"
documentation = "https://rustdoc.swc.rs/from_variant/"
edition = "2021"
license = "Apache-2.0"
name = "from_variant"
repository = "https://github.com/swc-project/swc.git"
version = "1.0.0"

[lib]
bench = false
proc-macro = true

[dependencies]
proc-macro2 = { workspace = true }

<<<<<<< HEAD
swc_macros_common = { version = "0.3.11", path = "../swc_macros_common" }
[dependencies.syn]
features = ["derive", "fold", "parsing", "printing"]
workspace = true
=======
swc_macros_common = { version = "0.3.14", path = "../swc_macros_common" }
  [dependencies.syn]
  features  = ["derive", "fold", "parsing", "printing"]
  workspace = true
>>>>>>> 6e7a009a
<|MERGE_RESOLUTION|>--- conflicted
+++ resolved
@@ -15,14 +15,7 @@
 [dependencies]
 proc-macro2 = { workspace = true }
 
-<<<<<<< HEAD
-swc_macros_common = { version = "0.3.11", path = "../swc_macros_common" }
-[dependencies.syn]
-features = ["derive", "fold", "parsing", "printing"]
-workspace = true
-=======
 swc_macros_common = { version = "0.3.14", path = "../swc_macros_common" }
   [dependencies.syn]
   features  = ["derive", "fold", "parsing", "printing"]
-  workspace = true
->>>>>>> 6e7a009a
+  workspace = true