--- conflicted
+++ resolved
@@ -1,7 +1,7 @@
 [package]
 authors = [
-	"강동윤 <kdy1997.dev@gmail.com>",
-	"Alexander Akait <sheo13666q@gmail.com>",
+  "강동윤 <kdy1997.dev@gmail.com>",
+  "Alexander Akait <sheo13666q@gmail.com>",
 ]
 description = "HTML apis for rust"
 documentation = "https://rustdoc.swc.rs/swc_html/"
@@ -11,28 +11,19 @@
 repository = "https://github.com/swc-project/swc.git"
 version = "0.152.0"
 
-[package.metadata.docs.rs]
-all-features = true
-rustdoc-args = ["--cfg", "docsrs"]
+  [package.metadata.docs.rs]
+  all-features = true
+  rustdoc-args = ["--cfg", "docsrs"]
 
 [lib]
 bench = false
-path = "Source/lib.rs"
 
 [features]
 minifier = ["swc_html_minifier"]
 
 [dependencies]
-<<<<<<< HEAD
-swc_html_ast = { version = "0.38.0", path = "../swc_html_ast" }
-swc_html_codegen = { version = "0.47.0", path = "../swc_html_codegen" }
-swc_html_minifier = { version = "0.148.0", path = "../swc_html_minifier", optional = true, default-features = false }
-swc_html_parser = { version = "0.44.0", path = "../swc_html_parser" }
-swc_html_visit = { version = "0.38.0", path = "../swc_html_visit" }
-=======
 swc_html_ast      = { version = "0.39.0", path = "../swc_html_ast" }
 swc_html_codegen  = { version = "0.48.0", path = "../swc_html_codegen" }
 swc_html_minifier = { version = "0.149.0", path = "../swc_html_minifier", optional = true, default-features = false }
 swc_html_parser   = { version = "0.45.0", path = "../swc_html_parser" }
-swc_html_visit    = { version = "0.39.0", path = "../swc_html_visit" }
->>>>>>> 25d9e04a
+swc_html_visit    = { version = "0.39.0", path = "../swc_html_visit" }