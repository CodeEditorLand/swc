--- conflicted
+++ resolved
@@ -22,16 +22,8 @@
 minifier = ["swc_html_minifier"]
 
 [dependencies]
-<<<<<<< HEAD
-swc_html_ast = { version = "0.40.1", path = "../swc_html_ast" }
-swc_html_codegen = { version = "0.49.0", path = "../swc_html_codegen" }
-swc_html_minifier = { version = "0.150.0", path = "../swc_html_minifier", optional = true, default-features = false }
-swc_html_parser = { version = "0.46.0", path = "../swc_html_parser" }
-swc_html_visit = { version = "0.40.0", path = "../swc_html_visit" }
-=======
 swc_html_ast      = { version = "0.40.1", path = "../swc_html_ast" }
 swc_html_codegen  = { version = "0.49.1", path = "../swc_html_codegen" }
 swc_html_minifier = { version = "0.151.0", path = "../swc_html_minifier", optional = true, default-features = false }
 swc_html_parser   = { version = "0.46.1", path = "../swc_html_parser" }
-swc_html_visit    = { version = "0.40.0", path = "../swc_html_visit" }
->>>>>>> 6e7a009a
+swc_html_visit    = { version = "0.40.0", path = "../swc_html_visit" }