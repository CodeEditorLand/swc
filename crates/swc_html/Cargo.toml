--- conflicted
+++ resolved
@@ -23,16 +23,8 @@
 minifier = ["swc_html_minifier"]
 
 [dependencies]
-<<<<<<< HEAD
-swc_html_ast = { version = "1.0.0", path = "../swc_html_ast" }
-swc_html_codegen = { version = "1.0.0", path = "../swc_html_codegen" }
-swc_html_minifier = { version = "1.0.0", path = "../swc_html_minifier", optional = true, default-features = false }
-swc_html_parser = { version = "1.0.0", path = "../swc_html_parser" }
-swc_html_visit = { version = "1.0.0", path = "../swc_html_visit" }
-=======
 swc_html_ast      = { version = "2.0.0", path = "../swc_html_ast" }
 swc_html_codegen  = { version = "2.0.0", path = "../swc_html_codegen" }
 swc_html_minifier = { version = "3.0.0", path = "../swc_html_minifier", optional = true, default-features = false }
 swc_html_parser   = { version = "2.0.0", path = "../swc_html_parser" }
-swc_html_visit    = { version = "2.0.0", path = "../swc_html_visit" }
->>>>>>> 4d887d06
+swc_html_visit    = { version = "2.0.0", path = "../swc_html_visit" }