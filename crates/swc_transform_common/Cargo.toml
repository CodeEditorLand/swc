--- conflicted
+++ resolved
@@ -2,19 +2,11 @@
 authors = ["강동윤 <kdy1997.dev@gmail.com>"]
 description = "Common utilities for swc transforms for any language"
 documentation = "https://rustdoc.swc.rs/swc_transform_common/"
-<<<<<<< HEAD
-edition = "2021"
-license-file = "LICENSE"
-name = "swc_transform_common"
-repository = "https://github.com/swc-project/swc.git"
-version = "1.0.0"
-=======
 edition       = { workspace = true }
 license       = { workspace = true }
 name          = "swc_transform_common"
 repository    = { workspace = true }
 version       = "1.0.0"
->>>>>>> 7329824b
 
 [package.metadata.docs.rs]
 all-features = true
