--- conflicted
+++ resolved
@@ -2,19 +2,11 @@
 authors = ["강동윤 <kdy1997.dev@gmail.com>"]
 description = "Configures the best memory allocator for each platforms"
 documentation = "https://rustdoc.swc.rs/swc_malloc/"
-<<<<<<< HEAD
-edition = "2021"
-license-file = "LICENSE"
-name = "swc_malloc"
-repository = "https://github.com/swc-project/swc.git"
-version = "1.0.0"
-=======
 edition       = { workspace = true }
 license       = { workspace = true }
 name          = "swc_malloc"
 repository    = { workspace = true }
 version       = "1.0.0"
->>>>>>> 7329824b
 
 [lib]
 bench = false
