--- conflicted
+++ resolved
@@ -2,16 +2,12 @@
 
 use swc_common::{Mark, comments::SingleThreadedComments};
 use swc_ecma_codegen::to_code_with_comments;
-<<<<<<< HEAD
 use swc_ecma_parser::{Syntax, parse_file_as_program};
-=======
 use swc_ecma_parser::{parse_file_as_program, Syntax, TsSyntax};
->>>>>>> 185efff8
 use swc_ecma_transforms_base::{fixer::paren_remover, resolver};
 use swc_typescript::fast_dts::{FastDts, FastDtsOptions};
 
 pub fn main() {
-<<<<<<< HEAD
 	let mut dts_code = String::new();
 	let res = testing::run_test2(false, |cm, handler| {
 		let name = env::args().nth(1).unwrap_or_else(|| "index.ts".to_string());
@@ -32,6 +28,21 @@
 		.map(|program| program.apply(resolver(unresolved_mark, top_level_mark, true)))
 		.map(|program| program.apply(paren_remover(None)))
 		.unwrap();
+        let comments = SingleThreadedComments::default();
+        let mut program = parse_file_as_program(
+            &fm,
+            Syntax::Typescript(TsSyntax {
+                tsx: true,
+                ..Default::default()
+            }),
+            Default::default(),
+            Some(&comments),
+            &mut Vec::new(),
+        )
+        .map_err(|err| err.into_diagnostic(&handler).emit())
+        .map(|program| program.apply(resolver(unresolved_mark, top_level_mark, true)))
+        .map(|program| program.apply(paren_remover(None)))
+        .unwrap();
 
 		let internal_annotations = FastDts::get_internal_annotations(&comments);
 		let mut checker = FastDts::new(
@@ -57,62 +68,4 @@
 		));
 	}
 	println!("{}", output);
-=======
-    let mut dts_code = String::new();
-    let res = testing::run_test2(false, |cm, handler| {
-        let name = env::args().nth(1).unwrap_or_else(|| "index.ts".to_string());
-        let input = Path::new(&name);
-        let fm = cm.load_file(input).expect("failed to load test case");
-        let unresolved_mark = Mark::new();
-        let top_level_mark = Mark::new();
-
-        let comments = SingleThreadedComments::default();
-        let mut program = parse_file_as_program(
-            &fm,
-            Syntax::Typescript(TsSyntax {
-                tsx: true,
-                ..Default::default()
-            }),
-            Default::default(),
-            Some(&comments),
-            &mut Vec::new(),
-        )
-        .map_err(|err| err.into_diagnostic(&handler).emit())
-        .map(|program| program.apply(resolver(unresolved_mark, top_level_mark, true)))
-        .map(|program| program.apply(paren_remover(None)))
-        .unwrap();
-
-        let internal_annotations = FastDts::get_internal_annotations(&comments);
-        let mut checker = FastDts::new(
-            fm.name.clone(),
-            FastDtsOptions {
-                internal_annotations: Some(internal_annotations),
-            },
-        );
-        let issues = checker.transform(&mut program);
-        dts_code = to_code_with_comments(Some(&comments), &program);
-
-        for issue in issues {
-            handler
-                .struct_span_err(issue.range.span, &issue.message)
-                .emit();
-        }
-
-        if handler.has_errors() {
-            Err(())
-        } else {
-            Ok(())
-        }
-    });
-
-    let mut output =
-        format!("```==================== .D.TS ====================\n\n{dts_code}\n\n");
-
-    if let Err(issues) = res {
-        output.push_str(&format!(
-            "==================== Errors ====================\n{issues}\n\n```"
-        ));
-    }
-    println!("{}", output);
->>>>>>> 185efff8
 }