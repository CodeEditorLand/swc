[package]
authors = ["강동윤 <kdy1997.dev@gmail.com>"]
description = "Proc macro for performance trace of swc"
documentation = "https://rustdoc.swc.rs/swc_trace_macro/"
edition = "2021"
license = "Apache-2.0"
name = "swc_typescript"
repository = { workspace = true }
version = "0.8.1"

[dependencies]
thiserror = { workspace = true }

swc_atoms = { version = "1.0.2", path = "../swc_atoms" }
swc_common = { version = "0.40.2", path = "../swc_common" }
swc_ecma_ast = { version = "0.121.2", path = "../swc_ecma_ast" }

[dev-dependencies]
<<<<<<< HEAD
swc_ecma_codegen = { version = "0.158.2", path = "../swc_ecma_codegen" }
swc_ecma_parser = { version = "0.152.2", path = "../swc_ecma_parser" }
testing = { version = "0.42.1", path = "../testing" }
=======
swc_ecma_codegen = { version = "0.158.3", path = "../swc_ecma_codegen" }
swc_ecma_parser  = { version = "0.152.2", path = "../swc_ecma_parser" }
testing          = { version = "0.42.1", path = "../testing" }
>>>>>>> aa3bb873
<|MERGE_RESOLUTION|>--- conflicted
+++ resolved
@@ -1,27 +1,22 @@
 [package]
-authors = ["강동윤 <kdy1997.dev@gmail.com>"]
-description = "Proc macro for performance trace of swc"
+authors       = ["강동윤 <kdy1997.dev@gmail.com>"]
+description   = "Proc macro for performance trace of swc"
 documentation = "https://rustdoc.swc.rs/swc_trace_macro/"
-edition = "2021"
-license = "Apache-2.0"
-name = "swc_typescript"
-repository = { workspace = true }
-version = "0.8.1"
+edition       = "2021"
+license       = "Apache-2.0"
+name          = "swc_typescript"
+repository    = { workspace = true }
+version       = "0.8.1"
 
 [dependencies]
 thiserror = { workspace = true }
 
-swc_atoms = { version = "1.0.2", path = "../swc_atoms" }
-swc_common = { version = "0.40.2", path = "../swc_common" }
+swc_atoms    = { version = "1.0.2", path = "../swc_atoms" }
+swc_common   = { version = "0.40.2", path = "../swc_common" }
 swc_ecma_ast = { version = "0.121.2", path = "../swc_ecma_ast" }
 
+
 [dev-dependencies]
-<<<<<<< HEAD
-swc_ecma_codegen = { version = "0.158.2", path = "../swc_ecma_codegen" }
-swc_ecma_parser = { version = "0.152.2", path = "../swc_ecma_parser" }
-testing = { version = "0.42.1", path = "../testing" }
-=======
 swc_ecma_codegen = { version = "0.158.3", path = "../swc_ecma_codegen" }
 swc_ecma_parser  = { version = "0.152.2", path = "../swc_ecma_parser" }
-testing          = { version = "0.42.1", path = "../testing" }
->>>>>>> aa3bb873
+testing          = { version = "0.42.1", path = "../testing" }