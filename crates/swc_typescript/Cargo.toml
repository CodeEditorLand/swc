--- conflicted
+++ resolved
@@ -11,26 +11,11 @@
 [dependencies]
 thiserror = { workspace = true }
 
-<<<<<<< HEAD
-swc_atoms = { version = "2.0.0", path = "../swc_atoms" }
-swc_common = { version = "1.0.0", path = "../swc_common" }
-swc_ecma_ast = { version = "1.0.0", path = "../swc_ecma_ast" }
-=======
 swc_atoms    = { version = "2.0.0", path = "../swc_atoms" }
 swc_common   = { version = "2.0.1", path = "../swc_common" }
 swc_ecma_ast = { version = "2.0.0", path = "../swc_ecma_ast" }
->>>>>>> 4d887d06
 
 [dev-dependencies]
-<<<<<<< HEAD
-swc_ecma_codegen = { version = "1.0.0", path = "../swc_ecma_codegen" }
-swc_ecma_parser = { version = "1.0.1", path = "../swc_ecma_parser" }
-testing = { version = "1.0.0", path = "../testing" }
-
-[lib]
-path = "Source/lib.rs"
-=======
 swc_ecma_codegen = { version = "2.0.0", path = "../swc_ecma_codegen" }
 swc_ecma_parser  = { version = "3.0.0", path = "../swc_ecma_parser" }
-testing          = { version = "2.0.0", path = "../testing" }
->>>>>>> 4d887d06
+testing          = { version = "2.0.0", path = "../testing" }