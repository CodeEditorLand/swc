--- conflicted
+++ resolved
@@ -2,45 +2,25 @@
 authors = ["강동윤 <kdy1997.dev@gmail.com>"]
 description = "Proc macro for performance trace of swc"
 documentation = "https://rustdoc.swc.rs/swc_trace_macro/"
-<<<<<<< HEAD
-edition = "2021"
-license = "Apache-2.0"
-name = "swc_typescript"
-repository = { workspace = true }
-version = "4.0.0"
-=======
 edition       = "2021"
 license       = "Apache-2.0"
 name          = "swc_typescript"
 repository    = { workspace = true }
 version       = "5.0.0"
->>>>>>> e6fc5327
 
 [dependencies]
 petgraph   = { workspace = true }
 rustc-hash = { workspace = true }
 thiserror  = { workspace = true }
 
-<<<<<<< HEAD
-swc_atoms = { version = "2.0.0", path = "../swc_atoms" }
-swc_common = { version = "4.0.1", path = "../swc_common" }
-swc_ecma_ast = { version = "4.0.1", path = "../swc_ecma_ast" }
-=======
 swc_atoms      = { version = "3.0.0", path = "../swc_atoms" }
 swc_common     = { version = "5.0.0", path = "../swc_common" }
 swc_ecma_ast   = { version = "5.0.0", path = "../swc_ecma_ast" }
 swc_ecma_utils = { version = "6.0.0", path = "../swc_ecma_utils" }
 swc_ecma_visit = { version = "5.0.0", path = "../swc_ecma_visit" }
->>>>>>> e6fc5327
 
 [dev-dependencies]
-<<<<<<< HEAD
-swc_ecma_codegen = { version = "4.0.2", path = "../swc_ecma_codegen" }
-swc_ecma_parser = { version = "5.0.0", path = "../swc_ecma_parser" }
-testing = { version = "4.0.0", path = "../testing" }
-=======
 swc_ecma_codegen         = { version = "5.0.0", path = "../swc_ecma_codegen" }
 swc_ecma_parser          = { version = "6.0.0", path = "../swc_ecma_parser" }
 swc_ecma_transforms_base = { version = "6.0.1", path = "../swc_ecma_transforms_base" }
-testing                  = { version = "5.0.0", path = "../testing" }
->>>>>>> e6fc5327
+testing                  = { version = "5.0.0", path = "../testing" }