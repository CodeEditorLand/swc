--- conflicted
+++ resolved
@@ -2,21 +2,12 @@
 authors = ["강동윤 <kdy1997.dev@gmail.com>"]
 description = "CSS modules"
 documentation = "https://rustdoc.swc.rs/swc_css_modules/"
-<<<<<<< HEAD
-edition = "2021"
-include = ["Cargo.toml", "src/**/*.rs"]
-license = "Apache-2.0"
-name = "swc_css_modules"
-repository = "https://github.com/swc-project/swc.git"
-version = "4.0.0"
-=======
 edition       = "2021"
 include       = ["Cargo.toml", "src/**/*.rs"]
 license       = "Apache-2.0"
 name          = "swc_css_modules"
 repository    = "https://github.com/swc-project/swc.git"
 version       = "5.0.0"
->>>>>>> e6fc5327
 
 [lib]
 bench = false
@@ -28,30 +19,16 @@
 rustc-hash = { workspace = true }
 serde = { workspace = true, features = ["derive"] }
 
-<<<<<<< HEAD
-swc_atoms = { version = "2.0.0", path = "../swc_atoms" }
-swc_common = { version = "4.0.1", path = "../swc_common" }
-swc_css_ast = { version = "4.0.1", path = "../swc_css_ast" }
-swc_css_codegen = { version = "4.0.0", path = "../swc_css_codegen" }
-swc_css_parser  = { version = "4.0.0", path = "../swc_css_parser" }
-swc_css_visit   = { version = "4.0.1", path = "../swc_css_visit" }
-=======
 swc_atoms       = { version = "3.0.0", path = "../swc_atoms" }
 swc_common      = { version = "5.0.0", path = "../swc_common" }
 swc_css_ast     = { version = "5.0.0", path = "../swc_css_ast" }
 swc_css_codegen = { version = "5.0.0", path = "../swc_css_codegen" }
 swc_css_parser  = { version = "5.0.0", path = "../swc_css_parser" }
 swc_css_visit   = { version = "5.0.0", path = "../swc_css_visit" }
->>>>>>> e6fc5327
 
 [dev-dependencies]
 indexmap = { workspace = true, features = ["serde"] }
 serde_json = { workspace = true }
 
-<<<<<<< HEAD
-swc_css_compat = { version = "4.0.0", path = "../swc_css_compat" }
-testing = { version = "4.0.0", path = "../testing" }
-=======
 swc_css_compat = { version = "5.0.0", path = "../swc_css_compat" }
-testing        = { version = "5.0.0", path = "../testing" }
->>>>>>> e6fc5327
+testing        = { version = "5.0.0", path = "../testing" }