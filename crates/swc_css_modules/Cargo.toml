[package]
authors = ["강동윤 <kdy1997.dev@gmail.com>"]
description = "CSS modules"
documentation = "https://rustdoc.swc.rs/swc_css_modules/"
edition = "2021"
include = ["Cargo.toml", "src/**/*.rs"]
license = "Apache-2.0"
name = "swc_css_modules"
repository = "https://github.com/swc-project/swc.git"
version = "0.36.0"

[lib]
bench = false

# See more keys and their definitions at https://doc.rust-lang.org/cargo/reference/manifest.html

[dependencies]
rustc-hash = { workspace = true }
serde = { workspace = true, features = ["derive"] }

<<<<<<< HEAD
swc_atoms = { version = "1.0.0", path = "../swc_atoms" }
swc_common = { version = "0.40.1", path = "../swc_common" }
swc_css_ast = { version = "0.147.0", path = "../swc_css_ast" }
swc_css_codegen = { version = "0.158.0", path = "../swc_css_codegen" }
swc_css_parser = { version = "0.157.0", path = "../swc_css_parser" }
swc_css_visit = { version = "0.146.0", path = "../swc_css_visit" }
=======
swc_atoms       = { version = "1.0.2", path = "../swc_atoms" }
swc_common      = { version = "0.40.2", path = "../swc_common" }
swc_css_ast     = { version = "0.147.0", path = "../swc_css_ast" }
swc_css_codegen = { version = "0.158.1", path = "../swc_css_codegen" }
swc_css_parser  = { version = "0.157.1", path = "../swc_css_parser" }
swc_css_visit   = { version = "0.146.0", path = "../swc_css_visit" }
>>>>>>> 6e7a009a

[dev-dependencies]
indexmap = { workspace = true, features = ["serde"] }
serde_json = { workspace = true }

swc_css_compat = { version = "0.34.0", path = "../swc_css_compat" }
<<<<<<< HEAD
testing = { version = "0.42.0", path = "../testing" }
=======
testing        = { version = "0.42.1", path = "../testing" }
>>>>>>> 6e7a009a
<|MERGE_RESOLUTION|>--- conflicted
+++ resolved
@@ -18,29 +18,16 @@
 rustc-hash = { workspace = true }
 serde = { workspace = true, features = ["derive"] }
 
-<<<<<<< HEAD
-swc_atoms = { version = "1.0.0", path = "../swc_atoms" }
-swc_common = { version = "0.40.1", path = "../swc_common" }
-swc_css_ast = { version = "0.147.0", path = "../swc_css_ast" }
-swc_css_codegen = { version = "0.158.0", path = "../swc_css_codegen" }
-swc_css_parser = { version = "0.157.0", path = "../swc_css_parser" }
-swc_css_visit = { version = "0.146.0", path = "../swc_css_visit" }
-=======
 swc_atoms       = { version = "1.0.2", path = "../swc_atoms" }
 swc_common      = { version = "0.40.2", path = "../swc_common" }
 swc_css_ast     = { version = "0.147.0", path = "../swc_css_ast" }
 swc_css_codegen = { version = "0.158.1", path = "../swc_css_codegen" }
 swc_css_parser  = { version = "0.157.1", path = "../swc_css_parser" }
 swc_css_visit   = { version = "0.146.0", path = "../swc_css_visit" }
->>>>>>> 6e7a009a
 
 [dev-dependencies]
 indexmap = { workspace = true, features = ["serde"] }
 serde_json = { workspace = true }
 
 swc_css_compat = { version = "0.34.0", path = "../swc_css_compat" }
-<<<<<<< HEAD
-testing = { version = "0.42.0", path = "../testing" }
-=======
-testing        = { version = "0.42.1", path = "../testing" }
->>>>>>> 6e7a009a
+testing        = { version = "0.42.1", path = "../testing" }