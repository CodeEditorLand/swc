--- conflicted
+++ resolved
@@ -1,22 +1,13 @@
 [package]
-authors = ["강동윤 <kdy1997.dev@gmail.com>"]
-description = "Ecmascript code generator for the swc project."
+authors       = ["강동윤 <kdy1997.dev@gmail.com>"]
+description   = "Ecmascript code generator for the swc project."
 documentation = "https://rustdoc.swc.rs/swc_ecma_codegen/"
-<<<<<<< HEAD
-edition = "2021"
-include = ["Cargo.toml", "src/**/*.rs"]
-license = "Apache-2.0"
-name = "swc_ecma_codegen"
-repository = "https://github.com/swc-project/swc.git"
-version = "0.156.1"
-=======
 edition       = "2021"
 include       = ["Cargo.toml", "src/**/*.rs"]
 license       = "Apache-2.0"
 name          = "swc_ecma_codegen"
 repository    = "https://github.com/swc-project/swc.git"
 version       = "0.157.0"
->>>>>>> 25d9e04a
 
 [features]
 # This does not enable serde for ast nodes.
@@ -24,22 +15,10 @@
 
 [lib]
 bench = false
-path = "Source/lib.rs"
 
 [dependencies]
-memchr = { workspace = true }
+memchr     = { workspace = true }
 num-bigint = { workspace = true, features = ["serde"] }
-<<<<<<< HEAD
-once_cell = { workspace = true }
-serde = { workspace = true }
-sourcemap = { workspace = true }
-tracing = { workspace = true }
-
-swc_allocator = { version = "0.1.8", path = "../swc_allocator", default-features = false }
-swc_atoms = { version = "0.6.5", path = "../swc_atoms" }
-swc_common = { version = "0.38.0", path = "../swc_common" }
-swc_ecma_ast = { version = "0.119.0", path = "../swc_ecma_ast" }
-=======
 once_cell  = { workspace = true }
 serde      = { workspace = true }
 sourcemap  = { workspace = true }
@@ -49,23 +28,17 @@
 swc_atoms               = { version = "0.7.0", path = "../swc_atoms" }
 swc_common              = { version = "0.39.0", path = "../swc_common" }
 swc_ecma_ast            = { version = "0.120.0", path = "../swc_ecma_ast" }
->>>>>>> 25d9e04a
 swc_ecma_codegen_macros = { version = "0.7.6", path = "../swc_ecma_codegen_macros" }
 
 [dev-dependencies]
-base64 = { workspace = true }
+base64                    = { workspace = true }
 codspeed-criterion-compat = { workspace = true }
-criterion = { workspace = true }
-serde_json = { workspace = true }
+criterion                 = { workspace = true }
+serde_json                = { workspace = true }
 
 swc_allocator = { version = "0.1.7", path = "../swc_allocator" }
-<<<<<<< HEAD
-swc_common = { version = "0.38.0", path = "../swc_common", features = [
-	"sourcemap",
-=======
 swc_common = { version = "0.39.0", path = "../swc_common", features = [
   "sourcemap",
->>>>>>> 25d9e04a
 ] }
 swc_ecma_parser = { version = "0.151.0", path = "../swc_ecma_parser" }
 swc_ecma_testing = { version = "0.28.0", path = "../swc_ecma_testing" }
@@ -74,8 +47,8 @@
 
 [[bench]]
 harness = false
-name = "bench"
+name    = "bench"
 
 [[bench]]
 harness = false
-name = "with_parse"+name    = "with_parse"