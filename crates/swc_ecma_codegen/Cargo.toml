[package]
authors = ["강동윤 <kdy1997.dev@gmail.com>"]
description = "Ecmascript code generator for the swc project."
documentation = "https://rustdoc.swc.rs/swc_ecma_codegen/"
<<<<<<< HEAD
edition = "2021"
include = ["Cargo.toml", "src/**/*.rs"]
license = "Apache-2.0"
name = "swc_ecma_codegen"
repository = "https://github.com/swc-project/swc.git"
version = "0.158.2"
=======
edition       = "2021"
include       = ["Cargo.toml", "src/**/*.rs"]
license       = "Apache-2.0"
name          = "swc_ecma_codegen"
repository    = "https://github.com/swc-project/swc.git"
version       = "0.158.3"
>>>>>>> aa3bb873

[features]
# This does not enable serde for ast nodes.
serde-impl = ["swc_ecma_ast/serde"]

[lib]
bench = false

[dependencies]
memchr = { workspace = true }
num-bigint = { workspace = true, features = ["serde"] }
once_cell = { workspace = true }
regex = { workspace = true }
serde = { workspace = true }
sourcemap = { workspace = true }
tracing = { workspace = true }

swc_allocator = { version = "0.1.10", path = "../swc_allocator", default-features = false }
swc_atoms = { version = "1.0.2", path = "../swc_atoms" }
swc_common = { version = "0.40.2", path = "../swc_common" }
swc_ecma_ast = { version = "0.121.2", path = "../swc_ecma_ast" }
swc_ecma_codegen_macros = { version = "0.7.6", path = "../swc_ecma_codegen_macros" }

[dev-dependencies]
base64 = { workspace = true }
codspeed-criterion-compat = { workspace = true }
criterion = { workspace = true }
serde_json = { workspace = true }

swc_allocator = { version = "0.1.10", path = "../swc_allocator" }
swc_common = { version = "0.40.2", path = "../swc_common", features = [
	"sourcemap",
] }
swc_ecma_parser = { version = "0.152.2", path = "../swc_ecma_parser" }
swc_ecma_testing = { version = "0.29.0", path = "../swc_ecma_testing" }
swc_malloc = { version = "0.5.10", path = "../swc_malloc" }
testing = { version = "0.42.1", path = "../testing" }

[[bench]]
harness = false
name = "bench"

[[bench]]
harness = false
name = "with_parse"<|MERGE_RESOLUTION|>--- conflicted
+++ resolved
@@ -1,22 +1,13 @@
 [package]
-authors = ["강동윤 <kdy1997.dev@gmail.com>"]
-description = "Ecmascript code generator for the swc project."
+authors       = ["강동윤 <kdy1997.dev@gmail.com>"]
+description   = "Ecmascript code generator for the swc project."
 documentation = "https://rustdoc.swc.rs/swc_ecma_codegen/"
-<<<<<<< HEAD
-edition = "2021"
-include = ["Cargo.toml", "src/**/*.rs"]
-license = "Apache-2.0"
-name = "swc_ecma_codegen"
-repository = "https://github.com/swc-project/swc.git"
-version = "0.158.2"
-=======
 edition       = "2021"
 include       = ["Cargo.toml", "src/**/*.rs"]
 license       = "Apache-2.0"
 name          = "swc_ecma_codegen"
 repository    = "https://github.com/swc-project/swc.git"
 version       = "0.158.3"
->>>>>>> aa3bb873
 
 [features]
 # This does not enable serde for ast nodes.
@@ -26,29 +17,29 @@
 bench = false
 
 [dependencies]
-memchr = { workspace = true }
+memchr     = { workspace = true }
 num-bigint = { workspace = true, features = ["serde"] }
-once_cell = { workspace = true }
-regex = { workspace = true }
-serde = { workspace = true }
-sourcemap = { workspace = true }
-tracing = { workspace = true }
+once_cell  = { workspace = true }
+regex      = { workspace = true }
+serde      = { workspace = true }
+sourcemap  = { workspace = true }
+tracing    = { workspace = true }
 
-swc_allocator = { version = "0.1.10", path = "../swc_allocator", default-features = false }
-swc_atoms = { version = "1.0.2", path = "../swc_atoms" }
-swc_common = { version = "0.40.2", path = "../swc_common" }
-swc_ecma_ast = { version = "0.121.2", path = "../swc_ecma_ast" }
+swc_allocator           = { version = "0.1.10", path = "../swc_allocator", default-features = false }
+swc_atoms               = { version = "1.0.2", path = "../swc_atoms" }
+swc_common              = { version = "0.40.2", path = "../swc_common" }
+swc_ecma_ast            = { version = "0.121.2", path = "../swc_ecma_ast" }
 swc_ecma_codegen_macros = { version = "0.7.6", path = "../swc_ecma_codegen_macros" }
 
 [dev-dependencies]
-base64 = { workspace = true }
+base64                    = { workspace = true }
 codspeed-criterion-compat = { workspace = true }
-criterion = { workspace = true }
-serde_json = { workspace = true }
+criterion                 = { workspace = true }
+serde_json                = { workspace = true }
 
 swc_allocator = { version = "0.1.10", path = "../swc_allocator" }
 swc_common = { version = "0.40.2", path = "../swc_common", features = [
-	"sourcemap",
+  "sourcemap",
 ] }
 swc_ecma_parser = { version = "0.152.2", path = "../swc_ecma_parser" }
 swc_ecma_testing = { version = "0.29.0", path = "../swc_ecma_testing" }
@@ -57,8 +48,8 @@
 
 [[bench]]
 harness = false
-name = "bench"
+name    = "bench"
 
 [[bench]]
 harness = false
-name = "with_parse"+name    = "with_parse"