--- conflicted
+++ resolved
@@ -2,21 +2,12 @@
 authors = ["강동윤 <kdy1997.dev@gmail.com>"]
 description = "Ecmascript code generator for the swc project."
 documentation = "https://rustdoc.swc.rs/swc_ecma_codegen/"
-<<<<<<< HEAD
-edition = "2021"
-include = ["Cargo.toml", "src/**/*.rs"]
-license = "Apache-2.0"
-name = "swc_ecma_codegen"
-repository = "https://github.com/swc-project/swc.git"
-version = "1.0.0"
-=======
 edition       = "2021"
 include       = ["Cargo.toml", "src/**/*.rs"]
 license       = "Apache-2.0"
 name          = "swc_ecma_codegen"
 repository    = "https://github.com/swc-project/swc.git"
 version       = "2.0.0"
->>>>>>> 4d887d06
 
 [features]
 # This does not enable serde for ast nodes.
@@ -29,29 +20,16 @@
 [dependencies]
 memchr = { workspace = true }
 num-bigint = { workspace = true, features = ["serde"] }
-<<<<<<< HEAD
 once_cell = { workspace = true }
 regex = { workspace = true }
 serde = { workspace = true }
 sourcemap = { workspace = true }
 tracing = { workspace = true }
 
-swc_allocator = { version = "1.0.0", path = "../swc_allocator", default-features = false }
-swc_atoms = { version = "2.0.0", path = "../swc_atoms" }
-swc_common = { version = "1.0.0", path = "../swc_common" }
-swc_ecma_ast = { version = "1.0.0", path = "../swc_ecma_ast" }
-=======
-once_cell  = { workspace = true }
-regex      = { workspace = true }
-serde      = { workspace = true }
-sourcemap  = { workspace = true }
-tracing    = { workspace = true }
-
 swc_allocator           = { version = "1.0.0", path = "../swc_allocator", default-features = false }
 swc_atoms               = { version = "2.0.0", path = "../swc_atoms" }
 swc_common              = { version = "2.0.1", path = "../swc_common" }
 swc_ecma_ast            = { version = "2.0.0", path = "../swc_ecma_ast" }
->>>>>>> 4d887d06
 swc_ecma_codegen_macros = { version = "1.0.0", path = "../swc_ecma_codegen_macros" }
 
 [dev-dependencies]
@@ -61,13 +39,8 @@
 serde_json = { workspace = true }
 
 swc_allocator = { version = "1.0.0", path = "../swc_allocator" }
-<<<<<<< HEAD
-swc_common = { version = "1.0.0", path = "../swc_common", features = [
-	"sourcemap",
-=======
 swc_common = { version = "2.0.1", path = "../swc_common", features = [
   "sourcemap",
->>>>>>> 4d887d06
 ] }
 swc_ecma_parser = { version = "3.0.0", path = "../swc_ecma_parser" }
 swc_ecma_testing = { version = "2.0.0", path = "../swc_ecma_testing" }
