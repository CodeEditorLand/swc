[package]
authors = ["강동윤 <kdy1997.dev@gmail.com>"]
description = "rust port of babel and closure compiler."
documentation = "https://rustdoc.swc.rs/swc_ecma_transforms_base/"
edition       = "2021"
include       = ["Cargo.toml", "src/**/*.rs", "src/**/*.js"]
license       = "Apache-2.0"
name          = "swc_ecma_transforms_base"
repository    = "https://github.com/swc-project/swc.git"
version       = "3.0.0"

[lib]
bench = false
path = "Source/lib.rs"

[features]
concurrent = ["concurrent-renamer", "rayon", "swc_ecma_utils/concurrent"]
concurrent-renamer = ["rayon"]

[dependencies]
better_scoped_tls = { version = "1.0.0", path = "../better_scoped_tls" }
bitflags = { workspace = true }
indexmap = { workspace = true }
once_cell = { workspace = true }
phf = { workspace = true, features = ["macros"] }
rayon = { workspace = true, optional = true }
rustc-hash = { workspace = true }
serde = { workspace = true, features = ["derive"] }
smallvec = { workspace = true }
tracing = { workspace = true }

<<<<<<< HEAD
swc_atoms = { version = "2.0.0", path = "../swc_atoms" }
swc_common = { version = "1.0.0", path = "../swc_common" }
swc_ecma_ast = { version = "1.0.0", path = "../swc_ecma_ast" }
swc_ecma_parser = { version = "1.0.1", path = "../swc_ecma_parser" }
swc_ecma_utils = { version = "1.0.1", path = "../swc_ecma_utils" }
swc_ecma_visit = { version = "1.0.0", path = "../swc_ecma_visit" }
=======
swc_atoms       = { version = "2.0.0", path = "../swc_atoms" }
swc_common      = { version = "2.0.1", path = "../swc_common" }
swc_ecma_ast    = { version = "2.0.0", path = "../swc_ecma_ast" }
swc_ecma_parser = { version = "3.0.0", path = "../swc_ecma_parser" }
swc_ecma_utils  = { version = "3.0.0", path = "../swc_ecma_utils" }
swc_ecma_visit  = { version = "2.0.0", path = "../swc_ecma_visit" }
>>>>>>> 4d887d06

[dev-dependencies]
codspeed-criterion-compat = { workspace = true }
criterion = { workspace = true }
rayon = { workspace = true }

<<<<<<< HEAD
swc_ecma_codegen = { version = "1.0.0", path = "../swc_ecma_codegen" }
swc_ecma_transforms_macros = { version = "1.0.0", path = "../swc_ecma_transforms_macros" }
swc_malloc = { version = "1.0.0", path = "../swc_malloc" }
testing = { version = "1.0.0", path = "../testing" }
=======
swc_ecma_codegen           = { version = "2.0.0", path = "../swc_ecma_codegen" }
swc_ecma_transforms_macros = { version = "1.0.0", path = "../swc_ecma_transforms_macros" }
swc_malloc                 = { version = "1.0.0", path = "../swc_malloc" }
testing                    = { version = "2.0.0", path = "../testing" }
>>>>>>> 4d887d06

[[bench]]
harness = false
name = "base"
[[bench]]
harness = false
name = "deps"
[[bench]]
harness = false
name = "parallel"<|MERGE_RESOLUTION|>--- conflicted
+++ resolved
@@ -29,38 +29,22 @@
 smallvec = { workspace = true }
 tracing = { workspace = true }
 
-<<<<<<< HEAD
-swc_atoms = { version = "2.0.0", path = "../swc_atoms" }
-swc_common = { version = "1.0.0", path = "../swc_common" }
-swc_ecma_ast = { version = "1.0.0", path = "../swc_ecma_ast" }
-swc_ecma_parser = { version = "1.0.1", path = "../swc_ecma_parser" }
-swc_ecma_utils = { version = "1.0.1", path = "../swc_ecma_utils" }
-swc_ecma_visit = { version = "1.0.0", path = "../swc_ecma_visit" }
-=======
 swc_atoms       = { version = "2.0.0", path = "../swc_atoms" }
 swc_common      = { version = "2.0.1", path = "../swc_common" }
 swc_ecma_ast    = { version = "2.0.0", path = "../swc_ecma_ast" }
 swc_ecma_parser = { version = "3.0.0", path = "../swc_ecma_parser" }
 swc_ecma_utils  = { version = "3.0.0", path = "../swc_ecma_utils" }
 swc_ecma_visit  = { version = "2.0.0", path = "../swc_ecma_visit" }
->>>>>>> 4d887d06
 
 [dev-dependencies]
 codspeed-criterion-compat = { workspace = true }
 criterion = { workspace = true }
 rayon = { workspace = true }
 
-<<<<<<< HEAD
-swc_ecma_codegen = { version = "1.0.0", path = "../swc_ecma_codegen" }
-swc_ecma_transforms_macros = { version = "1.0.0", path = "../swc_ecma_transforms_macros" }
-swc_malloc = { version = "1.0.0", path = "../swc_malloc" }
-testing = { version = "1.0.0", path = "../testing" }
-=======
 swc_ecma_codegen           = { version = "2.0.0", path = "../swc_ecma_codegen" }
 swc_ecma_transforms_macros = { version = "1.0.0", path = "../swc_ecma_transforms_macros" }
 swc_malloc                 = { version = "1.0.0", path = "../swc_malloc" }
 testing                    = { version = "2.0.0", path = "../testing" }
->>>>>>> 4d887d06
 
 [[bench]]
 harness = false
