[package]
authors = ["강동윤 <kdy1997.dev@gmail.com>"]
description = "rust port of babel and closure compiler."
documentation = "https://rustdoc.swc.rs/swc_ecma_transforms_base/"
<<<<<<< HEAD
edition = "2021"
include = ["Cargo.toml", "src/**/*.rs", "src/**/*.js"]
license = "Apache-2.0"
name = "swc_ecma_transforms_base"
repository = "https://github.com/swc-project/swc.git"
version = "5.0.1"
=======
edition       = "2021"
include       = ["Cargo.toml", "src/**/*.rs", "src/**/*.js"]
license       = "Apache-2.0"
name          = "swc_ecma_transforms_base"
repository    = "https://github.com/swc-project/swc.git"
version       = "6.0.1"
>>>>>>> e6fc5327

[lib]
bench = false
path = "Source/lib.rs"

[features]
concurrent = ["concurrent-renamer", "rayon", "swc_ecma_utils/concurrent"]
concurrent-renamer = ["rayon"]

[dependencies]
better_scoped_tls = { version = "1.0.0", path = "../better_scoped_tls" }
bitflags = { workspace = true }
indexmap = { workspace = true }
once_cell = { workspace = true }
phf = { workspace = true, features = ["macros"] }
rayon = { workspace = true, optional = true }
rustc-hash = { workspace = true }
serde = { workspace = true, features = ["derive"] }
smallvec = { workspace = true }
tracing = { workspace = true }

<<<<<<< HEAD
swc_atoms = { version = "2.0.0", path = "../swc_atoms" }
swc_common = { version = "4.0.1", path = "../swc_common" }
swc_ecma_ast = { version = "4.0.1", path = "../swc_ecma_ast" }
swc_ecma_parser = { version = "5.0.0", path = "../swc_ecma_parser" }
swc_ecma_utils  = { version = "5.0.1", path = "../swc_ecma_utils" }
swc_ecma_visit  = { version = "4.0.1", path = "../swc_ecma_visit" }
=======
swc_atoms       = { version = "3.0.0", path = "../swc_atoms" }
swc_common      = { version = "5.0.0", path = "../swc_common" }
swc_ecma_ast    = { version = "5.0.0", path = "../swc_ecma_ast" }
swc_ecma_parser = { version = "6.0.0", path = "../swc_ecma_parser" }
swc_ecma_utils  = { version = "6.0.0", path = "../swc_ecma_utils" }
swc_ecma_visit  = { version = "5.0.0", path = "../swc_ecma_visit" }
>>>>>>> e6fc5327

[dev-dependencies]
codspeed-criterion-compat = { workspace = true }
criterion = { workspace = true }
rayon = { workspace = true }

<<<<<<< HEAD
swc_ecma_codegen = { version = "4.0.2", path = "../swc_ecma_codegen" }
swc_ecma_transforms_macros = { version = "1.0.0", path = "../swc_ecma_transforms_macros" }
swc_malloc = { version = "1.0.0", path = "../swc_malloc" }
testing = { version = "4.0.0", path = "../testing" }
=======
swc_ecma_codegen           = { version = "5.0.0", path = "../swc_ecma_codegen" }
swc_ecma_transforms_macros = { version = "1.0.0", path = "../swc_ecma_transforms_macros" }
swc_malloc                 = { version = "1.0.0", path = "../swc_malloc" }
testing                    = { version = "5.0.0", path = "../testing" }
>>>>>>> e6fc5327

[[bench]]
harness = false
name = "base"
[[bench]]
harness = false
name = "deps"
[[bench]]
harness = false
name = "parallel"<|MERGE_RESOLUTION|>--- conflicted
+++ resolved
@@ -2,21 +2,12 @@
 authors = ["강동윤 <kdy1997.dev@gmail.com>"]
 description = "rust port of babel and closure compiler."
 documentation = "https://rustdoc.swc.rs/swc_ecma_transforms_base/"
-<<<<<<< HEAD
-edition = "2021"
-include = ["Cargo.toml", "src/**/*.rs", "src/**/*.js"]
-license = "Apache-2.0"
-name = "swc_ecma_transforms_base"
-repository = "https://github.com/swc-project/swc.git"
-version = "5.0.1"
-=======
 edition       = "2021"
 include       = ["Cargo.toml", "src/**/*.rs", "src/**/*.js"]
 license       = "Apache-2.0"
 name          = "swc_ecma_transforms_base"
 repository    = "https://github.com/swc-project/swc.git"
 version       = "6.0.1"
->>>>>>> e6fc5327
 
 [lib]
 bench = false
@@ -38,38 +29,22 @@
 smallvec = { workspace = true }
 tracing = { workspace = true }
 
-<<<<<<< HEAD
-swc_atoms = { version = "2.0.0", path = "../swc_atoms" }
-swc_common = { version = "4.0.1", path = "../swc_common" }
-swc_ecma_ast = { version = "4.0.1", path = "../swc_ecma_ast" }
-swc_ecma_parser = { version = "5.0.0", path = "../swc_ecma_parser" }
-swc_ecma_utils  = { version = "5.0.1", path = "../swc_ecma_utils" }
-swc_ecma_visit  = { version = "4.0.1", path = "../swc_ecma_visit" }
-=======
 swc_atoms       = { version = "3.0.0", path = "../swc_atoms" }
 swc_common      = { version = "5.0.0", path = "../swc_common" }
 swc_ecma_ast    = { version = "5.0.0", path = "../swc_ecma_ast" }
 swc_ecma_parser = { version = "6.0.0", path = "../swc_ecma_parser" }
 swc_ecma_utils  = { version = "6.0.0", path = "../swc_ecma_utils" }
 swc_ecma_visit  = { version = "5.0.0", path = "../swc_ecma_visit" }
->>>>>>> e6fc5327
 
 [dev-dependencies]
 codspeed-criterion-compat = { workspace = true }
 criterion = { workspace = true }
 rayon = { workspace = true }
 
-<<<<<<< HEAD
-swc_ecma_codegen = { version = "4.0.2", path = "../swc_ecma_codegen" }
-swc_ecma_transforms_macros = { version = "1.0.0", path = "../swc_ecma_transforms_macros" }
-swc_malloc = { version = "1.0.0", path = "../swc_malloc" }
-testing = { version = "4.0.0", path = "../testing" }
-=======
 swc_ecma_codegen           = { version = "5.0.0", path = "../swc_ecma_codegen" }
 swc_ecma_transforms_macros = { version = "1.0.0", path = "../swc_ecma_transforms_macros" }
 swc_malloc                 = { version = "1.0.0", path = "../swc_malloc" }
 testing                    = { version = "5.0.0", path = "../testing" }
->>>>>>> e6fc5327
 
 [[bench]]
 harness = false
