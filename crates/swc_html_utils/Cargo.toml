[package]
authors = [
	"강동윤 <kdy1997.dev@gmail.com>",
	"Alexander Akait <sheo13666q@gmail.com>",
]
description = "Utils for HTML"
documentation = "https://rustdoc.swc.rs/swc_html_utils/"
edition = "2021"
include = ["Cargo.toml", "src/**/*.rs", "data/**/*.json"]
license = { workspace = true }
name = "swc_html_utils"
repository = "https://github.com/swc-project/swc.git"
version = "0.24.0"

[lib]
bench = false
path = "Source/lib.rs"

[dependencies]
once_cell = { workspace = true }
serde = { workspace = true, features = ["derive"] }
serde_json = { workspace = true }

<<<<<<< HEAD
swc_atoms = { version = "0.6.5", path = "../swc_atoms" }
swc_common = { version = "0.38.0", path = "../swc_common" }
=======
swc_atoms  = { version = "0.7.0", path = "../swc_atoms" }
swc_common = { version = "0.39.0", path = "../swc_common" }
>>>>>>> 25d9e04a
<|MERGE_RESOLUTION|>--- conflicted
+++ resolved
@@ -1,7 +1,7 @@
 [package]
 authors = [
-	"강동윤 <kdy1997.dev@gmail.com>",
-	"Alexander Akait <sheo13666q@gmail.com>",
+  "강동윤 <kdy1997.dev@gmail.com>",
+  "Alexander Akait <sheo13666q@gmail.com>",
 ]
 description = "Utils for HTML"
 documentation = "https://rustdoc.swc.rs/swc_html_utils/"
@@ -14,17 +14,11 @@
 
 [lib]
 bench = false
-path = "Source/lib.rs"
 
 [dependencies]
-once_cell = { workspace = true }
-serde = { workspace = true, features = ["derive"] }
+once_cell  = { workspace = true }
+serde      = { workspace = true, features = ["derive"] }
 serde_json = { workspace = true }
 
-<<<<<<< HEAD
-swc_atoms = { version = "0.6.5", path = "../swc_atoms" }
-swc_common = { version = "0.38.0", path = "../swc_common" }
-=======
 swc_atoms  = { version = "0.7.0", path = "../swc_atoms" }
-swc_common = { version = "0.39.0", path = "../swc_common" }
->>>>>>> 25d9e04a
+swc_common = { version = "0.39.0", path = "../swc_common" }