[package]
authors = ["강동윤 <kdy1997.dev@gmail.com>"]
description = "CSS linter"
documentation = "https://rustdoc.swc.rs/swc_css_lints/"
<<<<<<< HEAD
edition = "2021"
include = ["Cargo.toml", "src/**/*.rs"]
license = "Apache-2.0"
name = "swc_css_lints"
repository = "https://github.com/swc-project/swc.git"
version = "4.0.0"
=======
edition       = "2021"
include       = ["Cargo.toml", "src/**/*.rs"]
license       = "Apache-2.0"
name          = "swc_css_lints"
repository    = "https://github.com/swc-project/swc.git"
version       = "5.0.0"
>>>>>>> e6fc5327

[lib]
bench = false
path = "Source/lib.rs"

[dependencies]
auto_impl = { workspace = true }
parking_lot = { workspace = true }
rayon = { workspace = true }
serde = { workspace = true, features = ["derive"] }
thiserror = { workspace = true }

swc_atoms     = { version = "3.0.0", path = "../swc_atoms" }
swc_cached    = { version = "1.0.0", path = "../swc_cached" }
swc_common    = { version = "5.0.0", path = "../swc_common" }
swc_css_ast   = { version = "5.0.0", path = "../swc_css_ast" }
swc_css_visit = { version = "5.0.0", path = "../swc_css_visit" }

[dev-dependencies]
serde_json = { workspace = true }

<<<<<<< HEAD
swc_css_parser = { version = "4.0.0", path = "../swc_css_parser" }
testing = { version = "4.0.0", path = "../testing" }
=======
swc_css_parser = { version = "5.0.0", path = "../swc_css_parser" }
testing        = { version = "5.0.0", path = "../testing" }
>>>>>>> e6fc5327
<|MERGE_RESOLUTION|>--- conflicted
+++ resolved
@@ -2,21 +2,12 @@
 authors = ["강동윤 <kdy1997.dev@gmail.com>"]
 description = "CSS linter"
 documentation = "https://rustdoc.swc.rs/swc_css_lints/"
-<<<<<<< HEAD
-edition = "2021"
-include = ["Cargo.toml", "src/**/*.rs"]
-license = "Apache-2.0"
-name = "swc_css_lints"
-repository = "https://github.com/swc-project/swc.git"
-version = "4.0.0"
-=======
 edition       = "2021"
 include       = ["Cargo.toml", "src/**/*.rs"]
 license       = "Apache-2.0"
 name          = "swc_css_lints"
 repository    = "https://github.com/swc-project/swc.git"
 version       = "5.0.0"
->>>>>>> e6fc5327
 
 [lib]
 bench = false
@@ -38,10 +29,5 @@
 [dev-dependencies]
 serde_json = { workspace = true }
 
-<<<<<<< HEAD
-swc_css_parser = { version = "4.0.0", path = "../swc_css_parser" }
-testing = { version = "4.0.0", path = "../testing" }
-=======
 swc_css_parser = { version = "5.0.0", path = "../swc_css_parser" }
-testing        = { version = "5.0.0", path = "../testing" }
->>>>>>> e6fc5327
+testing        = { version = "5.0.0", path = "../testing" }