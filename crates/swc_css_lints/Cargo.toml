[package]
authors = ["강동윤 <kdy1997.dev@gmail.com>"]
description = "CSS linter"
documentation = "https://rustdoc.swc.rs/swc_css_lints/"
<<<<<<< HEAD
edition = "2021"
include = ["Cargo.toml", "src/**/*.rs"]
license = "Apache-2.0"
name = "swc_css_lints"
repository = "https://github.com/swc-project/swc.git"
version = "1.0.0"
=======
edition       = "2021"
include       = ["Cargo.toml", "src/**/*.rs"]
license       = "Apache-2.0"
name          = "swc_css_lints"
repository    = "https://github.com/swc-project/swc.git"
version       = "2.0.0"
>>>>>>> 4d887d06

[lib]
bench = false
path = "Source/lib.rs"

[dependencies]
auto_impl = { workspace = true }
parking_lot = { workspace = true }
rayon = { workspace = true }
serde = { workspace = true, features = ["derive"] }
thiserror = { workspace = true }

<<<<<<< HEAD
swc_atoms = { version = "2.0.0", path = "../swc_atoms" }
swc_cached = { version = "1.0.0", path = "../swc_cached" }
swc_common = { version = "1.0.0", path = "../swc_common" }
swc_css_ast = { version = "1.0.0", path = "../swc_css_ast" }
swc_css_visit = { version = "1.0.0", path = "../swc_css_visit" }
=======
swc_atoms     = { version = "2.0.0", path = "../swc_atoms" }
swc_cached    = { version = "1.0.0", path = "../swc_cached" }
swc_common    = { version = "2.0.1", path = "../swc_common" }
swc_css_ast   = { version = "2.0.0", path = "../swc_css_ast" }
swc_css_visit = { version = "2.0.0", path = "../swc_css_visit" }
>>>>>>> 4d887d06

[dev-dependencies]
serde_json = { workspace = true }

<<<<<<< HEAD
swc_css_parser = { version = "1.0.0", path = "../swc_css_parser" }
testing = { version = "1.0.0", path = "../testing" }
=======
swc_css_parser = { version = "2.0.0", path = "../swc_css_parser" }
testing        = { version = "2.0.0", path = "../testing" }
>>>>>>> 4d887d06
<|MERGE_RESOLUTION|>--- conflicted
+++ resolved
@@ -2,21 +2,12 @@
 authors = ["강동윤 <kdy1997.dev@gmail.com>"]
 description = "CSS linter"
 documentation = "https://rustdoc.swc.rs/swc_css_lints/"
-<<<<<<< HEAD
-edition = "2021"
-include = ["Cargo.toml", "src/**/*.rs"]
-license = "Apache-2.0"
-name = "swc_css_lints"
-repository = "https://github.com/swc-project/swc.git"
-version = "1.0.0"
-=======
 edition       = "2021"
 include       = ["Cargo.toml", "src/**/*.rs"]
 license       = "Apache-2.0"
 name          = "swc_css_lints"
 repository    = "https://github.com/swc-project/swc.git"
 version       = "2.0.0"
->>>>>>> 4d887d06
 
 [lib]
 bench = false
@@ -29,27 +20,14 @@
 serde = { workspace = true, features = ["derive"] }
 thiserror = { workspace = true }
 
-<<<<<<< HEAD
-swc_atoms = { version = "2.0.0", path = "../swc_atoms" }
-swc_cached = { version = "1.0.0", path = "../swc_cached" }
-swc_common = { version = "1.0.0", path = "../swc_common" }
-swc_css_ast = { version = "1.0.0", path = "../swc_css_ast" }
-swc_css_visit = { version = "1.0.0", path = "../swc_css_visit" }
-=======
 swc_atoms     = { version = "2.0.0", path = "../swc_atoms" }
 swc_cached    = { version = "1.0.0", path = "../swc_cached" }
 swc_common    = { version = "2.0.1", path = "../swc_common" }
 swc_css_ast   = { version = "2.0.0", path = "../swc_css_ast" }
 swc_css_visit = { version = "2.0.0", path = "../swc_css_visit" }
->>>>>>> 4d887d06
 
 [dev-dependencies]
 serde_json = { workspace = true }
 
-<<<<<<< HEAD
-swc_css_parser = { version = "1.0.0", path = "../swc_css_parser" }
-testing = { version = "1.0.0", path = "../testing" }
-=======
 swc_css_parser = { version = "2.0.0", path = "../swc_css_parser" }
-testing        = { version = "2.0.0", path = "../testing" }
->>>>>>> 4d887d06
+testing        = { version = "2.0.0", path = "../testing" }