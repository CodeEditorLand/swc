[package]
authors = ["강동윤 <kdy1997.dev@gmail.com>"]
description = "CSS linter"
documentation = "https://rustdoc.swc.rs/swc_css_lints/"
edition = "2021"
include = ["Cargo.toml", "src/**/*.rs"]
license = "Apache-2.0"
name = "swc_css_lints"
repository = "https://github.com/swc-project/swc.git"
version = "4.0.0"

[lib]
bench = false
path = "Source/lib.rs"

[dependencies]
auto_impl = { workspace = true }
parking_lot = { workspace = true }
rayon = { workspace = true }
serde = { workspace = true, features = ["derive"] }
thiserror = { workspace = true }

<<<<<<< HEAD
swc_atoms = { version = "2.0.0", path = "../swc_atoms" }
swc_cached = { version = "1.0.0", path = "../swc_cached" }
swc_common = { version = "4.0.1", path = "../swc_common" }
swc_css_ast = { version = "4.0.1", path = "../swc_css_ast" }
swc_css_visit = { version = "4.0.0", path = "../swc_css_visit" }
=======
swc_atoms     = { version = "2.0.0", path = "../swc_atoms" }
swc_cached    = { version = "1.0.0", path = "../swc_cached" }
swc_common    = { version = "4.0.1", path = "../swc_common" }
swc_css_ast   = { version = "4.0.1", path = "../swc_css_ast" }
swc_css_visit = { version = "4.0.1", path = "../swc_css_visit" }
>>>>>>> 04e01ef8

[dev-dependencies]
serde_json = { workspace = true }

swc_css_parser = { version = "4.0.0", path = "../swc_css_parser" }
testing = { version = "4.0.0", path = "../testing" }<|MERGE_RESOLUTION|>--- conflicted
+++ resolved
@@ -20,19 +20,11 @@
 serde = { workspace = true, features = ["derive"] }
 thiserror = { workspace = true }
 
-<<<<<<< HEAD
-swc_atoms = { version = "2.0.0", path = "../swc_atoms" }
-swc_cached = { version = "1.0.0", path = "../swc_cached" }
-swc_common = { version = "4.0.1", path = "../swc_common" }
-swc_css_ast = { version = "4.0.1", path = "../swc_css_ast" }
-swc_css_visit = { version = "4.0.0", path = "../swc_css_visit" }
-=======
 swc_atoms     = { version = "2.0.0", path = "../swc_atoms" }
 swc_cached    = { version = "1.0.0", path = "../swc_cached" }
 swc_common    = { version = "4.0.1", path = "../swc_common" }
 swc_css_ast   = { version = "4.0.1", path = "../swc_css_ast" }
 swc_css_visit = { version = "4.0.1", path = "../swc_css_visit" }
->>>>>>> 04e01ef8
 
 [dev-dependencies]
 serde_json = { workspace = true }
