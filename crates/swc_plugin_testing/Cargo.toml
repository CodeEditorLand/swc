[package]
authors = ["강동윤 <kdy1997.dev@gmail.com>"]
description = "Base for swc plugins"
documentation = "https://rustdoc.swc.rs/swc_plugin_testing/"
<<<<<<< HEAD
edition = "2021"
license = { workspace = true }
name = "swc_plugin_testing"
repository = "https://github.com/swc-project/swc.git"
version = "0.24.1"
=======
edition       = { workspace = true }
license       = { workspace = true }
name          = "swc_plugin_testing"
repository    = { workspace = true }
version       = "0.24.1"
>>>>>>> 7329824b

[lib]
bench = false
path = "Source/lib.rs"

[dependencies]<|MERGE_RESOLUTION|>--- conflicted
+++ resolved
@@ -2,19 +2,11 @@
 authors = ["강동윤 <kdy1997.dev@gmail.com>"]
 description = "Base for swc plugins"
 documentation = "https://rustdoc.swc.rs/swc_plugin_testing/"
-<<<<<<< HEAD
-edition = "2021"
-license = { workspace = true }
-name = "swc_plugin_testing"
-repository = "https://github.com/swc-project/swc.git"
-version = "0.24.1"
-=======
 edition       = { workspace = true }
 license       = { workspace = true }
 name          = "swc_plugin_testing"
 repository    = { workspace = true }
 version       = "0.24.1"
->>>>>>> 7329824b
 
 [lib]
 bench = false
