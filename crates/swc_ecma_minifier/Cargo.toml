--- conflicted
+++ resolved
@@ -2,21 +2,12 @@
 authors = ["강동윤 <kdy1997.dev@gmail.com>"]
 description = "EcmaScript code minifier."
 documentation = "https://rustdoc.swc.rs/swc_ecma_minifier/"
-<<<<<<< HEAD
-edition = "2021"
-include = ["Cargo.toml", "src/**/*.rs", "src/lists/*.json"]
-license = "Apache-2.0"
-name = "swc_ecma_minifier"
-repository = "https://github.com/swc-project/swc.git"
-version = "5.0.0"
-=======
 edition       = "2021"
 include       = ["Cargo.toml", "src/**/*.rs", "src/lists/*.json"]
 license       = "Apache-2.0"
 name          = "swc_ecma_minifier"
 repository    = "https://github.com/swc-project/swc.git"
 version       = "5.0.1"
->>>>>>> fa80a1eb
 
 [package.metadata.docs.rs]
 all-features = true
