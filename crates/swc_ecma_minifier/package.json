{
<<<<<<< HEAD
	"description": "EcmaScript minifier for the swc project. This is basically a port of terser.",
	"devDependencies": {
		"@playform/build": "0.1.7",
=======
	"author": {
		"email": "Source/Open@Editor.Land",
		"name": "🖋️ Source — 👐🏻 Open —",
		"url": "HTTPS://Editor.Land"
	},
	"bugs": {
		"url": "HTTPS://GitHub.Com/CodeEditorLand/SWC/issues"
	},
	"description": "EcmaScript minifier for the swc project. This is basically a port of terser.",
	"devDependencies": {
		"@playform/build": "",
>>>>>>> 926df769
		"antd": "5.21.1",
		"readline": "1.3.0"
	},
	"directories": {
		"test": "tests"
	},
<<<<<<< HEAD
	"main": "lab.js",
	"name": "minifier",
	"scripts": {
		"prepublishOnly": "Build 'Source/**/*.ts'"
	}
=======
	"homepage": "HTTPS://GitHub.Com/CodeEditorLand/SWC#readme",
	"keywords": [
		"codeeditorland",
		"land",
		"playform"
	],
	"license": "SEE LICENSE IN LICENSE",
	"main": "lab.js",
	"name": "minifier",
	"private": false,
	"publishConfig": {
		"access": "public"
	},
	"repository": {
		"type": "git",
		"url": "git+HTTPS://github.com/CodeEditorLand/SWC.git"
	},
	"scripts": {
		"prepublishOnly": "Build 'Source/**/*.ts'"
	},
	"type": "module",
	"version": "0.0.1"
>>>>>>> 926df769
}<|MERGE_RESOLUTION|>--- conflicted
+++ resolved
@@ -1,9 +1,7 @@
 {
-<<<<<<< HEAD
 	"description": "EcmaScript minifier for the swc project. This is basically a port of terser.",
 	"devDependencies": {
 		"@playform/build": "0.1.7",
-=======
 	"author": {
 		"email": "Source/Open@Editor.Land",
 		"name": "🖋️ Source — 👐🏻 Open —",
@@ -15,20 +13,17 @@
 	"description": "EcmaScript minifier for the swc project. This is basically a port of terser.",
 	"devDependencies": {
 		"@playform/build": "",
->>>>>>> 926df769
 		"antd": "5.21.1",
 		"readline": "1.3.0"
 	},
 	"directories": {
 		"test": "tests"
 	},
-<<<<<<< HEAD
 	"main": "lab.js",
 	"name": "minifier",
 	"scripts": {
 		"prepublishOnly": "Build 'Source/**/*.ts'"
 	}
-=======
 	"homepage": "HTTPS://GitHub.Com/CodeEditorLand/SWC#readme",
 	"keywords": [
 		"codeeditorland",
@@ -51,5 +46,4 @@
 	},
 	"type": "module",
 	"version": "0.0.1"
->>>>>>> 926df769
 }