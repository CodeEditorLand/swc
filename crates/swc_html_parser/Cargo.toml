[package]
authors = [
	"강동윤 <kdy1997.dev@gmail.com>",
	"Alexander Akait <sheo13666q@gmail.com>",
]
description = "HTML parser"
documentation = "https://rustdoc.swc.rs/swc_html_parser/"
edition = "2021"
include = ["Cargo.toml", "src/**/*.rs", "src/**/*.json"]
license = { workspace = true }
name = "swc_html_parser"
repository = "https://github.com/swc-project/swc.git"
version = "2.0.0"

[lib]
bench = false
path = "Source/lib.rs"

[features]
debug = []

[dependencies]
<<<<<<< HEAD
swc_atoms = { version = "2.0.0", path = "../swc_atoms" }
swc_common = { version = "1.0.0", path = "../swc_common" }
swc_html_ast = { version = "1.0.0", path = "../swc_html_ast" }
swc_html_utils = { version = "1.0.0", path = "../swc_html_utils" }
=======
swc_atoms      = { version = "2.0.0", path = "../swc_atoms" }
swc_common     = { version = "2.0.1", path = "../swc_common" }
swc_html_ast   = { version = "2.0.0", path = "../swc_html_ast" }
swc_html_utils = { version = "2.0.0", path = "../swc_html_utils" }
>>>>>>> 4d887d06

[dev-dependencies]
codspeed-criterion-compat = { workspace = true }
criterion = { workspace = true }
serde = { workspace = true }
serde_json = { workspace = true }

<<<<<<< HEAD
swc_html_ast = { version = "1.0.0", path = "../swc_html_ast", features = [
	"serde-impl",
=======
swc_html_ast = { version = "2.0.0", path = "../swc_html_ast", features = [
  "serde-impl",
>>>>>>> 4d887d06
] }
swc_html_visit = { version = "2.0.0", path = "../swc_html_visit" }
swc_malloc = { version = "1.0.0", path = "../swc_malloc" }
testing = { version = "2.0.0", path = "../testing" }

[[bench]]
harness = false
name = "compare"

[[bench]]
harness = false
name = "lexer"

[[bench]]
harness = false
name = "parser"<|MERGE_RESOLUTION|>--- conflicted
+++ resolved
@@ -20,17 +20,10 @@
 debug = []
 
 [dependencies]
-<<<<<<< HEAD
-swc_atoms = { version = "2.0.0", path = "../swc_atoms" }
-swc_common = { version = "1.0.0", path = "../swc_common" }
-swc_html_ast = { version = "1.0.0", path = "../swc_html_ast" }
-swc_html_utils = { version = "1.0.0", path = "../swc_html_utils" }
-=======
 swc_atoms      = { version = "2.0.0", path = "../swc_atoms" }
 swc_common     = { version = "2.0.1", path = "../swc_common" }
 swc_html_ast   = { version = "2.0.0", path = "../swc_html_ast" }
 swc_html_utils = { version = "2.0.0", path = "../swc_html_utils" }
->>>>>>> 4d887d06
 
 [dev-dependencies]
 codspeed-criterion-compat = { workspace = true }
@@ -38,13 +31,8 @@
 serde = { workspace = true }
 serde_json = { workspace = true }
 
-<<<<<<< HEAD
-swc_html_ast = { version = "1.0.0", path = "../swc_html_ast", features = [
-	"serde-impl",
-=======
 swc_html_ast = { version = "2.0.0", path = "../swc_html_ast", features = [
   "serde-impl",
->>>>>>> 4d887d06
 ] }
 swc_html_visit = { version = "2.0.0", path = "../swc_html_visit" }
 swc_malloc = { version = "1.0.0", path = "../swc_malloc" }
