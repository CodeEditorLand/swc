[package]
authors = ["강동윤 <kdy1997.dev@gmail.com>"]
description = "Atoms for the swc project."
documentation = "https://rustdoc.swc.rs/swc_atoms/"
<<<<<<< HEAD
edition = "2021"
license = "Apache-2.0"
name = "swc_atoms"
repository = "https://github.com/swc-project/swc.git"
version = "0.6.7"
=======
edition       = "2021"
license       = "Apache-2.0"
name          = "swc_atoms"
repository    = "https://github.com/swc-project/swc.git"
version       = "0.7.0"
>>>>>>> 25d9e04a

[lib]
bench = false
path = "Source/lib.rs"

[features]
__rkyv = []
rkyv-impl = ["__rkyv", "rkyv", "bytecheck"]

[dependencies]
# bytecheck version should be in sync with rkyv version. Do not bump individually.
arbitrary = { workspace = true, optional = true }
bytecheck = { workspace = true, optional = true }
hstr = { workspace = true }
once_cell = { workspace = true }
rustc-hash = { workspace = true }
<<<<<<< HEAD
serde = { workspace = true }

[dependencies.rkyv]
features = ["strict", "validation"]
optional = true
workspace = true
=======
serde      = { workspace = true }
rkyv       = { workspace = true, features  = ["validation"], optional = true }
>>>>>>> 25d9e04a
<|MERGE_RESOLUTION|>--- conflicted
+++ resolved
@@ -1,44 +1,26 @@
 [package]
-authors = ["강동윤 <kdy1997.dev@gmail.com>"]
-description = "Atoms for the swc project."
+authors       = ["강동윤 <kdy1997.dev@gmail.com>"]
+description   = "Atoms for the swc project."
 documentation = "https://rustdoc.swc.rs/swc_atoms/"
-<<<<<<< HEAD
-edition = "2021"
-license = "Apache-2.0"
-name = "swc_atoms"
-repository = "https://github.com/swc-project/swc.git"
-version = "0.6.7"
-=======
 edition       = "2021"
 license       = "Apache-2.0"
 name          = "swc_atoms"
 repository    = "https://github.com/swc-project/swc.git"
 version       = "0.7.0"
->>>>>>> 25d9e04a
 
 [lib]
 bench = false
-path = "Source/lib.rs"
 
 [features]
-__rkyv = []
+__rkyv    = []
 rkyv-impl = ["__rkyv", "rkyv", "bytecheck"]
 
 [dependencies]
 # bytecheck version should be in sync with rkyv version. Do not bump individually.
-arbitrary = { workspace = true, optional = true }
-bytecheck = { workspace = true, optional = true }
-hstr = { workspace = true }
-once_cell = { workspace = true }
+arbitrary  = { workspace = true, optional = true }
+bytecheck  = { workspace = true, optional = true }
+hstr       = { workspace = true }
+once_cell  = { workspace = true }
 rustc-hash = { workspace = true }
-<<<<<<< HEAD
-serde = { workspace = true }
-
-[dependencies.rkyv]
-features = ["strict", "validation"]
-optional = true
-workspace = true
-=======
 serde      = { workspace = true }
-rkyv       = { workspace = true, features  = ["validation"], optional = true }
->>>>>>> 25d9e04a
+rkyv       = { workspace = true, features  = ["validation"], optional = true }