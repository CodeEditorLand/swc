[package]
authors = ["강동윤 <kdy1997.dev@gmail.com>"]
description = "Atoms for the swc project."
documentation = "https://rustdoc.swc.rs/swc_atoms/"
edition = "2021"
license = "Apache-2.0"
name = "swc_atoms"
repository = "https://github.com/swc-project/swc.git"
version = "2.0.0"

[lib]
bench = false
path = "Source/lib.rs"

[features]
<<<<<<< HEAD
__rkyv = []
rkyv-impl = ["__rkyv", "rkyv", "bytecheck"]

[dependencies]
# bytecheck version should be in sync with rkyv version. Do not bump individually.
arbitrary = { workspace = true, optional = true }
bytecheck = { workspace = true, optional = true }
hstr = { workspace = true }
once_cell = { workspace = true }
rustc-hash = { workspace = true }
serde = { workspace = true }
rkyv = { workspace = true, features = ["validation"], optional = true }
=======
__rkyv    = []
rkyv-impl = ["__rkyv", "rkyv", "bytecheck", "rancor"]

[dependencies]
# bytecheck version should be in sync with rkyv version. Do not bump individually.
arbitrary  = { workspace = true, optional = true }
bytecheck  = { workspace = true, optional = true }
hstr       = { workspace = true }
once_cell  = { workspace = true }
rancor     = { workspace = true, optional = true }
rkyv       = { workspace = true, optional = true }
rustc-hash = { workspace = true }
serde      = { workspace = true }
>>>>>>> 9b74ccd9
<|MERGE_RESOLUTION|>--- conflicted
+++ resolved
@@ -13,20 +13,6 @@
 path = "Source/lib.rs"
 
 [features]
-<<<<<<< HEAD
-__rkyv = []
-rkyv-impl = ["__rkyv", "rkyv", "bytecheck"]
-
-[dependencies]
-# bytecheck version should be in sync with rkyv version. Do not bump individually.
-arbitrary = { workspace = true, optional = true }
-bytecheck = { workspace = true, optional = true }
-hstr = { workspace = true }
-once_cell = { workspace = true }
-rustc-hash = { workspace = true }
-serde = { workspace = true }
-rkyv = { workspace = true, features = ["validation"], optional = true }
-=======
 __rkyv    = []
 rkyv-impl = ["__rkyv", "rkyv", "bytecheck", "rancor"]
 
@@ -39,5 +25,4 @@
 rancor     = { workspace = true, optional = true }
 rkyv       = { workspace = true, optional = true }
 rustc-hash = { workspace = true }
-serde      = { workspace = true }
->>>>>>> 9b74ccd9
+serde      = { workspace = true }