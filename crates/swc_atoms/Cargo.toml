--- conflicted
+++ resolved
@@ -2,19 +2,11 @@
 authors = ["강동윤 <kdy1997.dev@gmail.com>"]
 description = "Atoms for the swc project."
 documentation = "https://rustdoc.swc.rs/swc_atoms/"
-<<<<<<< HEAD
-edition = "2021"
-license = "Apache-2.0"
-name = "swc_atoms"
-repository = "https://github.com/swc-project/swc.git"
-version = "1.0.1"
-=======
 edition       = "2021"
 license       = "Apache-2.0"
 name          = "swc_atoms"
 repository    = "https://github.com/swc-project/swc.git"
 version       = "1.0.2"
->>>>>>> 6e7a009a
 
 [lib]
 bench = false
