[package]
authors = ["강동윤 <kdy1997.dev@gmail.com>"]
description = "Atoms for the swc project."
documentation = "https://rustdoc.swc.rs/swc_atoms/"
<<<<<<< HEAD
edition = "2021"
license = "Apache-2.0"
name = "swc_atoms"
repository = "https://github.com/swc-project/swc.git"
version = "2.0.0"
=======
edition       = "2021"
license       = "Apache-2.0"
name          = "swc_atoms"
repository    = "https://github.com/swc-project/swc.git"
version       = "3.0.0"
>>>>>>> e6fc5327

[lib]
bench = false
path = "Source/lib.rs"

[features]
<<<<<<< HEAD
__rkyv = []
rkyv-impl = ["__rkyv", "rkyv", "bytecheck"]

[dependencies]
# bytecheck version should be in sync with rkyv version. Do not bump individually.
arbitrary = { workspace = true, optional = true }
bytecheck = { workspace = true, optional = true }
hstr = { workspace = true }
once_cell = { workspace = true }
rustc-hash = { workspace = true }
serde = { workspace = true }
rkyv = { workspace = true, features = ["validation"], optional = true }
=======
__rkyv    = []
rkyv-impl = ["__rkyv", "rkyv", "bytecheck", "rancor"]

[dependencies]
# bytecheck version should be in sync with rkyv version. Do not bump individually.
arbitrary  = { workspace = true, optional = true }
bytecheck  = { workspace = true, optional = true }
hstr       = { workspace = true }
once_cell  = { workspace = true }
rancor     = { workspace = true, optional = true }
rkyv       = { workspace = true, optional = true }
rustc-hash = { workspace = true }
serde      = { workspace = true }
>>>>>>> e6fc5327
<|MERGE_RESOLUTION|>--- conflicted
+++ resolved
@@ -2,39 +2,17 @@
 authors = ["강동윤 <kdy1997.dev@gmail.com>"]
 description = "Atoms for the swc project."
 documentation = "https://rustdoc.swc.rs/swc_atoms/"
-<<<<<<< HEAD
-edition = "2021"
-license = "Apache-2.0"
-name = "swc_atoms"
-repository = "https://github.com/swc-project/swc.git"
-version = "2.0.0"
-=======
 edition       = "2021"
 license       = "Apache-2.0"
 name          = "swc_atoms"
 repository    = "https://github.com/swc-project/swc.git"
 version       = "3.0.0"
->>>>>>> e6fc5327
 
 [lib]
 bench = false
 path = "Source/lib.rs"
 
 [features]
-<<<<<<< HEAD
-__rkyv = []
-rkyv-impl = ["__rkyv", "rkyv", "bytecheck"]
-
-[dependencies]
-# bytecheck version should be in sync with rkyv version. Do not bump individually.
-arbitrary = { workspace = true, optional = true }
-bytecheck = { workspace = true, optional = true }
-hstr = { workspace = true }
-once_cell = { workspace = true }
-rustc-hash = { workspace = true }
-serde = { workspace = true }
-rkyv = { workspace = true, features = ["validation"], optional = true }
-=======
 __rkyv    = []
 rkyv-impl = ["__rkyv", "rkyv", "bytecheck", "rancor"]
 
@@ -47,5 +25,4 @@
 rancor     = { workspace = true, optional = true }
 rkyv       = { workspace = true, optional = true }
 rustc-hash = { workspace = true }
-serde      = { workspace = true }
->>>>>>> e6fc5327
+serde      = { workspace = true }