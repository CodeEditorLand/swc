[package]
authors = ["강동윤 <kdy1997.dev@gmail.com>"]
build = "build.rs"
description = "Speedy web compiler"
documentation = "https://rustdoc.swc.rs/swc/"
<<<<<<< HEAD
edition = "2021"
license = "Apache-2.0"
name = "swc_node_bundler"
repository = "https://github.com/swc-project/swc.git"
version = "0.79.0"
=======
edition       = "2021"
license       = "Apache-2.0"
name          = "swc_node_bundler"
repository    = "https://github.com/swc-project/swc.git"
version       = "0.80.0"
>>>>>>> 6e7a009a

[lib]
bench = false

[features]
default = ["swc_v1"]
serde-impl = ["serde"]
swc_v1 = ["serde-impl"]
swc_v2 = ["serde-impl"]

[dependencies]
anyhow = { workspace = true }
dashmap = { workspace = true }
is-macro = { workspace = true }
once_cell = { workspace = true }
regex = { workspace = true }
serde = { workspace = true, features = ["derive"], optional = true }
serde_json = { workspace = true }
tracing = { workspace = true }

string_enum = { version = "0.4.4", path = "../string_enum" }
<<<<<<< HEAD
swc = { version = "0.289.1", path = "../swc" }
swc_atoms = { version = "1.0.0", path = "../swc_atoms" }
swc_bundler = { version = "0.241.0", path = "../swc_bundler", features = [
	"concurrent",
] }
swc_common = { version = "0.40.1", path = "../swc_common", features = [
	"concurrent",
=======
swc = { version = "0.290.1", path = "../swc" }
swc_atoms = { version = "1.0.2", path = "../swc_atoms" }
swc_bundler = { version = "0.242.1", path = "../swc_bundler", features = [
  "concurrent",
] }
swc_common = { version = "0.40.2", path = "../swc_common", features = [
  "concurrent",
>>>>>>> 6e7a009a
] }
swc_ecma_ast = { version = "0.121.2", path = "../swc_ecma_ast" }
swc_ecma_codegen = { version = "0.158.2", path = "../swc_ecma_codegen" }
swc_ecma_loader = { version = "0.52.1", path = "../swc_ecma_loader" }
swc_ecma_parser = { version = "0.152.2", path = "../swc_ecma_parser" }
swc_ecma_transforms = { version = "0.244.0", path = "../swc_ecma_transforms" }
swc_ecma_utils = { version = "0.138.1", path = "../swc_ecma_utils" }
swc_ecma_visit = { version = "0.107.1", path = "../swc_ecma_visit" }
swc_malloc = { version = "0.5.10", path = "../swc_malloc" }

[dev-dependencies]
pretty_assertions = { workspace = true }

testing = { version = "0.42.1", path = "../testing" }<|MERGE_RESOLUTION|>--- conflicted
+++ resolved
@@ -3,19 +3,11 @@
 build = "build.rs"
 description = "Speedy web compiler"
 documentation = "https://rustdoc.swc.rs/swc/"
-<<<<<<< HEAD
-edition = "2021"
-license = "Apache-2.0"
-name = "swc_node_bundler"
-repository = "https://github.com/swc-project/swc.git"
-version = "0.79.0"
-=======
 edition       = "2021"
 license       = "Apache-2.0"
 name          = "swc_node_bundler"
 repository    = "https://github.com/swc-project/swc.git"
 version       = "0.80.0"
->>>>>>> 6e7a009a
 
 [lib]
 bench = false
@@ -37,15 +29,6 @@
 tracing = { workspace = true }
 
 string_enum = { version = "0.4.4", path = "../string_enum" }
-<<<<<<< HEAD
-swc = { version = "0.289.1", path = "../swc" }
-swc_atoms = { version = "1.0.0", path = "../swc_atoms" }
-swc_bundler = { version = "0.241.0", path = "../swc_bundler", features = [
-	"concurrent",
-] }
-swc_common = { version = "0.40.1", path = "../swc_common", features = [
-	"concurrent",
-=======
 swc = { version = "0.290.1", path = "../swc" }
 swc_atoms = { version = "1.0.2", path = "../swc_atoms" }
 swc_bundler = { version = "0.242.1", path = "../swc_bundler", features = [
@@ -53,7 +36,6 @@
 ] }
 swc_common = { version = "0.40.2", path = "../swc_common", features = [
   "concurrent",
->>>>>>> 6e7a009a
 ] }
 swc_ecma_ast = { version = "0.121.2", path = "../swc_ecma_ast" }
 swc_ecma_codegen = { version = "0.158.2", path = "../swc_ecma_codegen" }
