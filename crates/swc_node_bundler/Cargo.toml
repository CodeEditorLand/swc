[package]
authors = ["강동윤 <kdy1997.dev@gmail.com>"]
build = "build.rs"
description = "Speedy web compiler"
documentation = "https://rustdoc.swc.rs/swc/"
<<<<<<< HEAD
edition = "2021"
license = "Apache-2.0"
name = "swc_node_bundler"
repository = "https://github.com/swc-project/swc.git"
version = "0.77.0"
=======
edition       = "2021"
license       = "Apache-2.0"
name          = "swc_node_bundler"
repository    = "https://github.com/swc-project/swc.git"
version       = "0.78.0"
>>>>>>> 25d9e04a

[lib]
bench = false
path = "Source/lib.rs"

[features]
default = ["swc_v1"]
serde-impl = ["serde"]
swc_v1 = ["serde-impl"]
swc_v2 = ["serde-impl"]

[dependencies]
anyhow = { workspace = true }
dashmap = { workspace = true }
is-macro = { workspace = true }
once_cell = { workspace = true }
regex = { workspace = true }
serde = { workspace = true, features = ["derive"], optional = true }
serde_json = { workspace = true }
tracing = { workspace = true }

string_enum = { version = "0.4.4", path = "../string_enum" }
<<<<<<< HEAD
swc = { version = "0.287.0", path = "../swc" }
swc_atoms = { version = "0.6.5", path = "../swc_atoms" }
swc_bundler = { version = "0.239.0", path = "../swc_bundler", features = [
	"concurrent",
] }
swc_common = { version = "0.38.0", path = "../swc_common", features = [
	"concurrent",
=======
swc = { version = "0.288.0", path = "../swc" }
swc_atoms = { version = "0.7.0", path = "../swc_atoms" }
swc_bundler = { version = "0.240.0", path = "../swc_bundler", features = [
  "concurrent",
] }
swc_common = { version = "0.39.0", path = "../swc_common", features = [
  "concurrent",
>>>>>>> 25d9e04a
] }
swc_ecma_ast = { version = "0.120.0", path = "../swc_ecma_ast" }
swc_ecma_codegen = { version = "0.157.0", path = "../swc_ecma_codegen" }
swc_ecma_loader = { version = "0.51.0", path = "../swc_ecma_loader" }
swc_ecma_parser = { version = "0.151.0", path = "../swc_ecma_parser" }
swc_ecma_transforms = { version = "0.242.0", path = "../swc_ecma_transforms" }
swc_ecma_utils = { version = "0.136.0", path = "../swc_ecma_utils" }
swc_ecma_visit = { version = "0.106.0", path = "../swc_ecma_visit" }
swc_malloc = { version = "0.5.10", path = "../swc_malloc" }

[dev-dependencies]
pretty_assertions = { workspace = true }

testing = { version = "0.41.0", path = "../testing" }<|MERGE_RESOLUTION|>--- conflicted
+++ resolved
@@ -1,52 +1,34 @@
 [package]
-authors = ["강동윤 <kdy1997.dev@gmail.com>"]
-build = "build.rs"
-description = "Speedy web compiler"
+authors       = ["강동윤 <kdy1997.dev@gmail.com>"]
+build         = "build.rs"
+description   = "Speedy web compiler"
 documentation = "https://rustdoc.swc.rs/swc/"
-<<<<<<< HEAD
-edition = "2021"
-license = "Apache-2.0"
-name = "swc_node_bundler"
-repository = "https://github.com/swc-project/swc.git"
-version = "0.77.0"
-=======
 edition       = "2021"
 license       = "Apache-2.0"
 name          = "swc_node_bundler"
 repository    = "https://github.com/swc-project/swc.git"
 version       = "0.78.0"
->>>>>>> 25d9e04a
 
 [lib]
 bench = false
-path = "Source/lib.rs"
 
 [features]
-default = ["swc_v1"]
+default    = ["swc_v1"]
 serde-impl = ["serde"]
-swc_v1 = ["serde-impl"]
-swc_v2 = ["serde-impl"]
+swc_v1     = ["serde-impl"]
+swc_v2     = ["serde-impl"]
 
 [dependencies]
-anyhow = { workspace = true }
-dashmap = { workspace = true }
-is-macro = { workspace = true }
-once_cell = { workspace = true }
-regex = { workspace = true }
-serde = { workspace = true, features = ["derive"], optional = true }
+anyhow     = { workspace = true }
+dashmap    = { workspace = true }
+is-macro   = { workspace = true }
+once_cell  = { workspace = true }
+regex      = { workspace = true }
+serde      = { workspace = true, features = ["derive"], optional = true }
 serde_json = { workspace = true }
-tracing = { workspace = true }
+tracing    = { workspace = true }
 
 string_enum = { version = "0.4.4", path = "../string_enum" }
-<<<<<<< HEAD
-swc = { version = "0.287.0", path = "../swc" }
-swc_atoms = { version = "0.6.5", path = "../swc_atoms" }
-swc_bundler = { version = "0.239.0", path = "../swc_bundler", features = [
-	"concurrent",
-] }
-swc_common = { version = "0.38.0", path = "../swc_common", features = [
-	"concurrent",
-=======
 swc = { version = "0.288.0", path = "../swc" }
 swc_atoms = { version = "0.7.0", path = "../swc_atoms" }
 swc_bundler = { version = "0.240.0", path = "../swc_bundler", features = [
@@ -54,7 +36,6 @@
 ] }
 swc_common = { version = "0.39.0", path = "../swc_common", features = [
   "concurrent",
->>>>>>> 25d9e04a
 ] }
 swc_ecma_ast = { version = "0.120.0", path = "../swc_ecma_ast" }
 swc_ecma_codegen = { version = "0.157.0", path = "../swc_ecma_codegen" }
