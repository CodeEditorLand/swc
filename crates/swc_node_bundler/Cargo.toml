--- conflicted
+++ resolved
@@ -3,19 +3,11 @@
 build = "build.rs"
 description = "Speedy web compiler"
 documentation = "https://rustdoc.swc.rs/swc/"
-<<<<<<< HEAD
-edition = "2021"
-license = "Apache-2.0"
-name = "swc_node_bundler"
-repository = "https://github.com/swc-project/swc.git"
-version = "1.0.0"
-=======
 edition       = "2021"
 license       = "Apache-2.0"
 name          = "swc_node_bundler"
 repository    = "https://github.com/swc-project/swc.git"
 version       = "3.0.0"
->>>>>>> 4d887d06
 
 [lib]
 bench = false
@@ -40,19 +32,11 @@
 string_enum = { version = "1.0.0", path = "../string_enum" }
 swc = { version = "3.0.1", path = "../swc" }
 swc_atoms = { version = "2.0.0", path = "../swc_atoms" }
-<<<<<<< HEAD
-swc_bundler = { version = "1.0.0", path = "../swc_bundler", features = [
-	"concurrent",
-] }
-swc_common = { version = "1.0.0", path = "../swc_common", features = [
-	"concurrent",
-=======
 swc_bundler = { version = "3.0.0", path = "../swc_bundler", features = [
   "concurrent",
 ] }
 swc_common = { version = "2.0.1", path = "../swc_common", features = [
   "concurrent",
->>>>>>> 4d887d06
 ] }
 swc_ecma_ast = { version = "2.0.0", path = "../swc_ecma_ast" }
 swc_ecma_codegen = { version = "2.0.0", path = "../swc_ecma_codegen" }
