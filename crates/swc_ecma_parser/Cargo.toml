--- conflicted
+++ resolved
@@ -2,21 +2,12 @@
 authors = ["강동윤 <kdy1997.dev@gmail.com>"]
 description = "Feature-complete es2019 parser."
 documentation = "https://rustdoc.swc.rs/swc_ecma_parser/"
-<<<<<<< HEAD
-edition = "2021"
-include = ["Cargo.toml", "src/**/*.rs", "examples/**/*.rs"]
-license = "Apache-2.0"
-name = "swc_ecma_parser"
-repository = "https://github.com/swc-project/swc.git"
-version = "1.0.1"
-=======
 edition       = "2021"
 include       = ["Cargo.toml", "src/**/*.rs", "examples/**/*.rs"]
 license       = "Apache-2.0"
 name          = "swc_ecma_parser"
 repository    = "https://github.com/swc-project/swc.git"
 version       = "3.0.0"
->>>>>>> 4d887d06
 
 [package.metadata.docs.rs]
 all-features = true
@@ -45,19 +36,11 @@
 typed-arena = { workspace = true }
 
 new_debug_unreachable = { workspace = true }
-<<<<<<< HEAD
-phf = { workspace = true, features = ["macros"] }
-swc_atoms = { version = "2.0.0", path = "../swc_atoms" }
-swc_common = { version = "1.0.0", path = "../swc_common" }
-swc_ecma_ast = { version = "1.0.0", path = "../swc_ecma_ast" }
-swc_ecma_visit = { version = "1.0.0", path = "../swc_ecma_visit", optional = true }
-=======
 phf                   = { workspace = true, features = ["macros"] }
 swc_atoms             = { version = "2.0.0", path = "../swc_atoms" }
 swc_common            = { version = "2.0.1", path = "../swc_common" }
 swc_ecma_ast          = { version = "2.0.0", path = "../swc_ecma_ast" }
 swc_ecma_visit        = { version = "2.0.0", path = "../swc_ecma_visit", optional = true }
->>>>>>> 4d887d06
 
 [target.'cfg(not(any(target_arch = "wasm32", target_arch = "arm")))'.dependencies]
 stacker = { version = "0.1.17", optional = true }
@@ -69,13 +52,8 @@
 walkdir = { workspace = true }
 
 codspeed-criterion-compat = { workspace = true }
-<<<<<<< HEAD
-swc_ecma_ast = { version = "1.0.0", path = "../swc_ecma_ast", features = [
-	"serde-impl",
-=======
 swc_ecma_ast = { version = "2.0.0", path = "../swc_ecma_ast", features = [
   "serde-impl",
->>>>>>> 4d887d06
 ] }
 swc_ecma_visit = { version = "2.0.0", path = "../swc_ecma_visit" }
 swc_malloc = { version = "1.0.0", path = "../swc_malloc" }
