[package]
authors = ["강동윤 <kdy1997.dev@gmail.com>"]
description = "Feature-complete es2019 parser."
documentation = "https://rustdoc.swc.rs/swc_ecma_parser/"
<<<<<<< HEAD
edition = "2021"
include = ["Cargo.toml", "src/**/*.rs", "examples/**/*.rs"]
license = "Apache-2.0"
name = "swc_ecma_parser"
repository = "https://github.com/swc-project/swc.git"
version = "0.152.1"
=======
edition       = "2021"
include       = ["Cargo.toml", "src/**/*.rs", "examples/**/*.rs"]
license       = "Apache-2.0"
name          = "swc_ecma_parser"
repository    = "https://github.com/swc-project/swc.git"
version       = "0.152.2"
>>>>>>> 6e7a009a

[package.metadata.docs.rs]
all-features = true
rustdoc-args = ["--cfg", "docsrs"]

[lib]
bench = false

[features]
# Used for debugging
debug = ["tracing-spans"]
default = ["typescript", "stacker"]
tracing-spans = []
typescript = []
verify = ["swc_ecma_visit"]

[dependencies]
either = { workspace = true }
num-bigint = { workspace = true }
num-traits = { workspace = true }
serde = { workspace = true, features = ["derive"] }
smallvec = { workspace = true }
smartstring = { workspace = true }
tracing = { workspace = true }
typed-arena = { workspace = true }

new_debug_unreachable = { workspace = true }
<<<<<<< HEAD
phf = { workspace = true, features = ["macros"] }
swc_atoms = { version = "1.0.0", path = "../swc_atoms" }
swc_common = { version = "0.40.1", path = "../swc_common" }
swc_ecma_ast = { version = "0.121.1", path = "../swc_ecma_ast" }
swc_ecma_visit = { version = "0.107.0", path = "../swc_ecma_visit", optional = true }
=======
phf                   = { workspace = true, features = ["macros"] }
swc_atoms             = { version = "1.0.2", path = "../swc_atoms" }
swc_common            = { version = "0.40.2", path = "../swc_common" }
swc_ecma_ast          = { version = "0.121.2", path = "../swc_ecma_ast" }
swc_ecma_visit        = { version = "0.107.1", path = "../swc_ecma_visit", optional = true }
>>>>>>> 6e7a009a

[target.'cfg(not(any(target_arch = "wasm32", target_arch = "arm")))'.dependencies]
stacker = { version = "0.1.15", optional = true }

[dev-dependencies]
criterion = { workspace = true }
pretty_assertions = { workspace = true }
serde_json = { workspace = true }
walkdir = { workspace = true }

codspeed-criterion-compat = { workspace = true }
<<<<<<< HEAD
swc_ecma_ast = { version = "0.121.1", path = "../swc_ecma_ast", features = [
	"serde-impl",
=======
swc_ecma_ast = { version = "0.121.2", path = "../swc_ecma_ast", features = [
  "serde-impl",
>>>>>>> 6e7a009a
] }
swc_ecma_visit = { version = "0.107.1", path = "../swc_ecma_visit" }
swc_malloc = { version = "0.5.10", path = "../swc_malloc" }
testing = { version = "0.42.1", path = "../testing" }

[[example]]
name = "lexer"

[[example]]
name = "typescript"

[[bench]]
harness = false
name = "compare"

[[bench]]
harness = false
name = "lexer"

[[bench]]
harness = false
name = "parser"<|MERGE_RESOLUTION|>--- conflicted
+++ resolved
@@ -2,21 +2,12 @@
 authors = ["강동윤 <kdy1997.dev@gmail.com>"]
 description = "Feature-complete es2019 parser."
 documentation = "https://rustdoc.swc.rs/swc_ecma_parser/"
-<<<<<<< HEAD
-edition = "2021"
-include = ["Cargo.toml", "src/**/*.rs", "examples/**/*.rs"]
-license = "Apache-2.0"
-name = "swc_ecma_parser"
-repository = "https://github.com/swc-project/swc.git"
-version = "0.152.1"
-=======
 edition       = "2021"
 include       = ["Cargo.toml", "src/**/*.rs", "examples/**/*.rs"]
 license       = "Apache-2.0"
 name          = "swc_ecma_parser"
 repository    = "https://github.com/swc-project/swc.git"
 version       = "0.152.2"
->>>>>>> 6e7a009a
 
 [package.metadata.docs.rs]
 all-features = true
@@ -44,19 +35,11 @@
 typed-arena = { workspace = true }
 
 new_debug_unreachable = { workspace = true }
-<<<<<<< HEAD
-phf = { workspace = true, features = ["macros"] }
-swc_atoms = { version = "1.0.0", path = "../swc_atoms" }
-swc_common = { version = "0.40.1", path = "../swc_common" }
-swc_ecma_ast = { version = "0.121.1", path = "../swc_ecma_ast" }
-swc_ecma_visit = { version = "0.107.0", path = "../swc_ecma_visit", optional = true }
-=======
 phf                   = { workspace = true, features = ["macros"] }
 swc_atoms             = { version = "1.0.2", path = "../swc_atoms" }
 swc_common            = { version = "0.40.2", path = "../swc_common" }
 swc_ecma_ast          = { version = "0.121.2", path = "../swc_ecma_ast" }
 swc_ecma_visit        = { version = "0.107.1", path = "../swc_ecma_visit", optional = true }
->>>>>>> 6e7a009a
 
 [target.'cfg(not(any(target_arch = "wasm32", target_arch = "arm")))'.dependencies]
 stacker = { version = "0.1.15", optional = true }
@@ -68,13 +51,8 @@
 walkdir = { workspace = true }
 
 codspeed-criterion-compat = { workspace = true }
-<<<<<<< HEAD
-swc_ecma_ast = { version = "0.121.1", path = "../swc_ecma_ast", features = [
-	"serde-impl",
-=======
 swc_ecma_ast = { version = "0.121.2", path = "../swc_ecma_ast", features = [
   "serde-impl",
->>>>>>> 6e7a009a
 ] }
 swc_ecma_visit = { version = "0.107.1", path = "../swc_ecma_visit" }
 swc_malloc = { version = "0.5.10", path = "../swc_malloc" }
