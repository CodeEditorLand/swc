--- conflicted
+++ resolved
@@ -2,19 +2,11 @@
 authors = ["강동윤 <kdy1997.dev@gmail.com>"]
 description = "Common logic for targetting vairous browsers"
 documentation = "https://rustdoc.swc.rs/preset_env_base/"
-<<<<<<< HEAD
-edition = "2021"
-license-file = "LICENSE"
-name = "preset_env_base"
-repository = "https://github.com/swc-project/swc.git"
-version = "1.0.0"
-=======
 edition       = { workspace = true }
 license       = { workspace = true }
 name          = "preset_env_base"
 repository    = { workspace = true }
 version       = "1.0.0"
->>>>>>> 7329824b
 
 [lib]
 bench = false
