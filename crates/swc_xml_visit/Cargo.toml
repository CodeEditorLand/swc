--- conflicted
+++ resolved
@@ -26,14 +26,7 @@
 [dependencies]
 serde = { workspace = true, optional = true }
 
-<<<<<<< HEAD
-swc_atoms = { version = "2.0.0", path = "../swc_atoms" }
-swc_common = { version = "1.0.0", path = "../swc_common" }
-swc_visit = { version = "1.0.0", path = "../swc_visit" }
-swc_xml_ast = { version = "1.0.0", path = "../swc_xml_ast" }
-=======
 swc_atoms   = { version = "2.0.0", path = "../swc_atoms" }
 swc_common  = { version = "2.0.1", path = "../swc_common" }
 swc_visit   = { version = "2.0.0", path = "../swc_visit" }
-swc_xml_ast = { version = "2.0.0", path = "../swc_xml_ast" }
->>>>>>> 4d887d06
+swc_xml_ast = { version = "2.0.0", path = "../swc_xml_ast" }