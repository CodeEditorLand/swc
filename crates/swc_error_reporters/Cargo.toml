--- conflicted
+++ resolved
@@ -2,19 +2,11 @@
 authors = ["강동윤 <kdy1997.dev@gmail.com>"]
 description = "Error reporter implementations for the swc project"
 documentation = "https://rustdoc.swc.rs/swc_error_reporters/"
-<<<<<<< HEAD
-edition = "2021"
-license = "Apache-2.0"
-name = "swc_error_reporters"
-repository = "https://github.com/swc-project/swc.git"
-version = "5.0.0"
-=======
 edition       = "2021"
 license       = "Apache-2.0"
 name          = "swc_error_reporters"
 repository    = "https://github.com/swc-project/swc.git"
 version       = "6.0.0"
->>>>>>> e6fc5327
 
 [lib]
 bench = false
@@ -26,11 +18,6 @@
 once_cell = { workspace = true }
 parking_lot = { workspace = true }
 
-<<<<<<< HEAD
-swc_common = { version = "4.0.1", path = "../swc_common", features = [
-	"concurrent",
-=======
 swc_common = { version = "5.0.0", path = "../swc_common", features = [
   "concurrent",
->>>>>>> e6fc5327
 ] }