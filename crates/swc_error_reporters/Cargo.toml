[package]
authors = ["강동윤 <kdy1997.dev@gmail.com>"]
description = "Error reporter implementations for the swc project"
documentation = "https://rustdoc.swc.rs/swc_error_reporters/"
<<<<<<< HEAD
edition = "2021"
license = "Apache-2.0"
name = "swc_error_reporters"
repository = "https://github.com/swc-project/swc.git"
version = "0.22.0"
=======
edition       = "2021"
license       = "Apache-2.0"
name          = "swc_error_reporters"
repository    = "https://github.com/swc-project/swc.git"
version       = "0.23.0"
>>>>>>> 25d9e04a

[lib]
bench = false
path = "Source/lib.rs"

[dependencies]
anyhow = { workspace = true }
miette = { workspace = true, features = ["fancy-no-syscall"] }
once_cell = { workspace = true }
parking_lot = { workspace = true }

<<<<<<< HEAD
swc_common = { version = "0.38.0", path = "../swc_common", features = [
	"concurrent",
=======
swc_common = { version = "0.39.0", path = "../swc_common", features = [
  "concurrent",
>>>>>>> 25d9e04a
] }<|MERGE_RESOLUTION|>--- conflicted
+++ resolved
@@ -1,36 +1,22 @@
 [package]
-authors = ["강동윤 <kdy1997.dev@gmail.com>"]
-description = "Error reporter implementations for the swc project"
+authors       = ["강동윤 <kdy1997.dev@gmail.com>"]
+description   = "Error reporter implementations for the swc project"
 documentation = "https://rustdoc.swc.rs/swc_error_reporters/"
-<<<<<<< HEAD
-edition = "2021"
-license = "Apache-2.0"
-name = "swc_error_reporters"
-repository = "https://github.com/swc-project/swc.git"
-version = "0.22.0"
-=======
 edition       = "2021"
 license       = "Apache-2.0"
 name          = "swc_error_reporters"
 repository    = "https://github.com/swc-project/swc.git"
 version       = "0.23.0"
->>>>>>> 25d9e04a
 
 [lib]
 bench = false
-path = "Source/lib.rs"
 
 [dependencies]
-anyhow = { workspace = true }
-miette = { workspace = true, features = ["fancy-no-syscall"] }
-once_cell = { workspace = true }
+anyhow      = { workspace = true }
+miette      = { workspace = true, features = ["fancy-no-syscall"] }
+once_cell   = { workspace = true }
 parking_lot = { workspace = true }
 
-<<<<<<< HEAD
-swc_common = { version = "0.38.0", path = "../swc_common", features = [
-	"concurrent",
-=======
 swc_common = { version = "0.39.0", path = "../swc_common", features = [
   "concurrent",
->>>>>>> 25d9e04a
 ] }