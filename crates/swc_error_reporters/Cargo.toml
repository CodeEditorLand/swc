[package]
authors = ["강동윤 <kdy1997.dev@gmail.com>"]
description = "Error reporter implementations for the swc project"
documentation = "https://rustdoc.swc.rs/swc_error_reporters/"
edition = "2021"
license = "Apache-2.0"
name = "swc_error_reporters"
repository = "https://github.com/swc-project/swc.git"
version = "1.0.0"

[lib]
bench = false

[dependencies]
anyhow = { workspace = true }
miette = { workspace = true, features = ["fancy-no-syscall"] }
once_cell = { workspace = true }
parking_lot = { workspace = true }

<<<<<<< HEAD
swc_common = { version = "0.40.1", path = "../swc_common", features = [
	"concurrent",
=======
swc_common = { version = "0.40.2", path = "../swc_common", features = [
  "concurrent",
>>>>>>> 6e7a009a
] }<|MERGE_RESOLUTION|>--- conflicted
+++ resolved
@@ -17,11 +17,6 @@
 once_cell = { workspace = true }
 parking_lot = { workspace = true }
 
-<<<<<<< HEAD
-swc_common = { version = "0.40.1", path = "../swc_common", features = [
-	"concurrent",
-=======
 swc_common = { version = "0.40.2", path = "../swc_common", features = [
   "concurrent",
->>>>>>> 6e7a009a
 ] }