[package]
authors = ["강동윤 <kdy1997.dev@gmail.com>"]
description = "rust port of babel and closure compiler."
documentation = "https://rustdoc.swc.rs/swc_ecma_transforms_react/"
edition = "2021"
include = ["Cargo.toml", "src/**/*.rs"]
license = "Apache-2.0"
name = "swc_ecma_transforms_react"
repository = "https://github.com/swc-project/swc.git"
version = "0.195.0"

[lib]
bench = false
path = "Source/lib.rs"

[features]
concurrent = ["rayon"]
default = ["serde-impl"]
serde-impl = ["serde"]

[dependencies]
base64 = { workspace = true }
dashmap = { workspace = true }
indexmap = { workspace = true }
once_cell = { workspace = true }
rayon = { workspace = true, optional = true }
serde = { workspace = true, features = ["derive"], optional = true }
sha1 = { workspace = true }

<<<<<<< HEAD
string_enum = { version = "0.4.4", path = "../string_enum" }
swc_allocator = { version = "0.1.7", path = "../swc_allocator", default-features = false }
swc_atoms = { version = "1.0.0", path = "../swc_atoms" }
swc_common = { version = "0.40.0", path = "../swc_common" }
swc_config = { version = "0.1.13", path = "../swc_config" }
swc_ecma_ast = { version = "0.121.0", path = "../swc_ecma_ast" }
swc_ecma_parser = { version = "0.152.0", path = "../swc_ecma_parser" }
swc_ecma_transforms_base = { version = "0.149.0", path = "../swc_ecma_transforms_base" }
=======
string_enum                = { version = "0.4.4", path = "../string_enum" }
swc_allocator              = { version = "0.1.7", path = "../swc_allocator", default-features = false }
swc_atoms                  = { version = "1.0.0", path = "../swc_atoms" }
swc_common                 = { version = "0.40.0", path = "../swc_common" }
swc_config                 = { version = "0.1.13", path = "../swc_config" }
swc_ecma_ast               = { version = "0.121.0", path = "../swc_ecma_ast" }
swc_ecma_parser            = { version = "0.152.1", path = "../swc_ecma_parser" }
swc_ecma_transforms_base   = { version = "0.149.0", path = "../swc_ecma_transforms_base" }
>>>>>>> b28047a4
swc_ecma_transforms_macros = { version = "0.5.5", path = "../swc_ecma_transforms_macros" }
swc_ecma_utils = { version = "0.137.0", path = "../swc_ecma_utils" }
swc_ecma_visit = { version = "0.107.0", path = "../swc_ecma_visit" }

[dev-dependencies]
swc_ecma_codegen = { version = "0.158.0", path = "../swc_ecma_codegen/" }
swc_ecma_transforms_compat = { version = "0.175.0", path = "../swc_ecma_transforms_compat/" }
swc_ecma_transforms_testing = { version = "0.152.0", path = "../swc_ecma_transforms_testing" }
testing = { version = "0.42.0", path = "../testing" }<|MERGE_RESOLUTION|>--- conflicted
+++ resolved
@@ -1,42 +1,31 @@
 [package]
-authors = ["강동윤 <kdy1997.dev@gmail.com>"]
-description = "rust port of babel and closure compiler."
+authors       = ["강동윤 <kdy1997.dev@gmail.com>"]
+description   = "rust port of babel and closure compiler."
 documentation = "https://rustdoc.swc.rs/swc_ecma_transforms_react/"
-edition = "2021"
-include = ["Cargo.toml", "src/**/*.rs"]
-license = "Apache-2.0"
-name = "swc_ecma_transforms_react"
-repository = "https://github.com/swc-project/swc.git"
-version = "0.195.0"
+edition       = "2021"
+include       = ["Cargo.toml", "src/**/*.rs"]
+license       = "Apache-2.0"
+name          = "swc_ecma_transforms_react"
+repository    = "https://github.com/swc-project/swc.git"
+version       = "0.195.0"
 
 [lib]
 bench = false
-path = "Source/lib.rs"
 
 [features]
 concurrent = ["rayon"]
-default = ["serde-impl"]
+default    = ["serde-impl"]
 serde-impl = ["serde"]
 
 [dependencies]
-base64 = { workspace = true }
-dashmap = { workspace = true }
-indexmap = { workspace = true }
+base64    = { workspace = true }
+dashmap   = { workspace = true }
+indexmap  = { workspace = true }
 once_cell = { workspace = true }
-rayon = { workspace = true, optional = true }
-serde = { workspace = true, features = ["derive"], optional = true }
-sha1 = { workspace = true }
+rayon     = { workspace = true, optional = true }
+serde     = { workspace = true, features = ["derive"], optional = true }
+sha1      = { workspace = true }
 
-<<<<<<< HEAD
-string_enum = { version = "0.4.4", path = "../string_enum" }
-swc_allocator = { version = "0.1.7", path = "../swc_allocator", default-features = false }
-swc_atoms = { version = "1.0.0", path = "../swc_atoms" }
-swc_common = { version = "0.40.0", path = "../swc_common" }
-swc_config = { version = "0.1.13", path = "../swc_config" }
-swc_ecma_ast = { version = "0.121.0", path = "../swc_ecma_ast" }
-swc_ecma_parser = { version = "0.152.0", path = "../swc_ecma_parser" }
-swc_ecma_transforms_base = { version = "0.149.0", path = "../swc_ecma_transforms_base" }
-=======
 string_enum                = { version = "0.4.4", path = "../string_enum" }
 swc_allocator              = { version = "0.1.7", path = "../swc_allocator", default-features = false }
 swc_atoms                  = { version = "1.0.0", path = "../swc_atoms" }
@@ -45,13 +34,12 @@
 swc_ecma_ast               = { version = "0.121.0", path = "../swc_ecma_ast" }
 swc_ecma_parser            = { version = "0.152.1", path = "../swc_ecma_parser" }
 swc_ecma_transforms_base   = { version = "0.149.0", path = "../swc_ecma_transforms_base" }
->>>>>>> b28047a4
 swc_ecma_transforms_macros = { version = "0.5.5", path = "../swc_ecma_transforms_macros" }
-swc_ecma_utils = { version = "0.137.0", path = "../swc_ecma_utils" }
-swc_ecma_visit = { version = "0.107.0", path = "../swc_ecma_visit" }
+swc_ecma_utils             = { version = "0.137.0", path = "../swc_ecma_utils" }
+swc_ecma_visit             = { version = "0.107.0", path = "../swc_ecma_visit" }
 
 [dev-dependencies]
-swc_ecma_codegen = { version = "0.158.0", path = "../swc_ecma_codegen/" }
-swc_ecma_transforms_compat = { version = "0.175.0", path = "../swc_ecma_transforms_compat/" }
+swc_ecma_codegen            = { version = "0.158.0", path = "../swc_ecma_codegen/" }
+swc_ecma_transforms_compat  = { version = "0.175.0", path = "../swc_ecma_transforms_compat/" }
 swc_ecma_transforms_testing = { version = "0.152.0", path = "../swc_ecma_transforms_testing" }
-testing = { version = "0.42.0", path = "../testing" }+testing                     = { version = "0.42.0", path = "../testing" }