[package]
authors = ["강동윤 <kdy1997.dev@gmail.com>"]
description = "rust port of babel and closure compiler."
documentation = "https://rustdoc.swc.rs/swc_ecma_transforms_react/"
<<<<<<< HEAD
edition = "2021"
include = ["Cargo.toml", "src/**/*.rs"]
license = "Apache-2.0"
name = "swc_ecma_transforms_react"
repository = "https://github.com/swc-project/swc.git"
version = "5.0.0"
=======
edition       = "2021"
include       = ["Cargo.toml", "src/**/*.rs"]
license       = "Apache-2.0"
name          = "swc_ecma_transforms_react"
repository    = "https://github.com/swc-project/swc.git"
version       = "6.0.0"
>>>>>>> e6fc5327

[lib]
bench = false
path = "Source/lib.rs"

[features]
concurrent = ["rayon"]
default = ["serde-impl"]
serde-impl = ["serde"]

[dependencies]
base64 = { workspace = true }
dashmap = { workspace = true }
indexmap = { workspace = true }
once_cell = { workspace = true }
rayon = { workspace = true, optional = true }
serde = { workspace = true, features = ["derive"], optional = true }
sha1 = { workspace = true }

<<<<<<< HEAD
string_enum = { version = "1.0.0", path = "../string_enum" }
swc_allocator = { version = "1.0.0", path = "../swc_allocator", default-features = false }
swc_atoms = { version = "2.0.0", path = "../swc_atoms" }
swc_common = { version = "4.0.1", path = "../swc_common" }
swc_config = { version = "1.0.0", path = "../swc_config" }
swc_ecma_ast = { version = "4.0.1", path = "../swc_ecma_ast" }
swc_ecma_parser = { version = "5.0.0", path = "../swc_ecma_parser" }
swc_ecma_transforms_base = { version = "5.0.1", path = "../swc_ecma_transforms_base" }
=======
string_enum                = { version = "1.0.0", path = "../string_enum" }
swc_allocator              = { version = "2.0.0", path = "../swc_allocator", default-features = false }
swc_atoms                  = { version = "3.0.0", path = "../swc_atoms" }
swc_common                 = { version = "5.0.0", path = "../swc_common" }
swc_config                 = { version = "1.0.0", path = "../swc_config" }
swc_ecma_ast               = { version = "5.0.0", path = "../swc_ecma_ast" }
swc_ecma_parser            = { version = "6.0.0", path = "../swc_ecma_parser" }
swc_ecma_transforms_base   = { version = "6.0.1", path = "../swc_ecma_transforms_base" }
>>>>>>> e6fc5327
swc_ecma_transforms_macros = { version = "1.0.0", path = "../swc_ecma_transforms_macros" }
swc_ecma_utils             = { version = "6.0.0", path = "../swc_ecma_utils" }
swc_ecma_visit             = { version = "5.0.0", path = "../swc_ecma_visit" }

[dev-dependencies]
<<<<<<< HEAD
swc_ecma_codegen            = { version = "4.0.2", path = "../swc_ecma_codegen/" }
swc_ecma_transforms_compat  = { version = "6.0.1", path = "../swc_ecma_transforms_compat/" }
swc_ecma_transforms_testing = { version = "5.0.0", path = "../swc_ecma_transforms_testing" }
testing = { version = "4.0.0", path = "../testing" }
=======
swc_ecma_codegen            = { version = "5.0.0", path = "../swc_ecma_codegen/" }
swc_ecma_transforms_compat  = { version = "7.0.0", path = "../swc_ecma_transforms_compat/" }
swc_ecma_transforms_testing = { version = "6.0.0", path = "../swc_ecma_transforms_testing" }
testing                     = { version = "5.0.0", path = "../testing" }
>>>>>>> e6fc5327
<|MERGE_RESOLUTION|>--- conflicted
+++ resolved
@@ -2,21 +2,12 @@
 authors = ["강동윤 <kdy1997.dev@gmail.com>"]
 description = "rust port of babel and closure compiler."
 documentation = "https://rustdoc.swc.rs/swc_ecma_transforms_react/"
-<<<<<<< HEAD
-edition = "2021"
-include = ["Cargo.toml", "src/**/*.rs"]
-license = "Apache-2.0"
-name = "swc_ecma_transforms_react"
-repository = "https://github.com/swc-project/swc.git"
-version = "5.0.0"
-=======
 edition       = "2021"
 include       = ["Cargo.toml", "src/**/*.rs"]
 license       = "Apache-2.0"
 name          = "swc_ecma_transforms_react"
 repository    = "https://github.com/swc-project/swc.git"
 version       = "6.0.0"
->>>>>>> e6fc5327
 
 [lib]
 bench = false
@@ -36,16 +27,6 @@
 serde = { workspace = true, features = ["derive"], optional = true }
 sha1 = { workspace = true }
 
-<<<<<<< HEAD
-string_enum = { version = "1.0.0", path = "../string_enum" }
-swc_allocator = { version = "1.0.0", path = "../swc_allocator", default-features = false }
-swc_atoms = { version = "2.0.0", path = "../swc_atoms" }
-swc_common = { version = "4.0.1", path = "../swc_common" }
-swc_config = { version = "1.0.0", path = "../swc_config" }
-swc_ecma_ast = { version = "4.0.1", path = "../swc_ecma_ast" }
-swc_ecma_parser = { version = "5.0.0", path = "../swc_ecma_parser" }
-swc_ecma_transforms_base = { version = "5.0.1", path = "../swc_ecma_transforms_base" }
-=======
 string_enum                = { version = "1.0.0", path = "../string_enum" }
 swc_allocator              = { version = "2.0.0", path = "../swc_allocator", default-features = false }
 swc_atoms                  = { version = "3.0.0", path = "../swc_atoms" }
@@ -54,20 +35,12 @@
 swc_ecma_ast               = { version = "5.0.0", path = "../swc_ecma_ast" }
 swc_ecma_parser            = { version = "6.0.0", path = "../swc_ecma_parser" }
 swc_ecma_transforms_base   = { version = "6.0.1", path = "../swc_ecma_transforms_base" }
->>>>>>> e6fc5327
 swc_ecma_transforms_macros = { version = "1.0.0", path = "../swc_ecma_transforms_macros" }
 swc_ecma_utils             = { version = "6.0.0", path = "../swc_ecma_utils" }
 swc_ecma_visit             = { version = "5.0.0", path = "../swc_ecma_visit" }
 
 [dev-dependencies]
-<<<<<<< HEAD
-swc_ecma_codegen            = { version = "4.0.2", path = "../swc_ecma_codegen/" }
-swc_ecma_transforms_compat  = { version = "6.0.1", path = "../swc_ecma_transforms_compat/" }
-swc_ecma_transforms_testing = { version = "5.0.0", path = "../swc_ecma_transforms_testing" }
-testing = { version = "4.0.0", path = "../testing" }
-=======
 swc_ecma_codegen            = { version = "5.0.0", path = "../swc_ecma_codegen/" }
 swc_ecma_transforms_compat  = { version = "7.0.0", path = "../swc_ecma_transforms_compat/" }
 swc_ecma_transforms_testing = { version = "6.0.0", path = "../swc_ecma_transforms_testing" }
-testing                     = { version = "5.0.0", path = "../testing" }
->>>>>>> e6fc5327
+testing                     = { version = "5.0.0", path = "../testing" }