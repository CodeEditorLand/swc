[package]
authors = ["강동윤 <kdy1997.dev@gmail.com>"]
description = "rust port of babel and closure compiler."
documentation = "https://rustdoc.swc.rs/swc_ecma_transforms_react/"
<<<<<<< HEAD
edition = "2021"
include = ["Cargo.toml", "src/**/*.rs"]
license = "Apache-2.0"
name = "swc_ecma_transforms_react"
repository = "https://github.com/swc-project/swc.git"
version = "1.0.0"
=======
edition       = "2021"
include       = ["Cargo.toml", "src/**/*.rs"]
license       = "Apache-2.0"
name          = "swc_ecma_transforms_react"
repository    = "https://github.com/swc-project/swc.git"
version       = "3.0.0"
>>>>>>> 4d887d06

[lib]
bench = false
path = "Source/lib.rs"

[features]
concurrent = ["rayon"]
default = ["serde-impl"]
serde-impl = ["serde"]

[dependencies]
base64 = { workspace = true }
dashmap = { workspace = true }
indexmap = { workspace = true }
once_cell = { workspace = true }
rayon = { workspace = true, optional = true }
serde = { workspace = true, features = ["derive"], optional = true }
sha1 = { workspace = true }

string_enum                = { version = "1.0.0", path = "../string_enum" }
swc_allocator              = { version = "1.0.0", path = "../swc_allocator", default-features = false }
swc_atoms                  = { version = "2.0.0", path = "../swc_atoms" }
swc_common                 = { version = "2.0.1", path = "../swc_common" }
swc_config                 = { version = "1.0.0", path = "../swc_config" }
swc_ecma_ast               = { version = "2.0.0", path = "../swc_ecma_ast" }
swc_ecma_parser            = { version = "3.0.0", path = "../swc_ecma_parser" }
swc_ecma_transforms_base   = { version = "3.0.0", path = "../swc_ecma_transforms_base" }
swc_ecma_transforms_macros = { version = "1.0.0", path = "../swc_ecma_transforms_macros" }
<<<<<<< HEAD
swc_ecma_utils = { version = "1.0.1", path = "../swc_ecma_utils" }
swc_ecma_visit = { version = "1.0.0", path = "../swc_ecma_visit" }

[dev-dependencies]
swc_ecma_codegen = { version = "1.0.0", path = "../swc_ecma_codegen/" }
swc_ecma_transforms_compat = { version = "1.0.0", path = "../swc_ecma_transforms_compat/" }
swc_ecma_transforms_testing = { version = "1.0.0", path = "../swc_ecma_transforms_testing" }
testing = { version = "1.0.0", path = "../testing" }
=======
swc_ecma_utils             = { version = "3.0.0", path = "../swc_ecma_utils" }
swc_ecma_visit             = { version = "2.0.0", path = "../swc_ecma_visit" }

[dev-dependencies]
swc_ecma_codegen            = { version = "2.0.0", path = "../swc_ecma_codegen/" }
swc_ecma_transforms_compat  = { version = "3.0.0", path = "../swc_ecma_transforms_compat/" }
swc_ecma_transforms_testing = { version = "3.0.0", path = "../swc_ecma_transforms_testing" }
testing                     = { version = "2.0.0", path = "../testing" }
>>>>>>> 4d887d06
<|MERGE_RESOLUTION|>--- conflicted
+++ resolved
@@ -2,21 +2,12 @@
 authors = ["강동윤 <kdy1997.dev@gmail.com>"]
 description = "rust port of babel and closure compiler."
 documentation = "https://rustdoc.swc.rs/swc_ecma_transforms_react/"
-<<<<<<< HEAD
-edition = "2021"
-include = ["Cargo.toml", "src/**/*.rs"]
-license = "Apache-2.0"
-name = "swc_ecma_transforms_react"
-repository = "https://github.com/swc-project/swc.git"
-version = "1.0.0"
-=======
 edition       = "2021"
 include       = ["Cargo.toml", "src/**/*.rs"]
 license       = "Apache-2.0"
 name          = "swc_ecma_transforms_react"
 repository    = "https://github.com/swc-project/swc.git"
 version       = "3.0.0"
->>>>>>> 4d887d06
 
 [lib]
 bench = false
@@ -45,16 +36,6 @@
 swc_ecma_parser            = { version = "3.0.0", path = "../swc_ecma_parser" }
 swc_ecma_transforms_base   = { version = "3.0.0", path = "../swc_ecma_transforms_base" }
 swc_ecma_transforms_macros = { version = "1.0.0", path = "../swc_ecma_transforms_macros" }
-<<<<<<< HEAD
-swc_ecma_utils = { version = "1.0.1", path = "../swc_ecma_utils" }
-swc_ecma_visit = { version = "1.0.0", path = "../swc_ecma_visit" }
-
-[dev-dependencies]
-swc_ecma_codegen = { version = "1.0.0", path = "../swc_ecma_codegen/" }
-swc_ecma_transforms_compat = { version = "1.0.0", path = "../swc_ecma_transforms_compat/" }
-swc_ecma_transforms_testing = { version = "1.0.0", path = "../swc_ecma_transforms_testing" }
-testing = { version = "1.0.0", path = "../testing" }
-=======
 swc_ecma_utils             = { version = "3.0.0", path = "../swc_ecma_utils" }
 swc_ecma_visit             = { version = "2.0.0", path = "../swc_ecma_visit" }
 
@@ -62,5 +43,4 @@
 swc_ecma_codegen            = { version = "2.0.0", path = "../swc_ecma_codegen/" }
 swc_ecma_transforms_compat  = { version = "3.0.0", path = "../swc_ecma_transforms_compat/" }
 swc_ecma_transforms_testing = { version = "3.0.0", path = "../swc_ecma_transforms_testing" }
-testing                     = { version = "2.0.0", path = "../testing" }
->>>>>>> 4d887d06
+testing                     = { version = "2.0.0", path = "../testing" }