[package]
authors = ["강동윤 <kdy1997.dev@gmail.com>"]
description = "Debug utilities"
<<<<<<< HEAD
edition = "2021"
license = "Apache-2.0"
name = "dbg-swc"
repository = { workspace = true }
version = "1.0.0"
=======
edition     = "2021"
license     = "Apache-2.0"
name        = "dbg-swc"
repository  = { workspace = true }
version     = "3.0.0"
>>>>>>> 4d887d06

[[bin]]
bench = false
name = "dbg-swc"
path = "Source/main.rs"

[dependencies]
anyhow = { workspace = true }
dialoguer = { workspace = true }
flate2 = { workspace = true }
rayon = { workspace = true }
serde = { workspace = true }
serde_json = { workspace = true }
sha1 = { workspace = true }
tempfile = { workspace = true }
tracing = { workspace = true }
url = { workspace = true }

clap = { version = "4", features = ["derive"] }
tracing-subscriber = { workspace = true, features = ["fmt", "env-filter"] }

swc_atoms = { version = "2.0.0", path = "../swc_atoms" }
<<<<<<< HEAD
swc_common = { version = "1.0.0", features = [
	"concurrent",
	"tty-emitter",
=======
swc_common = { version = "2.0.1", features = [
  "concurrent",
  "tty-emitter",
>>>>>>> 4d887d06
], path = "../swc_common" }
swc_ecma_ast = { version = "2.0.0", path = "../swc_ecma_ast" }
swc_ecma_codegen = { version = "2.0.0", path = "../swc_ecma_codegen" }
swc_ecma_minifier = { version = "3.0.0", path = "../swc_ecma_minifier", features = [
  "concurrent",
] }
swc_ecma_parser = { version = "3.0.0", path = "../swc_ecma_parser" }
swc_ecma_transforms_base = { version = "3.0.0", path = "../swc_ecma_transforms_base" }
swc_ecma_visit = { version = "2.0.0", path = "../swc_ecma_visit" }
swc_error_reporters = { version = "3.0.0", path = "../swc_error_reporters" }
swc_timer = { version = "1.0.0", path = "../swc_timer" }<|MERGE_RESOLUTION|>--- conflicted
+++ resolved
@@ -1,19 +1,11 @@
 [package]
 authors = ["강동윤 <kdy1997.dev@gmail.com>"]
 description = "Debug utilities"
-<<<<<<< HEAD
-edition = "2021"
-license = "Apache-2.0"
-name = "dbg-swc"
-repository = { workspace = true }
-version = "1.0.0"
-=======
 edition     = "2021"
 license     = "Apache-2.0"
 name        = "dbg-swc"
 repository  = { workspace = true }
 version     = "3.0.0"
->>>>>>> 4d887d06
 
 [[bin]]
 bench = false
@@ -36,15 +28,9 @@
 tracing-subscriber = { workspace = true, features = ["fmt", "env-filter"] }
 
 swc_atoms = { version = "2.0.0", path = "../swc_atoms" }
-<<<<<<< HEAD
-swc_common = { version = "1.0.0", features = [
-	"concurrent",
-	"tty-emitter",
-=======
 swc_common = { version = "2.0.1", features = [
   "concurrent",
   "tty-emitter",
->>>>>>> 4d887d06
 ], path = "../swc_common" }
 swc_ecma_ast = { version = "2.0.0", path = "../swc_ecma_ast" }
 swc_ecma_codegen = { version = "2.0.0", path = "../swc_ecma_codegen" }
