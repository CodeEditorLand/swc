[package]
authors = ["강동윤 <kdy1997.dev@gmail.com>"]
description = "Debug utilities"
<<<<<<< HEAD
edition = "2021"
license = "Apache-2.0"
name = "dbg-swc"
repository = { workspace = true }
version = "0.107.0"
=======
edition     = "2021"
license     = "Apache-2.0"
name        = "dbg-swc"
repository  = { workspace = true }
version     = "0.108.0"
>>>>>>> 6e7a009a

[[bin]]
bench = false
name = "dbg-swc"

[dependencies]
anyhow = { workspace = true }
dialoguer = { workspace = true }
flate2 = { workspace = true }
rayon = { workspace = true }
serde = { workspace = true }
serde_json = { workspace = true }
sha1 = { workspace = true }
tempfile = { workspace = true }
tracing = { workspace = true }
url = { workspace = true }

clap = { version = "3", features = ["derive"] }
tracing-subscriber = { workspace = true, features = ["fmt", "env-filter"] }

<<<<<<< HEAD
swc_atoms = { version = "1.0.0", path = "../swc_atoms" }
swc_common = { version = "0.40.1", features = [
	"concurrent",
	"tty-emitter",
], path = "../swc_common" }
swc_ecma_ast = { version = "0.121.1", path = "../swc_ecma_ast" }
swc_ecma_codegen = { version = "0.158.1", path = "../swc_ecma_codegen" }
swc_ecma_minifier = { version = "0.208.1", path = "../swc_ecma_minifier", features = [
	"concurrent",
=======
swc_atoms = { version = "1.0.2", path = "../swc_atoms" }
swc_common = { version = "0.40.2", features = [
  "concurrent",
  "tty-emitter",
], path = "../swc_common" }
swc_ecma_ast = { version = "0.121.2", path = "../swc_ecma_ast" }
swc_ecma_codegen = { version = "0.158.2", path = "../swc_ecma_codegen" }
swc_ecma_minifier = { version = "0.209.1", path = "../swc_ecma_minifier", features = [
  "concurrent",
>>>>>>> 6e7a009a
] }
swc_ecma_parser = { version = "0.152.2", path = "../swc_ecma_parser" }
swc_ecma_transforms_base = { version = "0.150.1", path = "../swc_ecma_transforms_base" }
swc_ecma_visit = { version = "0.107.1", path = "../swc_ecma_visit" }
swc_error_reporters = { version = "1.0.0", path = "../swc_error_reporters" }
swc_timer = { version = "0.27.0", path = "../swc_timer" }<|MERGE_RESOLUTION|>--- conflicted
+++ resolved
@@ -1,19 +1,11 @@
 [package]
 authors = ["강동윤 <kdy1997.dev@gmail.com>"]
 description = "Debug utilities"
-<<<<<<< HEAD
-edition = "2021"
-license = "Apache-2.0"
-name = "dbg-swc"
-repository = { workspace = true }
-version = "0.107.0"
-=======
 edition     = "2021"
 license     = "Apache-2.0"
 name        = "dbg-swc"
 repository  = { workspace = true }
 version     = "0.108.0"
->>>>>>> 6e7a009a
 
 [[bin]]
 bench = false
@@ -34,17 +26,6 @@
 clap = { version = "3", features = ["derive"] }
 tracing-subscriber = { workspace = true, features = ["fmt", "env-filter"] }
 
-<<<<<<< HEAD
-swc_atoms = { version = "1.0.0", path = "../swc_atoms" }
-swc_common = { version = "0.40.1", features = [
-	"concurrent",
-	"tty-emitter",
-], path = "../swc_common" }
-swc_ecma_ast = { version = "0.121.1", path = "../swc_ecma_ast" }
-swc_ecma_codegen = { version = "0.158.1", path = "../swc_ecma_codegen" }
-swc_ecma_minifier = { version = "0.208.1", path = "../swc_ecma_minifier", features = [
-	"concurrent",
-=======
 swc_atoms = { version = "1.0.2", path = "../swc_atoms" }
 swc_common = { version = "0.40.2", features = [
   "concurrent",
@@ -54,7 +35,6 @@
 swc_ecma_codegen = { version = "0.158.2", path = "../swc_ecma_codegen" }
 swc_ecma_minifier = { version = "0.209.1", path = "../swc_ecma_minifier", features = [
   "concurrent",
->>>>>>> 6e7a009a
 ] }
 swc_ecma_parser = { version = "0.152.2", path = "../swc_ecma_parser" }
 swc_ecma_transforms_base = { version = "0.150.1", path = "../swc_ecma_transforms_base" }
