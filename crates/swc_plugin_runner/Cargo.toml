--- conflicted
+++ resolved
@@ -1,48 +1,40 @@
 [package]
-authors = ["강동윤 <kdy1997.dev@gmail.com>"]
-description = "Runner for swc plugins. This crate is INTERNAL crate and used by swc itself."
+authors       = ["강동윤 <kdy1997.dev@gmail.com>"]
+description   = "Runner for swc plugins. This crate is INTERNAL crate and used by swc itself."
 documentation = "https://rustdoc.swc.rs/swc_plugin_runner/"
-<<<<<<< HEAD
-edition = "2021"
-license = "Apache-2.0"
-name = "swc_plugin_runner"
-repository = "https://github.com/swc-project/swc.git"
-version = "0.113.1"
-=======
 edition       = "2021"
 license       = "Apache-2.0"
 name          = "swc_plugin_runner"
 repository    = "https://github.com/swc-project/swc.git"
 version       = "0.114.0"
->>>>>>> 25d9e04a
 
 [lib]
-bench = false
+bench   = false
 doctest = false
 
 [features]
 default = ["filesystem_cache", "plugin_transform_host_native"]
 plugin_transform_host_js = [
-	"wasmer/js-default",
-	"wasmer-wasix/js-default",
-	"wasmer-compiler-cranelift/wasm",
+  "wasmer/js-default",
+  "wasmer-wasix/js-default",
+  "wasmer-compiler-cranelift/wasm",
 ]
 plugin_transform_host_native = [
-	"wasmer/default",
-	"wasmer-wasix/sys",
-	"wasmer-wasix/logging",
-	"wasmer-wasix/host-fs",
-	"wasmer-wasix/sys-poll",
-	"wasmer-wasix/sys-thread",
-	"wasmer-wasix/host-threads",
-	"wasmer-compiler-cranelift/default",
+  "wasmer/default",
+  "wasmer-wasix/sys",
+  "wasmer-wasix/logging",
+  "wasmer-wasix/host-fs",
+  "wasmer-wasix/sys-poll",
+  "wasmer-wasix/sys-thread",
+  "wasmer-wasix/host-threads",
+  "wasmer-compiler-cranelift/default",
 ]
 plugin_transform_host_native_shared_runtime = ["tokio"]
 
 # Supports a cache allow to store compiled bytecode into filesystem location.
 # This feature implies in-memory cache support. This is not supported on wasm32 target.
-filesystem_cache = ["wasmer-cache"]
-plugin_transform_schema_v1 = ["swc_common/plugin_transform_schema_v1"]
+filesystem_cache              = ["wasmer-cache"]
+plugin_transform_schema_v1    = ["swc_common/plugin_transform_schema_v1"]
 plugin_transform_schema_vtest = ["swc_common/plugin_transform_schema_vtest"]
 
 # Enable ECMASCript support
@@ -50,55 +42,42 @@
 # Enable CSS support
 css = ["swc_css_ast/rkyv-impl"]
 
-__rkyv = []
+__rkyv    = []
 rkyv-impl = ["__rkyv", "swc_common/plugin-rt", "swc_plugin_proxy/plugin-rt"]
 
 [build-dependencies]
 vergen = { workspace = true, features = ["build", "cargo"] }
 
+
 [dependencies]
-anyhow = { workspace = true }
-enumset = { workspace = true }
-futures = { workspace = true }
-once_cell = { workspace = true }
-parking_lot = { workspace = true }
-serde = { workspace = true, features = ["derive"] }
-serde_json = { workspace = true }
-tokio = { workspace = true, optional = true }
-tracing = { workspace = true }
-virtual-fs = { workspace = true }
-wasmer = { workspace = true }
+anyhow       = { workspace = true }
+enumset      = { workspace = true }
+futures      = { workspace = true }
+once_cell    = { workspace = true }
+parking_lot  = { workspace = true }
+serde        = { workspace = true, features = ["derive"] }
+serde_json   = { workspace = true }
+tokio        = { workspace = true, optional = true }
+tracing      = { workspace = true }
+virtual-fs   = { workspace = true }
+wasmer       = { workspace = true }
 wasmer-wasix = { workspace = true }
 
-<<<<<<< HEAD
-swc_common = { version = "0.38.0", path = "../swc_common", features = [
-	"concurrent",
-=======
 swc_common = { version = "0.39.0", path = "../swc_common", features = [
   "concurrent",
->>>>>>> 25d9e04a
 ] }
 swc_css_ast = { version = "0.146.0", path = "../swc_css_ast", optional = true }
 swc_ecma_ast = { version = "0.120.0", path = "../swc_ecma_ast", optional = true }
 swc_plugin_proxy = { version = "0.49.0", path = "../swc_plugin_proxy" }
 
 [target.'cfg(not(target_arch = "wasm32"))'.dependencies]
-wasmer-cache = { version = "4.3.7", optional = true }
+wasmer-cache              = { version = "4.3.7", optional = true }
 wasmer-compiler-cranelift = { version = "4.3.7", default-features = false }
 
 [dev-dependencies]
 codspeed-criterion-compat = { workspace = true }
-criterion = { workspace = true }
+criterion                 = { workspace = true }
 
-<<<<<<< HEAD
-swc_atoms = { version = "0.6.5", path = '../swc_atoms' }
-swc_css_ast = { version = "0.145.0", path = "../swc_css_ast", features = [
-	"rkyv-impl",
-] }
-swc_css_parser = { version = "0.155.0", path = "../swc_css_parser" }
-swc_ecma_ast = { version = "0.119.0", path = "../swc_ecma_ast", features = [
-	"rkyv-impl",
-=======
 swc_atoms = { version = "0.7.0", path = '../swc_atoms' }
 swc_css_ast = { version = "0.146.0", path = "../swc_css_ast", features = [
   "rkyv-impl",
@@ -106,7 +85,6 @@
 swc_css_parser = { version = "0.156.0", path = "../swc_css_parser" }
 swc_ecma_ast = { version = "0.120.0", path = "../swc_ecma_ast", features = [
   "rkyv-impl",
->>>>>>> 25d9e04a
 ] }
 swc_ecma_loader = { version = "0.51.0", path = "../swc_ecma_loader" }
 swc_ecma_parser = { version = "0.151.0", path = "../swc_ecma_parser" }
@@ -117,4 +95,4 @@
 
 [[bench]]
 harness = false
-name = "ecma_invoke"+name    = "ecma_invoke"