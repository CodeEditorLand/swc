--- conflicted
+++ resolved
@@ -2,19 +2,11 @@
 authors = ["강동윤 <kdy1997.dev@gmail.com>"]
 description = "Runner for swc plugins. This crate is INTERNAL crate and used by swc itself."
 documentation = "https://rustdoc.swc.rs/swc_plugin_runner/"
-<<<<<<< HEAD
-edition = "2021"
-license = "Apache-2.0"
-name = "swc_plugin_runner"
-repository = "https://github.com/swc-project/swc.git"
-version = "1.0.0"
-=======
 edition       = "2021"
 license       = "Apache-2.0"
 name          = "swc_plugin_runner"
 repository    = "https://github.com/swc-project/swc.git"
 version       = "2.0.0"
->>>>>>> 4d887d06
 
 [lib]
 bench = false
@@ -71,13 +63,8 @@
 wasmer = { workspace = true }
 wasmer-wasix = { workspace = true }
 
-<<<<<<< HEAD
-swc_common = { version = "1.0.0", path = "../swc_common", features = [
-	"concurrent",
-=======
 swc_common = { version = "2.0.1", path = "../swc_common", features = [
   "concurrent",
->>>>>>> 4d887d06
 ] }
 swc_css_ast = { version = "2.0.0", path = "../swc_css_ast", optional = true }
 swc_ecma_ast = { version = "2.0.0", path = "../swc_ecma_ast", optional = true }
@@ -92,21 +79,12 @@
 criterion = { workspace = true }
 
 swc_atoms = { version = "2.0.0", path = '../swc_atoms' }
-<<<<<<< HEAD
-swc_css_ast = { version = "1.0.0", path = "../swc_css_ast", features = [
-	"rkyv-impl",
-] }
-swc_css_parser = { version = "1.0.0", path = "../swc_css_parser" }
-swc_ecma_ast = { version = "1.0.0", path = "../swc_ecma_ast", features = [
-	"rkyv-impl",
-=======
 swc_css_ast = { version = "2.0.0", path = "../swc_css_ast", features = [
   "rkyv-impl",
 ] }
 swc_css_parser = { version = "2.0.0", path = "../swc_css_parser" }
 swc_ecma_ast = { version = "2.0.0", path = "../swc_ecma_ast", features = [
   "rkyv-impl",
->>>>>>> 4d887d06
 ] }
 swc_ecma_loader = { version = "2.0.0", path = "../swc_ecma_loader" }
 swc_ecma_parser = { version = "3.0.0", path = "../swc_ecma_parser" }
