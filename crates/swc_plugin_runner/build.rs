--- conflicted
+++ resolved
@@ -4,11 +4,9 @@
 
 fn main() -> Result<(), Box<dyn Error>> {
 	let build = BuildBuilder::all_build()?;
-<<<<<<< HEAD
 	let cargo = CargoBuilder::default().dependencies(true).name_filter("*_ast").build()?;
 
 	Emitter::default().add_instructions(&build)?.add_instructions(&cargo)?.emit()?;
-=======
 	let cargo = CargoBuilder::default()
 		.dependencies(true)
 		.name_filter("*_ast")
@@ -18,7 +16,6 @@
 		.add_instructions(&build)?
 		.add_instructions(&cargo)?
 		.emit()?;
->>>>>>> d91d63a3
 
 	Ok(())
 }