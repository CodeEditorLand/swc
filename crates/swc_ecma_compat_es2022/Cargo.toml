--- conflicted
+++ resolved
@@ -15,14 +15,6 @@
 [dependencies]
 tracing = { workspace = true }
 
-<<<<<<< HEAD
-swc_atoms = { version = "2.0.0", path = "../swc_atoms" }
-swc_common = { version = "4.0.1", path = "../swc_common" }
-swc_ecma_ast = { version = "4.0.1", path = "../swc_ecma_ast" }
-swc_ecma_compat_common = { version = "5.0.0", path = "../swc_ecma_compat_common" }
-swc_ecma_transforms_base = { version = "5.0.1", path = "../swc_ecma_transforms_base" }
-swc_ecma_transforms_classes = { version = "5.0.0", path = "../swc_ecma_transforms_classes" }
-=======
 
 swc_atoms                   = { version = "3.0.0", path = "../swc_atoms" }
 swc_common                  = { version = "5.0.0", path = "../swc_common" }
@@ -30,7 +22,6 @@
 swc_ecma_compat_common      = { version = "6.0.0", path = "../swc_ecma_compat_common" }
 swc_ecma_transforms_base    = { version = "6.0.1", path = "../swc_ecma_transforms_base" }
 swc_ecma_transforms_classes = { version = "6.0.0", path = "../swc_ecma_transforms_classes" }
->>>>>>> e6fc5327
 swc_ecma_transforms_macros  = { version = "1.0.0", path = "../swc_ecma_transforms_macros" }
 swc_ecma_utils              = { version = "6.0.0", path = "../swc_ecma_utils" }
 swc_ecma_visit              = { version = "5.0.0", path = "../swc_ecma_visit" }
