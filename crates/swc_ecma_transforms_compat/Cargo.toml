--- conflicted
+++ resolved
@@ -1,67 +1,34 @@
 [package]
-authors = ["강동윤 <kdy1997.dev@gmail.com>"]
-description = "rust port of babel and closure compiler."
+authors       = ["강동윤 <kdy1997.dev@gmail.com>"]
+description   = "rust port of babel and closure compiler."
 documentation = "https://rustdoc.swc.rs/swc_ecma_transforms_compat/"
-<<<<<<< HEAD
-edition = "2021"
-include = ["Cargo.toml", "src/**/*.rs"]
-license = "Apache-2.0"
-name = "swc_ecma_transforms_compat"
-repository = "https://github.com/swc-project/swc.git"
-version = "0.173.0"
-=======
 edition       = "2021"
 include       = ["Cargo.toml", "src/**/*.rs"]
 license       = "Apache-2.0"
 name          = "swc_ecma_transforms_compat"
 repository    = "https://github.com/swc-project/swc.git"
 version       = "0.174.0"
->>>>>>> 25d9e04a
 
 [lib]
 bench = false
-path = "Source/lib.rs"
 
 [features]
 concurrent = [
-	"rayon",
-	"swc_ecma_transforms_base/concurrent",
-	"swc_ecma_utils/concurrent",
+  "rayon",
+  "swc_ecma_transforms_base/concurrent",
+  "swc_ecma_utils/concurrent",
 ]
 
 [dependencies]
-arrayvec = { workspace = true }
-indexmap = { workspace = true }
-is-macro = { workspace = true }
+arrayvec   = { workspace = true }
+indexmap   = { workspace = true }
+is-macro   = { workspace = true }
 num-bigint = { workspace = true }
-rayon = { workspace = true, optional = true }
-serde = { workspace = true, features = ["derive"] }
-smallvec = { workspace = true }
-tracing = { workspace = true }
+rayon      = { workspace = true, optional = true }
+serde      = { workspace = true, features = ["derive"] }
+smallvec   = { workspace = true }
+tracing    = { workspace = true }
 
-<<<<<<< HEAD
-swc_atoms = { version = "0.6.5", path = "../swc_atoms" }
-swc_common = { version = "0.38.0", path = "../swc_common" }
-swc_config = { version = "0.1.13", path = "../swc_config" }
-swc_ecma_ast = { version = "0.119.0", path = "../swc_ecma_ast" }
-swc_ecma_compat_bugfixes = { version = "0.14.0", path = "../swc_ecma_compat_bugfixes" }
-swc_ecma_compat_common = { version = "0.12.0", path = "../swc_ecma_compat_common" }
-swc_ecma_compat_es2015 = { version = "0.14.0", path = "../swc_ecma_compat_es2015" }
-swc_ecma_compat_es2016 = { version = "0.14.0", path = "../swc_ecma_compat_es2016" }
-swc_ecma_compat_es2017 = { version = "0.14.0", path = "../swc_ecma_compat_es2017" }
-swc_ecma_compat_es2018 = { version = "0.14.0", path = "../swc_ecma_compat_es2018" }
-swc_ecma_compat_es2019 = { version = "0.14.0", path = "../swc_ecma_compat_es2019" }
-swc_ecma_compat_es2020 = { version = "0.14.0", path = "../swc_ecma_compat_es2020" }
-swc_ecma_compat_es2021 = { version = "0.14.0", path = "../swc_ecma_compat_es2021" }
-swc_ecma_compat_es2022 = { version = "0.14.0", path = "../swc_ecma_compat_es2022" }
-swc_ecma_compat_es3 = { version = "0.14.0", path = "../swc_ecma_compat_es3" }
-swc_ecma_transforms_base = { version = "0.147.0", path = "../swc_ecma_transforms_base" }
-swc_ecma_transforms_classes = { version = "0.136.0", path = "../swc_ecma_transforms_classes" }
-swc_ecma_transforms_macros = { version = "0.5.5", path = "../swc_ecma_transforms_macros" }
-swc_ecma_utils = { version = "0.135.0", path = "../swc_ecma_utils" }
-swc_ecma_visit = { version = "0.105.0", path = "../swc_ecma_visit" }
-swc_trace_macro = { version = "0.1.3", path = "../swc_trace_macro" }
-=======
 swc_atoms                   = { version = "0.7.0", path = "../swc_atoms" }
 swc_common                  = { version = "0.39.0", path = "../swc_common" }
 swc_config                  = { version = "0.1.13", path = "../swc_config" }
@@ -83,17 +50,10 @@
 swc_ecma_utils              = { version = "0.136.0", path = "../swc_ecma_utils" }
 swc_ecma_visit              = { version = "0.106.0", path = "../swc_ecma_visit" }
 swc_trace_macro             = { version = "0.1.3", path = "../swc_trace_macro" }
->>>>>>> 25d9e04a
 
 [dev-dependencies]
 serde_json = { workspace = true }
 
-<<<<<<< HEAD
-swc_ecma_parser = { version = "0.150.0", path = "../swc_ecma_parser" }
-swc_ecma_transforms_testing = { version = "0.150.0", path = "../swc_ecma_transforms_testing" }
-testing = { version = "0.40.0", path = "../testing" }
-=======
 swc_ecma_parser             = { version = "0.151.0", path = "../swc_ecma_parser" }
 swc_ecma_transforms_testing = { version = "0.151.0", path = "../swc_ecma_transforms_testing" }
-testing                     = { version = "0.41.0", path = "../testing" }
->>>>>>> 25d9e04a
+testing                     = { version = "0.41.0", path = "../testing" }