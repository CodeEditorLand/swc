--- conflicted
+++ resolved
@@ -55,12 +55,6 @@
 [dev-dependencies]
 serde_json = { workspace = true }
 
-<<<<<<< HEAD
-swc_ecma_parser = { version = "5.0.0", path = "../swc_ecma_parser" }
-swc_ecma_transforms_testing = { version = "5.0.0", path = "../swc_ecma_transforms_testing" }
-testing = { version = "4.0.0", path = "../testing" }
-=======
 swc_ecma_parser             = { version = "6.0.0", path = "../swc_ecma_parser" }
 swc_ecma_transforms_testing = { version = "6.0.0", path = "../swc_ecma_transforms_testing" }
-testing                     = { version = "5.0.0", path = "../testing" }
->>>>>>> e6fc5327
+testing                     = { version = "5.0.0", path = "../testing" }