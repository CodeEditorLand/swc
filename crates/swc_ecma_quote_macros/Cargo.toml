--- conflicted
+++ resolved
@@ -1,41 +1,25 @@
 [package]
-authors = ["강동윤 <kdy1997.dev@gmail.com>"]
-description = "Quasi quotation system for ecmascript"
+authors       = ["강동윤 <kdy1997.dev@gmail.com>"]
+description   = "Quasi quotation system for ecmascript"
 documentation = "https://rustdoc.swc.rs/swc_ecma_quote_macros/"
-<<<<<<< HEAD
-edition = "2021"
-license = "Apache-2.0"
-name = "swc_ecma_quote_macros"
-repository = "https://github.com/swc-project/swc.git"
-version = "0.61.0"
-=======
 edition       = "2021"
 license       = "Apache-2.0"
 name          = "swc_ecma_quote_macros"
 repository    = "https://github.com/swc-project/swc.git"
 version       = "0.62.0"
->>>>>>> 25d9e04a
 
 [lib]
-bench = false
+bench      = false
 proc-macro = true
-path = "Source/lib.rs"
 
 [dependencies]
-anyhow = { workspace = true }
+anyhow      = { workspace = true }
 proc-macro2 = { workspace = true }
-quote = { workspace = true }
-syn = { workspace = true }
+quote       = { workspace = true }
+syn         = { workspace = true }
 
-<<<<<<< HEAD
-swc_atoms = { version = "0.6.5", path = "../swc_atoms" }
-swc_common = { version = "0.38.0", path = "../swc_common" }
-swc_ecma_ast = { version = "0.119.0", path = "../swc_ecma_ast" }
-swc_ecma_parser = { version = "0.150.0", path = "../swc_ecma_parser" }
-=======
 swc_atoms         = { version = "0.7.0", path = "../swc_atoms" }
 swc_common        = { version = "0.39.0", path = "../swc_common" }
 swc_ecma_ast      = { version = "0.120.0", path = "../swc_ecma_ast" }
 swc_ecma_parser   = { version = "0.151.0", path = "../swc_ecma_parser" }
->>>>>>> 25d9e04a
 swc_macros_common = { version = "0.3.11", path = "../swc_macros_common" }