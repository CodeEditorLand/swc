[package]
authors = ["강동윤 <kdy1997.dev@gmail.com>"]
description = "Quasi quotation system for ecmascript"
documentation = "https://rustdoc.swc.rs/swc_ecma_quote_macros/"
edition = "2021"
license = "Apache-2.0"
name = "swc_ecma_quote_macros"
repository = "https://github.com/swc-project/swc.git"
version = "0.63.0"

[lib]
bench = false
proc-macro = true

[dependencies]
anyhow = { workspace = true }
proc-macro2 = { workspace = true }
quote = { workspace = true }
syn = { workspace = true }

<<<<<<< HEAD
swc_atoms = { version = "1.0.0", path = "../swc_atoms" }
swc_common = { version = "0.40.1", path = "../swc_common" }
swc_ecma_ast = { version = "0.121.1", path = "../swc_ecma_ast" }
swc_ecma_parser = { version = "0.152.1", path = "../swc_ecma_parser" }
swc_macros_common = { version = "0.3.11", path = "../swc_macros_common" }
=======
swc_atoms         = { version = "1.0.2", path = "../swc_atoms" }
swc_common        = { version = "0.40.2", path = "../swc_common" }
swc_ecma_ast      = { version = "0.121.2", path = "../swc_ecma_ast" }
swc_ecma_parser   = { version = "0.152.2", path = "../swc_ecma_parser" }
swc_macros_common = { version = "0.3.14", path = "../swc_macros_common" }
>>>>>>> 6e7a009a
<|MERGE_RESOLUTION|>--- conflicted
+++ resolved
@@ -18,16 +18,8 @@
 quote = { workspace = true }
 syn = { workspace = true }
 
-<<<<<<< HEAD
-swc_atoms = { version = "1.0.0", path = "../swc_atoms" }
-swc_common = { version = "0.40.1", path = "../swc_common" }
-swc_ecma_ast = { version = "0.121.1", path = "../swc_ecma_ast" }
-swc_ecma_parser = { version = "0.152.1", path = "../swc_ecma_parser" }
-swc_macros_common = { version = "0.3.11", path = "../swc_macros_common" }
-=======
 swc_atoms         = { version = "1.0.2", path = "../swc_atoms" }
 swc_common        = { version = "0.40.2", path = "../swc_common" }
 swc_ecma_ast      = { version = "0.121.2", path = "../swc_ecma_ast" }
 swc_ecma_parser   = { version = "0.152.2", path = "../swc_ecma_parser" }
-swc_macros_common = { version = "0.3.14", path = "../swc_macros_common" }
->>>>>>> 6e7a009a
+swc_macros_common = { version = "0.3.14", path = "../swc_macros_common" }