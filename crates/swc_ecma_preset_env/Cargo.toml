[package]
authors = ["강동윤 <kdy1997.dev@gmail.com>"]
description = "preset-env for the swc"
documentation = "https://rustdoc.swc.rs/swc_ecma_preset_env/"
<<<<<<< HEAD
edition = "2021"
include = ["Cargo.toml", "src/**/*.rs", "src/**/*.json", "data/**/*.json"]
license = "Apache-2.0"
name = "swc_ecma_preset_env"
repository = { workspace = true }
version = "1.0.0"
=======
edition       = "2021"
include       = ["Cargo.toml", "src/**/*.rs", "src/**/*.json", "data/**/*.json"]
license       = "Apache-2.0"
name          = "swc_ecma_preset_env"
repository    = { workspace = true }
version       = "3.0.0"
>>>>>>> 4d887d06

[lib]
bench = false
path = "Source/lib.rs"

[features]
default = ["serde-impl"]
serde-impl = ["serde"]

[dependencies]
anyhow = { workspace = true }
dashmap = { workspace = true }
indexmap = { workspace = true }
once_cell = { workspace = true }
semver = { workspace = true, features = ["serde"] }
serde = { workspace = true, features = ["derive"], optional = true }
serde_json = { workspace = true }
st-map = { workspace = true }

preset_env_base = { version = "1.0.0", path = "../preset_env_base" }
rustc-hash = { workspace = true }
string_enum = { version = "1.0.0", path = "../string_enum" }
swc_atoms = { version = "2.0.0", path = "../swc_atoms" }
<<<<<<< HEAD
swc_common = { version = "1.0.0", path = "../swc_common" }
swc_ecma_ast = { version = "1.0.0", path = "../swc_ecma_ast" }
swc_ecma_transforms = { version = "1.0.0", path = "../swc_ecma_transforms", features = [
	"compat",
	"proposal",
=======
swc_common = { version = "2.0.1", path = "../swc_common" }
swc_ecma_ast = { version = "2.0.0", path = "../swc_ecma_ast" }
swc_ecma_transforms = { version = "3.0.0", path = "../swc_ecma_transforms", features = [
  "compat",
  "proposal",
>>>>>>> 4d887d06
] }
swc_ecma_utils = { version = "3.0.0", path = "../swc_ecma_utils" }
swc_ecma_visit = { version = "2.0.0", path = "../swc_ecma_visit" }

[dev-dependencies]
codspeed-criterion-compat = { workspace = true }
criterion = { workspace = true }
pretty_assertions = { workspace = true }

<<<<<<< HEAD
swc_ecma_codegen = { version = "1.0.0", path = "../swc_ecma_codegen" }
swc_ecma_parser = { version = "1.0.1", path = "../swc_ecma_parser" }
testing = { version = "1.0.0", path = "../testing" }
=======
swc_ecma_codegen = { version = "2.0.0", path = "../swc_ecma_codegen" }
swc_ecma_parser  = { version = "3.0.0", path = "../swc_ecma_parser" }
testing          = { version = "2.0.0", path = "../testing" }
>>>>>>> 4d887d06

[[bench]]
harness = false
name = "polyfills"<|MERGE_RESOLUTION|>--- conflicted
+++ resolved
@@ -2,21 +2,12 @@
 authors = ["강동윤 <kdy1997.dev@gmail.com>"]
 description = "preset-env for the swc"
 documentation = "https://rustdoc.swc.rs/swc_ecma_preset_env/"
-<<<<<<< HEAD
-edition = "2021"
-include = ["Cargo.toml", "src/**/*.rs", "src/**/*.json", "data/**/*.json"]
-license = "Apache-2.0"
-name = "swc_ecma_preset_env"
-repository = { workspace = true }
-version = "1.0.0"
-=======
 edition       = "2021"
 include       = ["Cargo.toml", "src/**/*.rs", "src/**/*.json", "data/**/*.json"]
 license       = "Apache-2.0"
 name          = "swc_ecma_preset_env"
 repository    = { workspace = true }
 version       = "3.0.0"
->>>>>>> 4d887d06
 
 [lib]
 bench = false
@@ -40,19 +31,11 @@
 rustc-hash = { workspace = true }
 string_enum = { version = "1.0.0", path = "../string_enum" }
 swc_atoms = { version = "2.0.0", path = "../swc_atoms" }
-<<<<<<< HEAD
-swc_common = { version = "1.0.0", path = "../swc_common" }
-swc_ecma_ast = { version = "1.0.0", path = "../swc_ecma_ast" }
-swc_ecma_transforms = { version = "1.0.0", path = "../swc_ecma_transforms", features = [
-	"compat",
-	"proposal",
-=======
 swc_common = { version = "2.0.1", path = "../swc_common" }
 swc_ecma_ast = { version = "2.0.0", path = "../swc_ecma_ast" }
 swc_ecma_transforms = { version = "3.0.0", path = "../swc_ecma_transforms", features = [
   "compat",
   "proposal",
->>>>>>> 4d887d06
 ] }
 swc_ecma_utils = { version = "3.0.0", path = "../swc_ecma_utils" }
 swc_ecma_visit = { version = "2.0.0", path = "../swc_ecma_visit" }
@@ -62,15 +45,9 @@
 criterion = { workspace = true }
 pretty_assertions = { workspace = true }
 
-<<<<<<< HEAD
-swc_ecma_codegen = { version = "1.0.0", path = "../swc_ecma_codegen" }
-swc_ecma_parser = { version = "1.0.1", path = "../swc_ecma_parser" }
-testing = { version = "1.0.0", path = "../testing" }
-=======
 swc_ecma_codegen = { version = "2.0.0", path = "../swc_ecma_codegen" }
 swc_ecma_parser  = { version = "3.0.0", path = "../swc_ecma_parser" }
 testing          = { version = "2.0.0", path = "../testing" }
->>>>>>> 4d887d06
 
 [[bench]]
 harness = false
