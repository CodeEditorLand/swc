[package]
authors = ["강동윤 <kdy1997.dev@gmail.com>"]
description = "preset-env for the swc"
documentation = "https://rustdoc.swc.rs/swc_ecma_preset_env/"
<<<<<<< HEAD
edition = "2021"
include = ["Cargo.toml", "src/**/*.rs", "src/**/*.json", "data/**/*.json"]
license = "Apache-2.0"
name = "swc_ecma_preset_env"
repository = { workspace = true }
version = "0.221.0"
=======
edition       = "2021"
include       = ["Cargo.toml", "src/**/*.rs", "src/**/*.json", "data/**/*.json"]
license       = "Apache-2.0"
name          = "swc_ecma_preset_env"
repository    = { workspace = true }
version       = "0.222.2"
>>>>>>> 6e7a009a

[lib]
bench = false

[features]
default = ["serde-impl"]
serde-impl = ["serde"]

[dependencies]
anyhow = { workspace = true }
dashmap = { workspace = true }
indexmap = { workspace = true }
once_cell = { workspace = true }
semver = { workspace = true, features = ["serde"] }
serde = { workspace = true, features = ["derive"], optional = true }
serde_json = { workspace = true }
st-map = { workspace = true }

preset_env_base = { version = "0.6.0", path = "../preset_env_base" }
rustc-hash = { workspace = true }
string_enum = { version = "0.4.4", path = "../string_enum" }
<<<<<<< HEAD
swc_atoms = { version = "1.0.0", path = "../swc_atoms" }
swc_common = { version = "0.40.1", path = "../swc_common" }
swc_ecma_ast = { version = "0.121.1", path = "../swc_ecma_ast" }
swc_ecma_transforms = { version = "0.243.0", path = "../swc_ecma_transforms", features = [
	"compat",
	"proposal",
=======
swc_atoms = { version = "1.0.2", path = "../swc_atoms" }
swc_common = { version = "0.40.2", path = "../swc_common" }
swc_ecma_ast = { version = "0.121.2", path = "../swc_ecma_ast" }
swc_ecma_transforms = { version = "0.244.0", path = "../swc_ecma_transforms", features = [
  "compat",
  "proposal",
>>>>>>> 6e7a009a
] }
swc_ecma_utils = { version = "0.138.1", path = "../swc_ecma_utils" }
swc_ecma_visit = { version = "0.107.1", path = "../swc_ecma_visit" }

[dev-dependencies]
codspeed-criterion-compat = { workspace = true }
criterion = { workspace = true }
pretty_assertions = { workspace = true }

<<<<<<< HEAD
swc_ecma_codegen = { version = "0.158.1", path = "../swc_ecma_codegen" }
swc_ecma_parser = { version = "0.152.1", path = "../swc_ecma_parser" }
testing = { version = "0.42.0", path = "../testing" }
=======
swc_ecma_codegen = { version = "0.158.2", path = "../swc_ecma_codegen" }
swc_ecma_parser  = { version = "0.152.2", path = "../swc_ecma_parser" }
testing          = { version = "0.42.1", path = "../testing" }
>>>>>>> 6e7a009a

[[bench]]
harness = false
name = "polyfills"<|MERGE_RESOLUTION|>--- conflicted
+++ resolved
@@ -2,21 +2,12 @@
 authors = ["강동윤 <kdy1997.dev@gmail.com>"]
 description = "preset-env for the swc"
 documentation = "https://rustdoc.swc.rs/swc_ecma_preset_env/"
-<<<<<<< HEAD
-edition = "2021"
-include = ["Cargo.toml", "src/**/*.rs", "src/**/*.json", "data/**/*.json"]
-license = "Apache-2.0"
-name = "swc_ecma_preset_env"
-repository = { workspace = true }
-version = "0.221.0"
-=======
 edition       = "2021"
 include       = ["Cargo.toml", "src/**/*.rs", "src/**/*.json", "data/**/*.json"]
 license       = "Apache-2.0"
 name          = "swc_ecma_preset_env"
 repository    = { workspace = true }
 version       = "0.222.2"
->>>>>>> 6e7a009a
 
 [lib]
 bench = false
@@ -38,21 +29,12 @@
 preset_env_base = { version = "0.6.0", path = "../preset_env_base" }
 rustc-hash = { workspace = true }
 string_enum = { version = "0.4.4", path = "../string_enum" }
-<<<<<<< HEAD
-swc_atoms = { version = "1.0.0", path = "../swc_atoms" }
-swc_common = { version = "0.40.1", path = "../swc_common" }
-swc_ecma_ast = { version = "0.121.1", path = "../swc_ecma_ast" }
-swc_ecma_transforms = { version = "0.243.0", path = "../swc_ecma_transforms", features = [
-	"compat",
-	"proposal",
-=======
 swc_atoms = { version = "1.0.2", path = "../swc_atoms" }
 swc_common = { version = "0.40.2", path = "../swc_common" }
 swc_ecma_ast = { version = "0.121.2", path = "../swc_ecma_ast" }
 swc_ecma_transforms = { version = "0.244.0", path = "../swc_ecma_transforms", features = [
   "compat",
   "proposal",
->>>>>>> 6e7a009a
 ] }
 swc_ecma_utils = { version = "0.138.1", path = "../swc_ecma_utils" }
 swc_ecma_visit = { version = "0.107.1", path = "../swc_ecma_visit" }
@@ -62,15 +44,9 @@
 criterion = { workspace = true }
 pretty_assertions = { workspace = true }
 
-<<<<<<< HEAD
-swc_ecma_codegen = { version = "0.158.1", path = "../swc_ecma_codegen" }
-swc_ecma_parser = { version = "0.152.1", path = "../swc_ecma_parser" }
-testing = { version = "0.42.0", path = "../testing" }
-=======
 swc_ecma_codegen = { version = "0.158.2", path = "../swc_ecma_codegen" }
 swc_ecma_parser  = { version = "0.152.2", path = "../swc_ecma_parser" }
 testing          = { version = "0.42.1", path = "../testing" }
->>>>>>> 6e7a009a
 
 [[bench]]
 harness = false
