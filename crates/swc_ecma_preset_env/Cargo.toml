[package]
authors = ["강동윤 <kdy1997.dev@gmail.com>"]
description = "preset-env for the swc"
documentation = "https://rustdoc.swc.rs/swc_ecma_preset_env/"
edition = "2021"
include = ["Cargo.toml", "src/**/*.rs", "src/**/*.json", "data/**/*.json"]
license = "Apache-2.0"
name = "swc_ecma_preset_env"
repository = { workspace = true }
version = "0.221.0"

[lib]
bench = false
path = "Source/lib.rs"

[features]
default = ["serde-impl"]
serde-impl = ["serde"]

[dependencies]
anyhow = { workspace = true }
dashmap = { workspace = true }
indexmap = { workspace = true }
once_cell = { workspace = true }
semver = { workspace = true, features = ["serde"] }
serde = { workspace = true, features = ["derive"], optional = true }
serde_json = { workspace = true }
st-map = { workspace = true }

preset_env_base = { version = "0.6.0", path = "../preset_env_base" }
rustc-hash = { workspace = true }
string_enum = { version = "0.4.4", path = "../string_enum" }
swc_atoms = { version = "1.0.0", path = "../swc_atoms" }
swc_common = { version = "0.40.0", path = "../swc_common" }
swc_ecma_ast = { version = "0.121.0", path = "../swc_ecma_ast" }
swc_ecma_transforms = { version = "0.243.0", path = "../swc_ecma_transforms", features = [
	"compat",
	"proposal",
] }
swc_ecma_utils = { version = "0.137.0", path = "../swc_ecma_utils" }
swc_ecma_visit = { version = "0.107.0", path = "../swc_ecma_visit" }

[dev-dependencies]
codspeed-criterion-compat = { workspace = true }
criterion = { workspace = true }
pretty_assertions = { workspace = true }

swc_ecma_codegen = { version = "0.158.0", path = "../swc_ecma_codegen" }
<<<<<<< HEAD
swc_ecma_parser = { version = "0.152.0", path = "../swc_ecma_parser" }
testing = { version = "0.42.0", path = "../testing" }
=======
swc_ecma_parser  = { version = "0.152.1", path = "../swc_ecma_parser" }
testing          = { version = "0.42.0", path = "../testing" }
>>>>>>> b28047a4

[[bench]]
harness = false
name = "polyfills"<|MERGE_RESOLUTION|>--- conflicted
+++ resolved
@@ -1,31 +1,30 @@
 [package]
-authors = ["강동윤 <kdy1997.dev@gmail.com>"]
-description = "preset-env for the swc"
+authors       = ["강동윤 <kdy1997.dev@gmail.com>"]
+description   = "preset-env for the swc"
 documentation = "https://rustdoc.swc.rs/swc_ecma_preset_env/"
-edition = "2021"
-include = ["Cargo.toml", "src/**/*.rs", "src/**/*.json", "data/**/*.json"]
-license = "Apache-2.0"
-name = "swc_ecma_preset_env"
-repository = { workspace = true }
-version = "0.221.0"
+edition       = "2021"
+include       = ["Cargo.toml", "src/**/*.rs", "src/**/*.json", "data/**/*.json"]
+license       = "Apache-2.0"
+name          = "swc_ecma_preset_env"
+repository    = { workspace = true }
+version       = "0.221.0"
 
 [lib]
 bench = false
-path = "Source/lib.rs"
 
 [features]
-default = ["serde-impl"]
+default    = ["serde-impl"]
 serde-impl = ["serde"]
 
 [dependencies]
-anyhow = { workspace = true }
-dashmap = { workspace = true }
-indexmap = { workspace = true }
-once_cell = { workspace = true }
-semver = { workspace = true, features = ["serde"] }
-serde = { workspace = true, features = ["derive"], optional = true }
+anyhow     = { workspace = true }
+dashmap    = { workspace = true }
+indexmap   = { workspace = true }
+once_cell  = { workspace = true }
+semver     = { workspace = true, features = ["serde"] }
+serde      = { workspace = true, features = ["derive"], optional = true }
 serde_json = { workspace = true }
-st-map = { workspace = true }
+st-map     = { workspace = true }
 
 preset_env_base = { version = "0.6.0", path = "../preset_env_base" }
 rustc-hash = { workspace = true }
@@ -34,26 +33,21 @@
 swc_common = { version = "0.40.0", path = "../swc_common" }
 swc_ecma_ast = { version = "0.121.0", path = "../swc_ecma_ast" }
 swc_ecma_transforms = { version = "0.243.0", path = "../swc_ecma_transforms", features = [
-	"compat",
-	"proposal",
+  "compat",
+  "proposal",
 ] }
 swc_ecma_utils = { version = "0.137.0", path = "../swc_ecma_utils" }
 swc_ecma_visit = { version = "0.107.0", path = "../swc_ecma_visit" }
 
 [dev-dependencies]
 codspeed-criterion-compat = { workspace = true }
-criterion = { workspace = true }
-pretty_assertions = { workspace = true }
+criterion                 = { workspace = true }
+pretty_assertions         = { workspace = true }
 
 swc_ecma_codegen = { version = "0.158.0", path = "../swc_ecma_codegen" }
-<<<<<<< HEAD
-swc_ecma_parser = { version = "0.152.0", path = "../swc_ecma_parser" }
-testing = { version = "0.42.0", path = "../testing" }
-=======
 swc_ecma_parser  = { version = "0.152.1", path = "../swc_ecma_parser" }
 testing          = { version = "0.42.0", path = "../testing" }
->>>>>>> b28047a4
 
 [[bench]]
 harness = false
-name = "polyfills"+name    = "polyfills"