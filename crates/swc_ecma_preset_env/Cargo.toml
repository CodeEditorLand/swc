[package]
authors = ["강동윤 <kdy1997.dev@gmail.com>"]
description = "preset-env for the swc"
documentation = "https://rustdoc.swc.rs/swc_ecma_preset_env/"
<<<<<<< HEAD
edition = "2021"
include = ["Cargo.toml", "src/**/*.rs", "src/**/*.json", "data/**/*.json"]
license = "Apache-2.0"
name = "swc_ecma_preset_env"
repository = { workspace = true }
version = "0.219.0"
=======
edition       = "2021"
include       = ["Cargo.toml", "src/**/*.rs", "src/**/*.json", "data/**/*.json"]
license       = "Apache-2.0"
name          = "swc_ecma_preset_env"
repository    = { workspace = true }
version       = "0.220.0"
>>>>>>> 25d9e04a

[lib]
bench = false
path = "Source/lib.rs"

[features]
default = ["serde-impl"]
serde-impl = ["serde"]

[dependencies]
anyhow = { workspace = true }
dashmap = { workspace = true }
indexmap = { workspace = true }
once_cell = { workspace = true }
semver = { workspace = true, features = ["serde"] }
serde = { workspace = true, features = ["derive"], optional = true }
serde_json = { workspace = true }
st-map = { workspace = true }

preset_env_base = { version = "0.5.0", path = "../preset_env_base" }
rustc-hash = { workspace = true }
string_enum = { version = "0.4.4", path = "../string_enum" }
<<<<<<< HEAD
swc_atoms = { version = "0.6.5", path = "../swc_atoms" }
swc_common = { version = "0.38.0", path = "../swc_common" }
swc_ecma_ast = { version = "0.119.0", path = "../swc_ecma_ast" }
swc_ecma_transforms = { version = "0.241.0", path = "../swc_ecma_transforms", features = [
	"compat",
	"proposal",
=======
swc_atoms = { version = "0.7.0", path = "../swc_atoms" }
swc_common = { version = "0.39.0", path = "../swc_common" }
swc_ecma_ast = { version = "0.120.0", path = "../swc_ecma_ast" }
swc_ecma_transforms = { version = "0.242.0", path = "../swc_ecma_transforms", features = [
  "compat",
  "proposal",
>>>>>>> 25d9e04a
] }
swc_ecma_utils = { version = "0.136.0", path = "../swc_ecma_utils" }
swc_ecma_visit = { version = "0.106.0", path = "../swc_ecma_visit" }

[dev-dependencies]
codspeed-criterion-compat = { workspace = true }
criterion = { workspace = true }
pretty_assertions = { workspace = true }

<<<<<<< HEAD
swc_ecma_codegen = { version = "0.156.0", path = "../swc_ecma_codegen" }
swc_ecma_parser = { version = "0.150.0", path = "../swc_ecma_parser" }
testing = { version = "0.40.0", path = "../testing" }
=======
swc_ecma_codegen = { version = "0.157.0", path = "../swc_ecma_codegen" }
swc_ecma_parser  = { version = "0.151.0", path = "../swc_ecma_parser" }
testing          = { version = "0.41.0", path = "../testing" }
>>>>>>> 25d9e04a

[[bench]]
harness = false
name = "polyfills"<|MERGE_RESOLUTION|>--- conflicted
+++ resolved
@@ -1,78 +1,53 @@
 [package]
-authors = ["강동윤 <kdy1997.dev@gmail.com>"]
-description = "preset-env for the swc"
+authors       = ["강동윤 <kdy1997.dev@gmail.com>"]
+description   = "preset-env for the swc"
 documentation = "https://rustdoc.swc.rs/swc_ecma_preset_env/"
-<<<<<<< HEAD
-edition = "2021"
-include = ["Cargo.toml", "src/**/*.rs", "src/**/*.json", "data/**/*.json"]
-license = "Apache-2.0"
-name = "swc_ecma_preset_env"
-repository = { workspace = true }
-version = "0.219.0"
-=======
 edition       = "2021"
 include       = ["Cargo.toml", "src/**/*.rs", "src/**/*.json", "data/**/*.json"]
 license       = "Apache-2.0"
 name          = "swc_ecma_preset_env"
 repository    = { workspace = true }
 version       = "0.220.0"
->>>>>>> 25d9e04a
 
 [lib]
 bench = false
-path = "Source/lib.rs"
 
 [features]
-default = ["serde-impl"]
+default    = ["serde-impl"]
 serde-impl = ["serde"]
 
 [dependencies]
-anyhow = { workspace = true }
-dashmap = { workspace = true }
-indexmap = { workspace = true }
-once_cell = { workspace = true }
-semver = { workspace = true, features = ["serde"] }
-serde = { workspace = true, features = ["derive"], optional = true }
+anyhow     = { workspace = true }
+dashmap    = { workspace = true }
+indexmap   = { workspace = true }
+once_cell  = { workspace = true }
+semver     = { workspace = true, features = ["serde"] }
+serde      = { workspace = true, features = ["derive"], optional = true }
 serde_json = { workspace = true }
-st-map = { workspace = true }
+st-map     = { workspace = true }
 
 preset_env_base = { version = "0.5.0", path = "../preset_env_base" }
 rustc-hash = { workspace = true }
 string_enum = { version = "0.4.4", path = "../string_enum" }
-<<<<<<< HEAD
-swc_atoms = { version = "0.6.5", path = "../swc_atoms" }
-swc_common = { version = "0.38.0", path = "../swc_common" }
-swc_ecma_ast = { version = "0.119.0", path = "../swc_ecma_ast" }
-swc_ecma_transforms = { version = "0.241.0", path = "../swc_ecma_transforms", features = [
-	"compat",
-	"proposal",
-=======
 swc_atoms = { version = "0.7.0", path = "../swc_atoms" }
 swc_common = { version = "0.39.0", path = "../swc_common" }
 swc_ecma_ast = { version = "0.120.0", path = "../swc_ecma_ast" }
 swc_ecma_transforms = { version = "0.242.0", path = "../swc_ecma_transforms", features = [
   "compat",
   "proposal",
->>>>>>> 25d9e04a
 ] }
 swc_ecma_utils = { version = "0.136.0", path = "../swc_ecma_utils" }
 swc_ecma_visit = { version = "0.106.0", path = "../swc_ecma_visit" }
 
 [dev-dependencies]
 codspeed-criterion-compat = { workspace = true }
-criterion = { workspace = true }
-pretty_assertions = { workspace = true }
+criterion                 = { workspace = true }
+pretty_assertions         = { workspace = true }
 
-<<<<<<< HEAD
-swc_ecma_codegen = { version = "0.156.0", path = "../swc_ecma_codegen" }
-swc_ecma_parser = { version = "0.150.0", path = "../swc_ecma_parser" }
-testing = { version = "0.40.0", path = "../testing" }
-=======
 swc_ecma_codegen = { version = "0.157.0", path = "../swc_ecma_codegen" }
 swc_ecma_parser  = { version = "0.151.0", path = "../swc_ecma_parser" }
 testing          = { version = "0.41.0", path = "../testing" }
->>>>>>> 25d9e04a
 
 [[bench]]
 harness = false
-name = "polyfills"+name    = "polyfills"