--- conflicted
+++ resolved
@@ -1,37 +1,21 @@
 [package]
-authors = ["강동윤 <kdy1997.dev@gmail.com>"]
-description = "Quasi quotation system for ecmascript"
+authors       = ["강동윤 <kdy1997.dev@gmail.com>"]
+description   = "Quasi quotation system for ecmascript"
 documentation = "https://rustdoc.swc.rs/swc_ecma_quote/"
-<<<<<<< HEAD
-edition = "2021"
-license = "Apache-2.0"
-name = "swc_ecma_quote"
-repository = "https://github.com/swc-project/swc.git"
-version = "0.66.0"
-=======
 edition       = "2021"
 license       = "Apache-2.0"
 name          = "swc_ecma_quote"
 repository    = "https://github.com/swc-project/swc.git"
 version       = "0.67.0"
->>>>>>> 25d9e04a
 
 [lib]
 bench = false
-path = "Source/lib.rs"
 
 [dependencies]
-<<<<<<< HEAD
-swc_atoms = { version = "0.6.5", path = "../swc_atoms" }
-swc_common = { version = "0.38.0", path = "../swc_common" }
-swc_ecma_ast = { version = "0.119.0", path = "../swc_ecma_ast" }
-swc_ecma_quote_macros = { version = "0.61.0", path = "../swc_ecma_quote_macros" }
-=======
 swc_atoms             = { version = "0.7.0", path = "../swc_atoms" }
 swc_common            = { version = "0.39.0", path = "../swc_common" }
 swc_ecma_ast          = { version = "0.120.0", path = "../swc_ecma_ast" }
 swc_ecma_quote_macros = { version = "0.62.0", path = "../swc_ecma_quote_macros" }
->>>>>>> 25d9e04a
 
 [dev-dependencies]
 testing = { version = "0.41.0", path = "../testing" }