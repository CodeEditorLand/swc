--- conflicted
+++ resolved
@@ -2,36 +2,21 @@
 authors = ["강동윤 <kdy1997.dev@gmail.com>"]
 description = "Quasi quotation system for ecmascript"
 documentation = "https://rustdoc.swc.rs/swc_ecma_quote/"
-<<<<<<< HEAD
-edition = "2021"
-license = "Apache-2.0"
-name = "swc_ecma_quote"
-repository = "https://github.com/swc-project/swc.git"
-version = "5.0.0"
-=======
 edition       = "2021"
 license       = "Apache-2.0"
 name          = "swc_ecma_quote"
 repository    = "https://github.com/swc-project/swc.git"
 version       = "6.0.0"
->>>>>>> e6fc5327
 
 [lib]
 bench = false
 path = "Source/lib.rs"
 
 [dependencies]
-<<<<<<< HEAD
-swc_atoms = { version = "2.0.0", path = "../swc_atoms" }
-swc_common = { version = "4.0.1", path = "../swc_common" }
-swc_ecma_ast = { version = "4.0.1", path = "../swc_ecma_ast" }
-swc_ecma_quote_macros = { version = "5.0.0", path = "../swc_ecma_quote_macros" }
-=======
 swc_atoms             = { version = "3.0.0", path = "../swc_atoms" }
 swc_common            = { version = "5.0.0", path = "../swc_common" }
 swc_ecma_ast          = { version = "5.0.0", path = "../swc_ecma_ast" }
 swc_ecma_quote_macros = { version = "6.0.0", path = "../swc_ecma_quote_macros" }
->>>>>>> e6fc5327
 
 [dev-dependencies]
 testing = { version = "5.0.0", path = "../testing" }