--- conflicted
+++ resolved
@@ -12,15 +12,9 @@
 bench = false
 
 [dependencies]
-<<<<<<< HEAD
-swc_atoms = { version = "1.0.0", path = "../swc_atoms" }
-swc_common = { version = "0.40.1", path = "../swc_common" }
-swc_ecma_ast = { version = "0.121.1", path = "../swc_ecma_ast" }
-=======
 swc_atoms             = { version = "1.0.2", path = "../swc_atoms" }
 swc_common            = { version = "0.40.2", path = "../swc_common" }
 swc_ecma_ast          = { version = "0.121.2", path = "../swc_ecma_ast" }
->>>>>>> 6e7a009a
 swc_ecma_quote_macros = { version = "0.63.0", path = "../swc_ecma_quote_macros" }
 
 [dev-dependencies]
