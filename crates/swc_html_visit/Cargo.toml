[package]
authors = [
	"강동윤 <kdy1997.dev@gmail.com>",
	"Alexander Akait <sheo13666q@gmail.com>",
]
description = "Visitor for html"
documentation = "https://rustdoc.swc.rs/swc_html_visit/"
edition = "2021"
license = { workspace = true }
name = "swc_html_visit"
repository = "https://github.com/swc-project/swc.git"
version = "4.0.1"

[package.metadata.docs.rs]
all-features = true
rustdoc-args = ["--cfg", "docsrs"]

[lib]
bench = false
path = "Source/lib.rs"

[features]
<<<<<<< HEAD
default = ["serde"]
path = []
=======
default    = ["serde"]
path       = []
serde-impl = ["serde"]
>>>>>>> 04e01ef8

[dependencies]
serde = { workspace = true, optional = true, features = ["derive"] }

swc_atoms = { version = "2.0.0", path = "../swc_atoms" }
swc_common = { version = "4.0.1", path = "../swc_common" }
swc_html_ast = { version = "4.0.1", path = "../swc_html_ast" }
swc_visit = { version = "2.0.0", path = "../swc_visit" }<|MERGE_RESOLUTION|>--- conflicted
+++ resolved
@@ -20,14 +20,9 @@
 path = "Source/lib.rs"
 
 [features]
-<<<<<<< HEAD
-default = ["serde"]
-path = []
-=======
 default    = ["serde"]
 path       = []
 serde-impl = ["serde"]
->>>>>>> 04e01ef8
 
 [dependencies]
 serde = { workspace = true, optional = true, features = ["derive"] }
