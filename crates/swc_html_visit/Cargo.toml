[package]
authors = [
	"강동윤 <kdy1997.dev@gmail.com>",
	"Alexander Akait <sheo13666q@gmail.com>",
]
description = "Visitor for html"
documentation = "https://rustdoc.swc.rs/swc_html_visit/"
edition = "2021"
license = { workspace = true }
name = "swc_html_visit"
repository = "https://github.com/swc-project/swc.git"
version = "5.0.0"

[package.metadata.docs.rs]
all-features = true
rustdoc-args = ["--cfg", "docsrs"]

[lib]
bench = false
path = "Source/lib.rs"

[features]
default    = ["serde"]
path       = []
serde-impl = ["serde"]

[dependencies]
serde = { workspace = true, optional = true, features = ["derive"] }

<<<<<<< HEAD
swc_atoms = { version = "2.0.0", path = "../swc_atoms" }
swc_common = { version = "4.0.1", path = "../swc_common" }
swc_html_ast = { version = "4.0.1", path = "../swc_html_ast" }
swc_visit = { version = "2.0.0", path = "../swc_visit" }
=======
swc_atoms    = { version = "3.0.0", path = "../swc_atoms" }
swc_common   = { version = "5.0.0", path = "../swc_common" }
swc_html_ast = { version = "5.0.0", path = "../swc_html_ast" }
swc_visit    = { version = "2.0.0", path = "../swc_visit" }
>>>>>>> e6fc5327
<|MERGE_RESOLUTION|>--- conflicted
+++ resolved
@@ -27,14 +27,7 @@
 [dependencies]
 serde = { workspace = true, optional = true, features = ["derive"] }
 
-<<<<<<< HEAD
-swc_atoms = { version = "2.0.0", path = "../swc_atoms" }
-swc_common = { version = "4.0.1", path = "../swc_common" }
-swc_html_ast = { version = "4.0.1", path = "../swc_html_ast" }
-swc_visit = { version = "2.0.0", path = "../swc_visit" }
-=======
 swc_atoms    = { version = "3.0.0", path = "../swc_atoms" }
 swc_common   = { version = "5.0.0", path = "../swc_common" }
 swc_html_ast = { version = "5.0.0", path = "../swc_html_ast" }
-swc_visit    = { version = "2.0.0", path = "../swc_visit" }
->>>>>>> e6fc5327
+swc_visit    = { version = "2.0.0", path = "../swc_visit" }