--- conflicted
+++ resolved
@@ -2,19 +2,11 @@
 authors = ["강동윤 <kdy1997.dev@gmail.com>"]
 description = "Ecmascript ast."
 documentation = "https://rustdoc.swc.rs/swc_ecma_ast/"
-<<<<<<< HEAD
-edition = "2021"
-license = "Apache-2.0"
-name = "swc_ecma_ast"
-repository = "https://github.com/swc-project/swc.git"
-version = "1.0.0"
-=======
 edition       = "2021"
 license       = "Apache-2.0"
 name          = "swc_ecma_ast"
 repository    = "https://github.com/swc-project/swc.git"
 version       = "2.0.0"
->>>>>>> 4d887d06
 
 [package.metadata.docs.rs]
 all-features = true
