[package]
authors = ["강동윤 <kdy1997.dev@gmail.com>"]
description = "Ecmascript ast."
documentation = "https://rustdoc.swc.rs/swc_ecma_ast/"
<<<<<<< HEAD
edition = "2021"
license = "Apache-2.0"
name = "swc_ecma_ast"
repository = "https://github.com/swc-project/swc.git"
version = "0.119.0"
=======
edition       = "2021"
license       = "Apache-2.0"
name          = "swc_ecma_ast"
repository    = "https://github.com/swc-project/swc.git"
version       = "0.120.0"
>>>>>>> 25d9e04a

[package.metadata.docs.rs]
all-features = true
rustdoc-args = ["--cfg", "docsrs"]

[lib]
bench = false
path = "Source/lib.rs"

[features]
__rkyv = []
default = []
fuzzing = ["arbitrary", "swc_atoms/arbitrary", "swc_common/arbitrary"]
rkyv-impl = [
	"__rkyv",
	"rkyv",
	"bytecheck",
	"swc_atoms/rkyv-impl",
	"swc_common/rkyv-impl",
]
serde-impl = ["serde"]

[dependencies]
arbitrary = { workspace = true, features = ["derive"], optional = true }
bitflags = { workspace = true }
# bytecheck version should be in sync with rkyv version. Do not bump individually.
bytecheck = { workspace = true, optional = true }
is-macro = { workspace = true }
num-bigint = { workspace = true, features = ["serde"] }
phf = { workspace = true, features = ["macros"] }
<<<<<<< HEAD
rkyv = { workspace = true, features = [
	"strict",
	"validation",
], optional = true }
=======
rkyv = { workspace = true, features = ["validation"], optional = true }
>>>>>>> 25d9e04a
scoped-tls = { workspace = true }
serde = { workspace = true, features = ["derive"], optional = true }
string_enum = { version = "0.4.4", path = "../string_enum" }
swc_atoms = { version = "0.7.0", path = "../swc_atoms" }
swc_common = { version = "0.39.0", path = "../swc_common" }
unicode-id-start = { workspace = true }

[dev-dependencies]
serde_json = { workspace = true }<|MERGE_RESOLUTION|>--- conflicted
+++ resolved
@@ -1,58 +1,42 @@
 [package]
-authors = ["강동윤 <kdy1997.dev@gmail.com>"]
-description = "Ecmascript ast."
+authors       = ["강동윤 <kdy1997.dev@gmail.com>"]
+description   = "Ecmascript ast."
 documentation = "https://rustdoc.swc.rs/swc_ecma_ast/"
-<<<<<<< HEAD
-edition = "2021"
-license = "Apache-2.0"
-name = "swc_ecma_ast"
-repository = "https://github.com/swc-project/swc.git"
-version = "0.119.0"
-=======
 edition       = "2021"
 license       = "Apache-2.0"
 name          = "swc_ecma_ast"
 repository    = "https://github.com/swc-project/swc.git"
 version       = "0.120.0"
->>>>>>> 25d9e04a
 
-[package.metadata.docs.rs]
-all-features = true
-rustdoc-args = ["--cfg", "docsrs"]
+  [package.metadata.docs.rs]
+  all-features = true
+  rustdoc-args = ["--cfg", "docsrs"]
 
 [lib]
 bench = false
-path = "Source/lib.rs"
 
 [features]
 __rkyv = []
 default = []
 fuzzing = ["arbitrary", "swc_atoms/arbitrary", "swc_common/arbitrary"]
 rkyv-impl = [
-	"__rkyv",
-	"rkyv",
-	"bytecheck",
-	"swc_atoms/rkyv-impl",
-	"swc_common/rkyv-impl",
+  "__rkyv",
+  "rkyv",
+  "bytecheck",
+  "swc_atoms/rkyv-impl",
+  "swc_common/rkyv-impl",
 ]
 serde-impl = ["serde"]
 
 [dependencies]
 arbitrary = { workspace = true, features = ["derive"], optional = true }
-bitflags = { workspace = true }
+bitflags  = { workspace = true }
 # bytecheck version should be in sync with rkyv version. Do not bump individually.
 bytecheck = { workspace = true, optional = true }
 is-macro = { workspace = true }
 num-bigint = { workspace = true, features = ["serde"] }
 phf = { workspace = true, features = ["macros"] }
-<<<<<<< HEAD
-rkyv = { workspace = true, features = [
-	"strict",
-	"validation",
-], optional = true }
-=======
 rkyv = { workspace = true, features = ["validation"], optional = true }
->>>>>>> 25d9e04a
 scoped-tls = { workspace = true }
 serde = { workspace = true, features = ["derive"], optional = true }
 string_enum = { version = "0.4.4", path = "../string_enum" }
