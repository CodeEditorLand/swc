[package]
authors = ["강동윤 <kdy1997.dev@gmail.com>"]
description = "rust port of babel and closure compiler."
documentation = "https://rustdoc.swc.rs/swc_ecma_transforms_proposal/"
<<<<<<< HEAD
edition = "2021"
include = ["Cargo.toml", "src/**/*.rs"]
license = "Apache-2.0"
name = "swc_ecma_transforms_proposal"
repository = "https://github.com/swc-project/swc.git"
version = "0.181.0"
=======
edition       = "2021"
include       = ["Cargo.toml", "src/**/*.rs"]
license       = "Apache-2.0"
name          = "swc_ecma_transforms_proposal"
repository    = "https://github.com/swc-project/swc.git"
version       = "0.182.0"
>>>>>>> 25d9e04a

[lib]
bench = false
path = "Source/lib.rs"

[features]
default = []
multi-module = ["swc_ecma_loader"]

[dependencies]
either = { workspace = true }
rustc-hash = { workspace = true }
serde = { workspace = true, features = ["derive"] }
smallvec = { workspace = true }

<<<<<<< HEAD
swc_atoms = { version = "0.6.5", path = "../swc_atoms" }
swc_common = { version = "0.38.0", path = "../swc_common" }
swc_ecma_ast = { version = "0.119.0", path = "../swc_ecma_ast" }
swc_ecma_loader = { version = "0.50.0", path = "../swc_ecma_loader", optional = true }
swc_ecma_transforms_base = { version = "0.147.0", path = "../swc_ecma_transforms_base" }
swc_ecma_transforms_classes = { version = "0.136.0", path = "../swc_ecma_transforms_classes" }
swc_ecma_transforms_macros = { version = "0.5.5", path = "../swc_ecma_transforms_macros" }
swc_ecma_utils = { version = "0.135.0", path = "../swc_ecma_utils" }
swc_ecma_visit = { version = "0.105.0", path = "../swc_ecma_visit" }
=======
swc_atoms                   = { version = "0.7.0", path = "../swc_atoms" }
swc_common                  = { version = "0.39.0", path = "../swc_common" }
swc_ecma_ast                = { version = "0.120.0", path = "../swc_ecma_ast" }
swc_ecma_loader             = { version = "0.51.0", path = "../swc_ecma_loader", optional = true }
swc_ecma_transforms_base    = { version = "0.148.0", path = "../swc_ecma_transforms_base" }
swc_ecma_transforms_classes = { version = "0.137.0", path = "../swc_ecma_transforms_classes" }
swc_ecma_transforms_macros  = { version = "0.5.5", path = "../swc_ecma_transforms_macros" }
swc_ecma_utils              = { version = "0.136.0", path = "../swc_ecma_utils" }
swc_ecma_visit              = { version = "0.106.0", path = "../swc_ecma_visit" }
>>>>>>> 25d9e04a

[dev-dependencies]
serde_json = { workspace = true }

<<<<<<< HEAD
swc_ecma_codegen = { version = "0.156.0", path = "../swc_ecma_codegen" }
swc_ecma_parser = { version = "0.150.0", path = "../swc_ecma_parser" }
swc_ecma_transforms_compat = { version = "0.173.0", path = "../swc_ecma_transforms_compat" }
swc_ecma_transforms_testing = { version = "0.150.0", path = "../swc_ecma_transforms_testing" }
testing = { version = "0.40.0", path = "../testing" }
=======
swc_ecma_codegen            = { version = "0.157.0", path = "../swc_ecma_codegen" }
swc_ecma_parser             = { version = "0.151.0", path = "../swc_ecma_parser" }
swc_ecma_transforms_compat  = { version = "0.174.0", path = "../swc_ecma_transforms_compat" }
swc_ecma_transforms_testing = { version = "0.151.0", path = "../swc_ecma_transforms_testing" }
testing                     = { version = "0.41.0", path = "../testing" }
>>>>>>> 25d9e04a
<|MERGE_RESOLUTION|>--- conflicted
+++ resolved
@@ -1,48 +1,27 @@
 [package]
-authors = ["강동윤 <kdy1997.dev@gmail.com>"]
-description = "rust port of babel and closure compiler."
+authors       = ["강동윤 <kdy1997.dev@gmail.com>"]
+description   = "rust port of babel and closure compiler."
 documentation = "https://rustdoc.swc.rs/swc_ecma_transforms_proposal/"
-<<<<<<< HEAD
-edition = "2021"
-include = ["Cargo.toml", "src/**/*.rs"]
-license = "Apache-2.0"
-name = "swc_ecma_transforms_proposal"
-repository = "https://github.com/swc-project/swc.git"
-version = "0.181.0"
-=======
 edition       = "2021"
 include       = ["Cargo.toml", "src/**/*.rs"]
 license       = "Apache-2.0"
 name          = "swc_ecma_transforms_proposal"
 repository    = "https://github.com/swc-project/swc.git"
 version       = "0.182.0"
->>>>>>> 25d9e04a
 
 [lib]
 bench = false
-path = "Source/lib.rs"
 
 [features]
-default = []
+default      = []
 multi-module = ["swc_ecma_loader"]
 
 [dependencies]
-either = { workspace = true }
+either     = { workspace = true }
 rustc-hash = { workspace = true }
-serde = { workspace = true, features = ["derive"] }
-smallvec = { workspace = true }
+serde      = { workspace = true, features = ["derive"] }
+smallvec   = { workspace = true }
 
-<<<<<<< HEAD
-swc_atoms = { version = "0.6.5", path = "../swc_atoms" }
-swc_common = { version = "0.38.0", path = "../swc_common" }
-swc_ecma_ast = { version = "0.119.0", path = "../swc_ecma_ast" }
-swc_ecma_loader = { version = "0.50.0", path = "../swc_ecma_loader", optional = true }
-swc_ecma_transforms_base = { version = "0.147.0", path = "../swc_ecma_transforms_base" }
-swc_ecma_transforms_classes = { version = "0.136.0", path = "../swc_ecma_transforms_classes" }
-swc_ecma_transforms_macros = { version = "0.5.5", path = "../swc_ecma_transforms_macros" }
-swc_ecma_utils = { version = "0.135.0", path = "../swc_ecma_utils" }
-swc_ecma_visit = { version = "0.105.0", path = "../swc_ecma_visit" }
-=======
 swc_atoms                   = { version = "0.7.0", path = "../swc_atoms" }
 swc_common                  = { version = "0.39.0", path = "../swc_common" }
 swc_ecma_ast                = { version = "0.120.0", path = "../swc_ecma_ast" }
@@ -52,21 +31,12 @@
 swc_ecma_transforms_macros  = { version = "0.5.5", path = "../swc_ecma_transforms_macros" }
 swc_ecma_utils              = { version = "0.136.0", path = "../swc_ecma_utils" }
 swc_ecma_visit              = { version = "0.106.0", path = "../swc_ecma_visit" }
->>>>>>> 25d9e04a
 
 [dev-dependencies]
 serde_json = { workspace = true }
 
-<<<<<<< HEAD
-swc_ecma_codegen = { version = "0.156.0", path = "../swc_ecma_codegen" }
-swc_ecma_parser = { version = "0.150.0", path = "../swc_ecma_parser" }
-swc_ecma_transforms_compat = { version = "0.173.0", path = "../swc_ecma_transforms_compat" }
-swc_ecma_transforms_testing = { version = "0.150.0", path = "../swc_ecma_transforms_testing" }
-testing = { version = "0.40.0", path = "../testing" }
-=======
 swc_ecma_codegen            = { version = "0.157.0", path = "../swc_ecma_codegen" }
 swc_ecma_parser             = { version = "0.151.0", path = "../swc_ecma_parser" }
 swc_ecma_transforms_compat  = { version = "0.174.0", path = "../swc_ecma_transforms_compat" }
 swc_ecma_transforms_testing = { version = "0.151.0", path = "../swc_ecma_transforms_testing" }
-testing                     = { version = "0.41.0", path = "../testing" }
->>>>>>> 25d9e04a
+testing                     = { version = "0.41.0", path = "../testing" }