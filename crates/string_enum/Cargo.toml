[package]
authors = ["강동윤 <kdy1997.dev@gmail.com>"]
description = "String based enum."
documentation = "https://rustdoc.swc.rs/string_enum/"
edition = "2021"
license = "Apache-2.0"
name = "string_enum"
repository = "https://github.com/swc-project/swc.git"
version = "0.4.4"

[lib]
bench = false
proc-macro = true

[dependencies]
<<<<<<< HEAD
proc-macro2 = { workspace = true }
quote = { workspace = true }
swc_macros_common = { version = "0.3.11", path = "../swc_macros_common" }
[dependencies.syn]
features = ["full", "parsing", "printing", "extra-traits"]
workspace = true
=======
proc-macro2       = { workspace = true }
quote             = { workspace = true }
swc_macros_common = { version = "0.3.14", path = "../swc_macros_common" }
  [dependencies.syn]
  features  = ["full", "parsing", "printing", "extra-traits"]
  workspace = true
>>>>>>> 6e7a009a

[dev-dependencies]
serde = { workspace = true }<|MERGE_RESOLUTION|>--- conflicted
+++ resolved
@@ -13,21 +13,12 @@
 proc-macro = true
 
 [dependencies]
-<<<<<<< HEAD
-proc-macro2 = { workspace = true }
-quote = { workspace = true }
-swc_macros_common = { version = "0.3.11", path = "../swc_macros_common" }
-[dependencies.syn]
-features = ["full", "parsing", "printing", "extra-traits"]
-workspace = true
-=======
 proc-macro2       = { workspace = true }
 quote             = { workspace = true }
 swc_macros_common = { version = "0.3.14", path = "../swc_macros_common" }
   [dependencies.syn]
   features  = ["full", "parsing", "printing", "extra-traits"]
   workspace = true
->>>>>>> 6e7a009a
 
 [dev-dependencies]
 serde = { workspace = true }