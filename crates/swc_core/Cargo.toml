--- conflicted
+++ resolved
@@ -2,31 +2,6 @@
 authors = ["강동윤 <kdy1997.dev@gmail.com>", "OJ Kwon <kwon.ohjoong@gmail.com>"]
 description = "TBD"
 documentation = "https://rustdoc.swc.rs/swc_core/"
-<<<<<<< HEAD
-edition = "2021"
-license = "Apache-2.0"
-name = "swc_core"
-repository = "https://github.com/swc-project/swc.git"
-version = "1.0.3"
-[package.metadata.docs.rs]
-features = [
-	"allocator_node",
-	"base",
-	"base_node",
-	"common",
-	"ecma_visit",
-	"quote",
-	"utils",
-	"ecma_transforms",
-	"bundler",
-	"ecma_loader",
-	"ecma_ast",
-	"trace_macro",
-	"transform_common",
-	"plugin_transform",
-]
-rustdoc-args = ["--cfg", "docsrs"]
-=======
 edition       = "2021"
 license       = "Apache-2.0"
 name          = "swc_core"
@@ -50,7 +25,6 @@
     "plugin_transform",
   ]
   rustdoc-args = ["--cfg", "docsrs"]
->>>>>>> d38f9fc5
 
 [lib]
 bench = false
@@ -364,34 +338,6 @@
 once_cell = { workspace = true, optional = true }
 
 # swc_* dependencies
-<<<<<<< HEAD
-binding_macros = { optional = true, version = "1.0.0", path = "../binding_macros" }
-swc = { optional = true, version = "1.0.1", path = "../swc" }
-swc_atoms = { optional = true, version = "2.0.0", path = "../swc_atoms" }
-swc_bundler = { optional = true, version = "1.0.0", path = "../swc_bundler" }
-swc_cached = { optional = true, version = "1.0.0", path = "../swc_cached" }
-swc_common = { optional = true, version = "1.0.0", path = "../swc_common" }
-swc_css_ast = { optional = true, version = "1.0.0", path = "../swc_css_ast" }
-swc_css_codegen = { optional = true, version = "1.0.0", path = "../swc_css_codegen" }
-swc_css_compat = { optional = true, version = "1.0.0", path = "../swc_css_compat" }
-swc_css_minifier = { optional = true, version = "1.0.0", path = "../swc_css_minifier" }
-swc_css_modules = { optional = true, version = "1.0.0", path = "../swc_css_modules" }
-swc_css_parser = { optional = true, version = "1.0.0", path = "../swc_css_parser" }
-swc_css_prefixer = { optional = true, version = "1.0.0", path = "../swc_css_prefixer" }
-swc_css_utils = { optional = true, version = "1.0.0", path = "../swc_css_utils/" }
-swc_css_visit = { optional = true, version = "1.0.0", path = "../swc_css_visit" }
-swc_ecma_ast = { optional = true, version = "1.0.0", path = "../swc_ecma_ast" }
-swc_ecma_codegen = { optional = true, version = "1.0.0", path = "../swc_ecma_codegen" }
-swc_ecma_lints = { optional = true, version = "1.0.0", path = "../swc_ecma_lints" }
-swc_ecma_loader = { optional = true, version = "1.0.0", path = "../swc_ecma_loader" }
-swc_ecma_minifier = { optional = true, version = "1.0.1", path = "../swc_ecma_minifier" }
-swc_ecma_parser = { optional = true, version = "1.0.1", path = "../swc_ecma_parser" }
-swc_ecma_preset_env = { optional = true, version = "1.0.0", path = "../swc_ecma_preset_env" }
-swc_ecma_quote_macros = { optional = true, version = "1.0.0", path = "../swc_ecma_quote_macros" }
-swc_ecma_transforms_base = { optional = true, version = "1.0.0", path = "../swc_ecma_transforms_base" }
-swc_ecma_transforms_compat = { optional = true, version = "1.0.0", path = "../swc_ecma_transforms_compat" }
-swc_ecma_transforms_module = { optional = true, version = "1.0.0", path = "../swc_ecma_transforms_module" }
-=======
 binding_macros                   = { optional = true, version = "1.0.0", path = "../binding_macros" }
 swc                              = { optional = true, version = "1.0.1", path = "../swc" }
 swc_atoms                        = { optional = true, version = "2.0.0", path = "../swc_atoms" }
@@ -418,7 +364,6 @@
 swc_ecma_transforms_base         = { optional = true, version = "1.0.0", path = "../swc_ecma_transforms_base" }
 swc_ecma_transforms_compat       = { optional = true, version = "1.0.0", path = "../swc_ecma_transforms_compat" }
 swc_ecma_transforms_module       = { optional = true, version = "1.0.0", path = "../swc_ecma_transforms_module" }
->>>>>>> d38f9fc5
 swc_ecma_transforms_optimization = { optional = true, version = "1.0.0", path = "../swc_ecma_transforms_optimization" }
 swc_ecma_transforms_proposal = { optional = true, version = "1.0.1", path = "../swc_ecma_transforms_proposal" }
 swc_ecma_transforms_react = { optional = true, version = "1.0.0", path = "../swc_ecma_transforms_react" }
