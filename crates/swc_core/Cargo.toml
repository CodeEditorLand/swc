--- conflicted
+++ resolved
@@ -1,32 +1,7 @@
 [package]
-authors = ["강동윤 <kdy1997.dev@gmail.com>", "OJ Kwon <kwon.ohjoong@gmail.com>"]
-description = "TBD"
+authors       = ["강동윤 <kdy1997.dev@gmail.com>", "OJ Kwon <kwon.ohjoong@gmail.com>"]
+description   = "TBD"
 documentation = "https://rustdoc.swc.rs/swc_core/"
-<<<<<<< HEAD
-edition = "2021"
-license = "Apache-2.0"
-name = "swc_core"
-repository = "https://github.com/swc-project/swc.git"
-version = "0.109.0"
-[package.metadata.docs.rs]
-features = [
-	"allocator_node",
-	"base",
-	"base_node",
-	"common",
-	"ecma_visit",
-	"quote",
-	"utils",
-	"ecma_transforms",
-	"bundler",
-	"ecma_loader",
-	"ecma_ast",
-	"trace_macro",
-	"transform_common",
-	"plugin_transform",
-]
-rustdoc-args = ["--cfg", "docsrs"]
-=======
 edition       = "2021"
 license       = "Apache-2.0"
 name          = "swc_core"
@@ -50,10 +25,9 @@
     "plugin_transform",
   ]
   rustdoc-args = ["--cfg", "docsrs"]
->>>>>>> aa3bb873
 
 [lib]
-bench = false
+bench   = false
 doctest = false
 
 [features]
@@ -72,7 +46,7 @@
 transform_common = []
 
 # swc_ecma_loader/cache*
-ecma_loader_lru = ["swc_ecma_loader/lru"]
+ecma_loader_lru         = ["swc_ecma_loader/lru"]
 ecma_loader_parking_lot = ["swc_ecma_loader/parking_lot"]
 
 # swc_ecma_minifier/concurrent
@@ -88,13 +62,13 @@
 ## General
 # Enable swc reexports. To avoid confusion between swc_core namespace,
 # it is named as 'base' instead.
-base = ["__base"]
+base            = ["__base"]
 base_concurrent = ["__base", "swc/concurrent"]
 # Enables n-api related features.
 base_node = [
-	"__base",
-	"swc/node",          # Assume if anyone enables n-api related codes, they may would like to use  # some utility functions as well.
-	"swc_nodejs_common",
+  "__base",
+  "swc/node",          # Assume if anyone enables n-api related codes, they may would like to use  # some utility functions as well.
+  "swc_nodejs_common",
 ]
 
 # Enable swc_common reexports.
@@ -105,7 +79,7 @@
 # refer binding_core_wasm for example: it has plugin_transform_host feature, but
 # it has to be a feature to be enabled by compile time flag to avoid cargo's feature collision,
 # while it also need to access 'common' exports by default for cargo check / or clippy.
-common = ["__common"]
+common           = ["__common"]
 common_sourcemap = ["__common", "swc_common/sourcemap"]
 # TODO: internally concurrent / perf refers to the same feature (`parking_lot`)
 # - can we consolidate them?
@@ -114,15 +88,15 @@
 common_tty = ["__common", "swc_common/tty-emitter"]
 
 # Enable swc_ecma_visit
-ecma_visit = ["__visit"]
+ecma_visit      = ["__visit"]
 ecma_visit_path = ["__visit", "swc_ecma_visit/path"]
 
 # Enable `quote!` macro support.
 ecma_quote = [
-	# Dependent features
-	"__common",
-	"ecma_ast",              # Enable optional package
-	"swc_ecma_quote_macros",
+  # Dependent features
+  "__common",
+  "ecma_ast",              # Enable optional package
+  "swc_ecma_quote_macros",
 ]
 
 # Enable swc_ecma_utils
@@ -135,36 +109,36 @@
 ecma_transforms_compat = ["__ecma_transforms", "swc_ecma_transforms_compat"]
 ecma_transforms_module = ["__ecma_transforms", "swc_ecma_transforms_module"]
 ecma_transforms_optimization = [
-	"__ecma_transforms",
-	"swc_ecma_transforms_optimization",
+  "__ecma_transforms",
+  "swc_ecma_transforms_optimization",
 ]
 ecma_transforms_proposal = ["__ecma_transforms", "swc_ecma_transforms_proposal"]
 ecma_transforms_react = ["__ecma_transforms", "swc_ecma_transforms_react"]
 ecma_transforms_typescript = [
-	"__ecma_transforms",
-	"swc_ecma_transforms_typescript",
+  "__ecma_transforms",
+  "swc_ecma_transforms_typescript",
 ]
 
 # Enable swc_bundler
-bundler = ["__bundler"]
+bundler         = ["__bundler"]
 bundler_node_v1 = ["__bundler", "swc_node_bundler/swc_v1"]
 bundler_node_v2 = ["__bundler", "swc_node_bundler/swc_v2"]
 
 # Enable swc_ecma_loader
-ecma_loader = ["__ecma_loader"]
+ecma_loader      = ["__ecma_loader"]
 ecma_loader_node = ["__ecma_loader", "swc_ecma_loader/node"]
-ecma_loader_tsc = ["__ecma_loader", "swc_ecma_loader/tsc"]
+ecma_loader_tsc  = ["__ecma_loader", "swc_ecma_loader/tsc"]
 
 # Enable swc_ecma_transforms_testing
 testing_transform = ["__ecma", "__testing_transform"]
 
 # Enable swc_ecma_ast / swc_atoms support.
 # TODO: currently both are enabled at once, we may want to separate them.
-ecma_ast = ["__ecma", "swc_ecma_ast", "swc_atoms"]
+ecma_ast       = ["__ecma", "swc_ecma_ast", "swc_atoms"]
 ecma_ast_serde = ["ecma_ast", "swc_ecma_ast/serde-impl", "swc_ecma_visit/serde"]
 
 # Enable swc_ecma_parser support.
-ecma_parser = ["__parser"]
+ecma_parser            = ["__parser"]
 ecma_parser_typescript = ["__parser", "swc_ecma_parser/typescript"]
 
 # Enable swc_cached support
@@ -183,16 +157,16 @@
 ecma_usage_analyzer = ["__ecma", "swc_ecma_usage_analyzer"]
 
 # Enable swc_css
-css_ast = ["__css", "swc_css_ast"]
-css_ast_serde = ["css_ast", "swc_css_ast/serde-impl"]
-css_codegen = ["__css", "swc_css_codegen"]
-css_compat = ["__css", "swc_css_compat"]
-css_minifier = ["__css", "swc_css_minifier"]
-css_modules = ["__css", "swc_css_modules"]
-css_parser = ["__css", "swc_css_parser"]
-css_prefixer = ["__css", "swc_css_prefixer"]
-css_utils = ["__css", "swc_css_utils"]
-css_visit = ["__css", "swc_css_visit"]
+css_ast        = ["__css", "swc_css_ast"]
+css_ast_serde  = ["css_ast", "swc_css_ast/serde-impl"]
+css_codegen    = ["__css", "swc_css_codegen"]
+css_compat     = ["__css", "swc_css_compat"]
+css_minifier   = ["__css", "swc_css_minifier"]
+css_modules    = ["__css", "swc_css_modules"]
+css_parser     = ["__css", "swc_css_parser"]
+css_prefixer   = ["__css", "swc_css_prefixer"]
+css_utils      = ["__css", "swc_css_utils"]
+css_visit      = ["__css", "swc_css_visit"]
 css_visit_path = ["__css", "swc_css_visit/path"]
 
 # Utilities for testing.
@@ -204,21 +178,22 @@
 trace_macro = ["swc_trace_macro"]
 
 binding_macro_native = ["__binding_macros", "binding_macros/binding_native"]
-binding_macro_wasm = ["__binding_macros", "binding_macros/binding_wasm"]
+binding_macro_wasm   = ["__binding_macros", "binding_macros/binding_wasm"]
 
 ## Plugins
 # Top level features should be enabled to write plugins for the custom transform.
 common_plugin_transform = [
-	"__common_plugin_transform",
-	"__plugin_transform_schema_v1",
-	"__testing_transform",
-]
-
-css_plugin_transform = ["common_plugin_transform", "__css_plugin_transform"]
+  "__common_plugin_transform",
+  "__plugin_transform_schema_v1",
+  "__testing_transform",
+]
+
+css_plugin_transform  = ["common_plugin_transform", "__css_plugin_transform"]
 ecma_plugin_transform = ["common_plugin_transform", "__ecma_plugin_transform"]
 
 # Use `stacker` to avoid stack overflow.
 stacker = ["swc_ecma_parser/stacker", "swc_ecma_utils/stacker"]
+
 
 typescript = ["swc_typescript"]
 
@@ -227,24 +202,24 @@
 # to the wasm runtime (i.e cli, or @swc/core node bindings).
 # js feature is for the environment can access wasm runtime (i.e @swc/wasm)
 plugin_transform_host_js = [
-	# Dependent features
-	"__plugin_transform_host",
-	"__plugin_transform_host_schema_v1",
-	"__plugin_transform_env_js",
+  # Dependent features
+  "__plugin_transform_host",
+  "__plugin_transform_host_schema_v1",
+  "__plugin_transform_env_js",
 ]
 plugin_transform_host_native = [
-	# Dependent features
-	"__plugin_transform_host",
-	"__plugin_transform_host_schema_v1",
-	"__plugin_transform_env_native",
+  # Dependent features
+  "__plugin_transform_host",
+  "__plugin_transform_host_schema_v1",
+  "__plugin_transform_env_native",
 ]
 # Enables FileSystemCache support for the plugin runner.
 plugin_transform_host_native_filesystem_cache = [
-	"swc_plugin_runner/filesystem_cache",
+  "swc_plugin_runner/filesystem_cache",
 ]
 
 plugin_transform_host_native_shared_runtime = [
-	"swc_plugin_runner/plugin_transform_host_native_shared_runtime",
+  "swc_plugin_runner/plugin_transform_host_native_shared_runtime",
 ]
 ### Internal features that public features are relying on.
 ### This is not supposed to be used directly, and does not gaurantee
@@ -255,19 +230,19 @@
 # SWC upstream decides which version to be used for specific version of
 # swc_core.
 __plugin_transform_host_schema_v1 = [
-	# Dependent features
-	"__plugin_transform_schema_v1",                 # Enable optional features
-	"swc/plugin_transform_schema_v1",
-	"swc_plugin_runner/plugin_transform_schema_v1",
+  # Dependent features
+  "__plugin_transform_schema_v1",                 # Enable optional features
+  "swc/plugin_transform_schema_v1",
+  "swc_plugin_runner/plugin_transform_schema_v1",
 ]
 __plugin_transform_schema_v1 = ["swc_common/plugin_transform_schema_v1"]
 
 # Do not use: testing purpose only
 __plugin_transform_host_schema_vtest = [
-	# Dependent features
-	"__plugin_transform_schema_vtest",                 # Enable optional features
-	"swc/plugin_transform_schema_vtest",
-	"swc_plugin_runner/plugin_transform_schema_vtest",
+  # Dependent features
+  "__plugin_transform_schema_vtest",                 # Enable optional features
+  "swc/plugin_transform_schema_vtest",
+  "swc_plugin_runner/plugin_transform_schema_vtest",
 ]
 __plugin_transform_schema_vtest = ["swc_common/plugin_transform_schema_vtest"]
 
@@ -275,75 +250,75 @@
 
 # Internal flags for any transform plugin feature
 __common_plugin_transform = [
-	# Dependent features
-	"ecma_visit",
-	"__common",
-	"swc_atoms/rkyv-impl",
-	"swc_plugin_macro",
-	"once_cell",
-	"swc_plugin",
+  # Dependent features
+  "ecma_visit",
+  "__common",
+  "swc_atoms/rkyv-impl",
+  "swc_plugin_macro",
+  "once_cell",
+  "swc_plugin",
 ]
 
 __css_plugin_transform = [
-	"swc_common/plugin-mode",
-	"swc_plugin_proxy/plugin-mode",
-
-	# Dependent features
-	"__common_plugin_transform",
-	"css_visit",
-	"css_ast",                   # Enable optional packages
-	"swc_css_ast/rkyv-impl",
+  "swc_common/plugin-mode",
+  "swc_plugin_proxy/plugin-mode",
+
+  # Dependent features
+  "__common_plugin_transform",
+  "css_visit",
+  "css_ast",                   # Enable optional packages
+  "swc_css_ast/rkyv-impl",
 ]
 __ecma_plugin_transform = [
-	"swc_common/plugin-mode",
-	"swc_plugin_proxy/plugin-mode",
-
-	# Dependent features
-	"__common_plugin_transform",
-	"ecma_visit",
-	"ecma_ast",                  # Enable optional packages
-	"swc_ecma_ast/rkyv-impl",
+  "swc_common/plugin-mode",
+  "swc_plugin_proxy/plugin-mode",
+
+  # Dependent features
+  "__common_plugin_transform",
+  "ecma_visit",
+  "ecma_ast",                  # Enable optional packages
+  "swc_ecma_ast/rkyv-impl",
 ]
 
 # Internal flags for any transform plugin host feature
 __plugin_transform_host = [
-	# Dependent features
-	"__common",                    # Enable optional packages
-	"swc_ecma_ast/rkyv-impl",
-	"swc_atoms/rkyv-impl",
-	"swc_common/plugin-rt",
-	"swc_plugin_runner/rkyv-impl", # TODO: we may simply flag around downlevel plugin feature
-	"swc_plugin_proxy/plugin-rt",
-	"swc/plugin",
+  # Dependent features
+  "__common",                    # Enable optional packages
+  "swc_ecma_ast/rkyv-impl",
+  "swc_atoms/rkyv-impl",
+  "swc_common/plugin-rt",
+  "swc_plugin_runner/rkyv-impl", # TODO: we may simply flag around downlevel plugin feature
+  "swc_plugin_proxy/plugin-rt",
+  "swc/plugin",
 ]
 
 # Internal flags to control plugin environment
 __plugin_transform_env_native = [
-	"swc/plugin_transform_host_native",
-	"swc_plugin_runner/plugin_transform_host_native",
+  "swc/plugin_transform_host_native",
+  "swc_plugin_runner/plugin_transform_host_native",
 ]
 
 __plugin_transform_env_js = [
-	"swc/plugin_transform_host_js",
-	"swc_plugin_runner/plugin_transform_host_js",
+  "swc/plugin_transform_host_js",
+  "swc_plugin_runner/plugin_transform_host_js",
 ]
 
 # Do not use: testing purpose only
 # Force enable different version of AST schema
 __plugin_transform_schema_test = [
-	"__common_plugin_transform",
-	"__plugin_transform_schema_vtest",
+  "__common_plugin_transform",
+  "__plugin_transform_schema_vtest",
 ]
 
 ## Common
 __base = ["swc"]
 __binding_macros = [
-	"__ecma",
-	"common",
-	"__base",
-	"__ecma_transforms",
-	"ecma_ast",
-	"binding_macros",
+  "__ecma",
+  "common",
+  "__base",
+  "__ecma_transforms",
+  "ecma_ast",
+  "binding_macros",
 ]
 __bundler = ["swc_bundler"]
 __cached = ["swc_cached"]
@@ -363,34 +338,6 @@
 once_cell = { workspace = true, optional = true }
 
 # swc_* dependencies
-<<<<<<< HEAD
-binding_macros = { optional = true, version = "0.82.0", path = "../binding_macros" }
-swc = { optional = true, version = "0.290.1", path = "../swc" }
-swc_atoms = { optional = true, version = "1.0.2", path = "../swc_atoms" }
-swc_bundler = { optional = true, version = "0.242.1", path = "../swc_bundler" }
-swc_cached = { optional = true, version = "0.3.19", path = "../swc_cached" }
-swc_common = { optional = true, version = "0.40.2", path = "../swc_common" }
-swc_css_ast = { optional = true, version = "0.147.0", path = "../swc_css_ast" }
-swc_css_codegen = { optional = true, version = "0.158.1", path = "../swc_css_codegen" }
-swc_css_compat = { optional = true, version = "0.34.0", path = "../swc_css_compat" }
-swc_css_minifier = { optional = true, version = "0.123.0", path = "../swc_css_minifier" }
-swc_css_modules = { optional = true, version = "0.36.0", path = "../swc_css_modules" }
-swc_css_parser = { optional = true, version = "0.157.1", path = "../swc_css_parser" }
-swc_css_prefixer = { optional = true, version = "0.161.0", path = "../swc_css_prefixer" }
-swc_css_utils = { optional = true, version = "0.144.0", path = "../swc_css_utils/" }
-swc_css_visit = { optional = true, version = "0.146.0", path = "../swc_css_visit" }
-swc_ecma_ast = { optional = true, version = "0.121.2", path = "../swc_ecma_ast" }
-swc_ecma_codegen = { optional = true, version = "0.158.2", path = "../swc_ecma_codegen" }
-swc_ecma_lints = { optional = true, version = "0.105.1", path = "../swc_ecma_lints" }
-swc_ecma_loader = { optional = true, version = "0.52.1", path = "../swc_ecma_loader" }
-swc_ecma_minifier = { optional = true, version = "0.209.1", path = "../swc_ecma_minifier" }
-swc_ecma_parser = { optional = true, version = "0.152.2", path = "../swc_ecma_parser" }
-swc_ecma_preset_env = { optional = true, version = "0.222.2", path = "../swc_ecma_preset_env" }
-swc_ecma_quote_macros = { optional = true, version = "0.63.0", path = "../swc_ecma_quote_macros" }
-swc_ecma_transforms_base = { optional = true, version = "0.150.1", path = "../swc_ecma_transforms_base" }
-swc_ecma_transforms_compat = { optional = true, version = "0.176.0", path = "../swc_ecma_transforms_compat" }
-swc_ecma_transforms_module = { optional = true, version = "0.195.0", path = "../swc_ecma_transforms_module" }
-=======
 binding_macros                   = { optional = true, version = "0.82.0", path = "../binding_macros" }
 swc                              = { optional = true, version = "0.290.1", path = "../swc" }
 swc_atoms                        = { optional = true, version = "1.0.2", path = "../swc_atoms" }
@@ -417,32 +364,31 @@
 swc_ecma_transforms_base         = { optional = true, version = "0.150.1", path = "../swc_ecma_transforms_base" }
 swc_ecma_transforms_compat       = { optional = true, version = "0.176.0", path = "../swc_ecma_transforms_compat" }
 swc_ecma_transforms_module       = { optional = true, version = "0.195.0", path = "../swc_ecma_transforms_module" }
->>>>>>> aa3bb873
 swc_ecma_transforms_optimization = { optional = true, version = "0.213.2", path = "../swc_ecma_transforms_optimization" }
-swc_ecma_transforms_proposal = { optional = true, version = "0.184.1", path = "../swc_ecma_transforms_proposal" }
-swc_ecma_transforms_react = { optional = true, version = "0.196.1", path = "../swc_ecma_transforms_react" }
-swc_ecma_transforms_testing = { optional = true, version = "0.155.1", path = "../swc_ecma_transforms_testing" }
-swc_ecma_transforms_typescript = { optional = true, version = "0.203.1", path = "../swc_ecma_transforms_typescript" }
-swc_ecma_usage_analyzer = { optional = true, version = "0.34.1", path = "../swc_ecma_usage_analyzer" }
-swc_ecma_utils = { optional = true, version = "0.138.1", path = "../swc_ecma_utils" }
-swc_ecma_visit = { optional = true, version = "0.107.1", path = "../swc_ecma_visit" }
-swc_malloc = { optional = true, version = "0.5.10", path = "../swc_malloc" }
-swc_node_bundler = { optional = true, version = "0.80.0", path = "../swc_node_bundler" }
-swc_nodejs_common = { optional = true, version = "0.0.8", path = "../swc_nodejs_common" }
-swc_plugin = { optional = true, version = "0.90.3", path = "../swc_plugin" }
-swc_plugin_macro = { optional = true, version = "0.9.16", path = "../swc_plugin_macro" }
-swc_plugin_proxy = { optional = true, version = "0.50.1", path = "../swc_plugin_proxy" }
-swc_trace_macro = { optional = true, version = "1.0.0", path = "../swc_trace_macro" }
-swc_transform_common = { optional = true, version = "0.1.0", path = "../swc_transform_common" }
-swc_typescript = { optional = true, version = "0.8.1", path = "../swc_typescript" }
-testing = { optional = true, version = "0.42.1", path = "../testing" }
+swc_ecma_transforms_proposal     = { optional = true, version = "0.184.1", path = "../swc_ecma_transforms_proposal" }
+swc_ecma_transforms_react        = { optional = true, version = "0.196.1", path = "../swc_ecma_transforms_react" }
+swc_ecma_transforms_testing      = { optional = true, version = "0.155.1", path = "../swc_ecma_transforms_testing" }
+swc_ecma_transforms_typescript   = { optional = true, version = "0.203.1", path = "../swc_ecma_transforms_typescript" }
+swc_ecma_usage_analyzer          = { optional = true, version = "0.34.1", path = "../swc_ecma_usage_analyzer" }
+swc_ecma_utils                   = { optional = true, version = "0.138.1", path = "../swc_ecma_utils" }
+swc_ecma_visit                   = { optional = true, version = "0.107.1", path = "../swc_ecma_visit" }
+swc_malloc                       = { optional = true, version = "0.5.10", path = "../swc_malloc" }
+swc_node_bundler                 = { optional = true, version = "0.80.0", path = "../swc_node_bundler" }
+swc_nodejs_common                = { optional = true, version = "0.0.8", path = "../swc_nodejs_common" }
+swc_plugin                       = { optional = true, version = "0.90.3", path = "../swc_plugin" }
+swc_plugin_macro                 = { optional = true, version = "0.9.16", path = "../swc_plugin_macro" }
+swc_plugin_proxy                 = { optional = true, version = "0.50.1", path = "../swc_plugin_proxy" }
+swc_trace_macro                  = { optional = true, version = "1.0.0", path = "../swc_trace_macro" }
+swc_transform_common             = { optional = true, version = "0.1.0", path = "../swc_transform_common" }
+swc_typescript                   = { optional = true, version = "0.8.1", path = "../swc_typescript" }
+testing                          = { optional = true, version = "0.42.1", path = "../testing" }
 # TODO: eventually swc_plugin_runner needs to remove default features
-swc_allocator = { version = "0.1.10", path = "../swc_allocator", default-features = false }
+swc_allocator     = { version = "0.1.10", path = "../swc_allocator", default-features = false }
 swc_plugin_runner = { optional = true, version = "0.115.1", path = "../swc_plugin_runner", default-features = false }
 
 [build-dependencies]
 vergen = { workspace = true, features = ["cargo"] }
 
 [dev-dependencies]
-anyhow = { workspace = true }
+anyhow  = { workspace = true }
 testing = { version = "0.42.1", path = "../testing" }