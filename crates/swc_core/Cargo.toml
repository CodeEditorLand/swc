[package]
authors = ["강동윤 <kdy1997.dev@gmail.com>", "OJ Kwon <kwon.ohjoong@gmail.com>"]
description = "TBD"
documentation = "https://rustdoc.swc.rs/swc_core/"
edition       = "2021"
license       = "Apache-2.0"
name          = "swc_core"
repository    = "https://github.com/swc-project/swc.git"
version       = "3.0.1"
  [package.metadata.docs.rs]
  features = [
    "allocator_node",
    "base",
    "base_node",
    "common",
    "ecma_visit",
    "quote",
    "utils",
    "ecma_transforms",
    "bundler",
    "ecma_loader",
    "ecma_ast",
    "trace_macro",
    "transform_common",
    "plugin_transform",
  ]
  rustdoc-args = ["--cfg", "docsrs"]

[lib]
bench = false
path = "Source/lib.rs"
doctest = false

[features]
### Public features
### Users should opt in necessary features explicitly

## Flags to opt into certain optimizations. In most cases this won't expose new interfaces,
## but changes internal logics to perform differently. These flag should be turned on in combination with
## actual features. Refer build.rs for more details.

scoped-alloc = ["swc_allocator/scoped"]

# swc_common/ahash
common_ahash = ["swc_common/ahash"]

transform_common = []

# swc_ecma_loader/cache*
ecma_loader_lru = ["swc_ecma_loader/lru"]
ecma_loader_parking_lot = ["swc_ecma_loader/parking_lot"]

# swc_ecma_minifier/concurrent
ecma_minifier_concurrent = ["swc_ecma_minifier/concurrent"]

# swc_bundler/concurrent
bundler_concurrent = ["swc_bundler/concurrent"]

# configures specific memory allocator.
# node.js binding should depend on this.
allocator_node = ["swc_malloc"]

## General
# Enable swc reexports. To avoid confusion between swc_core namespace,
# it is named as 'base' instead.
base = ["__base"]
base_concurrent = ["__base", "swc/concurrent"]
# Enables n-api related features.
base_node = [
	"__base",
	"swc/node",          # Assume if anyone enables n-api related codes, they may would like to use  # some utility functions as well.
	"swc_nodejs_common",
]

# Enable swc_common reexports.
#
# In most cases, top-level features (i.e plugin, or plugin_host) will include this, so no need to
# explicitly opt in. However, if top-level feature should be controlled by feature as opt-in
# and some other dependent feature need this, can be manually selected.
# refer binding_core_wasm for example: it has plugin_transform_host feature, but
# it has to be a feature to be enabled by compile time flag to avoid cargo's feature collision,
# while it also need to access 'common' exports by default for cargo check / or clippy.
common = ["__common"]
common_sourcemap = ["__common", "swc_common/sourcemap"]
# TODO: internally concurrent / perf refers to the same feature (`parking_lot`)
# - can we consolidate them?
common_concurrent = ["__common", "swc_common/concurrent"]

common_tty = ["__common", "swc_common/tty-emitter"]

# Enable swc_ecma_visit
ecma_visit = ["__visit"]
ecma_visit_path = ["__visit", "swc_ecma_visit/path"]

# Enable `quote!` macro support.
ecma_quote = [
	# Dependent features
	"__common",
	"ecma_ast",              # Enable optional package
	"swc_ecma_quote_macros",
]

# Enable swc_ecma_utils
ecma_utils = ["__utils", "__common"]

ecma_lints = ["__ecma_lints", "__common"]

# Enable swc_ecma_transforms base features
ecma_transforms = ["__ecma_transforms"]
ecma_transforms_compat = ["__ecma_transforms", "swc_ecma_transforms_compat"]
ecma_transforms_module = ["__ecma_transforms", "swc_ecma_transforms_module"]
ecma_transforms_optimization = [
	"__ecma_transforms",
	"swc_ecma_transforms_optimization",
]
ecma_transforms_proposal = ["__ecma_transforms", "swc_ecma_transforms_proposal"]
ecma_transforms_react = ["__ecma_transforms", "swc_ecma_transforms_react"]
ecma_transforms_typescript = [
	"__ecma_transforms",
	"swc_ecma_transforms_typescript",
]

# Enable swc_bundler
bundler = ["__bundler"]
bundler_node_v1 = ["__bundler", "swc_node_bundler/swc_v1"]
bundler_node_v2 = ["__bundler", "swc_node_bundler/swc_v2"]

# Enable swc_ecma_loader
ecma_loader = ["__ecma_loader"]
ecma_loader_node = ["__ecma_loader", "swc_ecma_loader/node"]
ecma_loader_tsc = ["__ecma_loader", "swc_ecma_loader/tsc"]

# Enable swc_ecma_transforms_testing
testing_transform = ["__ecma", "__testing_transform"]

# Enable swc_ecma_ast / swc_atoms support.
# TODO: currently both are enabled at once, we may want to separate them.
ecma_ast = ["__ecma", "swc_ecma_ast", "swc_atoms"]
ecma_ast_serde = ["ecma_ast", "swc_ecma_ast/serde-impl", "swc_ecma_visit/serde"]

# Enable swc_ecma_parser support.
ecma_parser = ["__parser"]
ecma_parser_typescript = ["__parser", "swc_ecma_parser/typescript"]

# Enable swc_cached support
cached = ["__cached"]

# Enable swc_ecma_codegen
ecma_codegen = ["__ecma", "swc_ecma_codegen"]

# Enable swc_ecma_minifier
ecma_minifier = ["__ecma", "swc_ecma_minifier"]

# Enable swc_ecma_preset_env
ecma_preset_env = ["__ecma", "swc_ecma_preset_env"]

# Enable swc_ecma_usage_analyzer
ecma_usage_analyzer = ["__ecma", "swc_ecma_usage_analyzer"]

# Enable swc_css
css_ast = ["__css", "swc_css_ast"]
css_ast_serde = ["css_ast", "swc_css_ast/serde-impl"]
css_codegen = ["__css", "swc_css_codegen"]
css_compat = ["__css", "swc_css_compat"]
css_minifier = ["__css", "swc_css_minifier"]
css_modules = ["__css", "swc_css_modules"]
css_parser = ["__css", "swc_css_parser"]
css_prefixer = ["__css", "swc_css_prefixer"]
css_utils = ["__css", "swc_css_utils"]
css_visit = ["__css", "swc_css_visit"]
css_visit_path = ["__css", "swc_css_visit/path"]

# Utilities for testing.
testing = ["dep:testing"]

# Enable trace macro support.
# TODO: Once all top-level package (node, wasm, cli..) imports swc_core,
# we may encapsulate `tracing` package into swc_core.
trace_macro = ["swc_trace_macro"]

binding_macro_native = ["__binding_macros", "binding_macros/binding_native"]
binding_macro_wasm = ["__binding_macros", "binding_macros/binding_wasm"]

## Plugins
# Top level features should be enabled to write plugins for the custom transform.
common_plugin_transform = [
	"__common_plugin_transform",
	"__plugin_transform_schema_v1",
	"__testing_transform",
]

css_plugin_transform = ["common_plugin_transform", "__css_plugin_transform"]
ecma_plugin_transform = ["common_plugin_transform", "__ecma_plugin_transform"]

# Use `stacker` to avoid stack overflow.
stacker = ["swc_ecma_parser/stacker", "swc_ecma_utils/stacker"]

typescript = ["swc_typescript"]

# Host features to enable plugin `runner` runtime.
# native feature is for the host environment does not have, or cannot access
# to the wasm runtime (i.e cli, or @swc/core node bindings).
# js feature is for the environment can access wasm runtime (i.e @swc/wasm)
plugin_transform_host_js = [
	# Dependent features
	"__plugin_transform_host",
	"__plugin_transform_host_schema_v1",
	"__plugin_transform_env_js",
]
plugin_transform_host_native = [
	# Dependent features
	"__plugin_transform_host",
	"__plugin_transform_host_schema_v1",
	"__plugin_transform_env_native",
]
# Enables FileSystemCache support for the plugin runner.
plugin_transform_host_native_filesystem_cache = [
	"swc_plugin_runner/filesystem_cache",
]

plugin_transform_host_native_shared_runtime = [
	"swc_plugin_runner/plugin_transform_host_native_shared_runtime",
]
### Internal features that public features are relying on.
### This is not supposed to be used directly, and does not gaurantee
### stability across each versions.

# Specify version of AST schema will be used.
# This'll be automatically selected via transform_plugin features,
# SWC upstream decides which version to be used for specific version of
# swc_core.
__plugin_transform_host_schema_v1 = [
	# Dependent features
	"__plugin_transform_schema_v1",                 # Enable optional features
	"swc/plugin_transform_schema_v1",
	"swc_plugin_runner/plugin_transform_schema_v1",
]
__plugin_transform_schema_v1 = ["swc_common/plugin_transform_schema_v1"]

# Do not use: testing purpose only
__plugin_transform_host_schema_vtest = [
	# Dependent features
	"__plugin_transform_schema_vtest",                 # Enable optional features
	"swc/plugin_transform_schema_vtest",
	"swc_plugin_runner/plugin_transform_schema_vtest",
]
__plugin_transform_schema_vtest = ["swc_common/plugin_transform_schema_vtest"]

## Plugins

# Internal flags for any transform plugin feature
__common_plugin_transform = [
	# Dependent features
	"ecma_visit",
	"__common",
	"swc_atoms/rkyv-impl",
	"swc_plugin_macro",
	"once_cell",
	"swc_plugin",
]

__css_plugin_transform = [
	"swc_common/plugin-mode",
	"swc_plugin_proxy/plugin-mode",

	# Dependent features
	"__common_plugin_transform",
	"css_visit",
	"css_ast",                   # Enable optional packages
	"swc_css_ast/rkyv-impl",
]
__ecma_plugin_transform = [
	"swc_common/plugin-mode",
	"swc_plugin_proxy/plugin-mode",

	# Dependent features
	"__common_plugin_transform",
	"ecma_visit",
	"ecma_ast",                  # Enable optional packages
	"swc_ecma_ast/rkyv-impl",
]

# Internal flags for any transform plugin host feature
__plugin_transform_host = [
	# Dependent features
	"__common",                    # Enable optional packages
	"swc_ecma_ast/rkyv-impl",
	"swc_atoms/rkyv-impl",
	"swc_common/plugin-rt",
	"swc_plugin_runner/rkyv-impl", # TODO: we may simply flag around downlevel plugin feature
	"swc_plugin_proxy/plugin-rt",
	"swc/plugin",
]

# Internal flags to control plugin environment
__plugin_transform_env_native = [
	"swc/plugin_transform_host_native",
	"swc_plugin_runner/plugin_transform_host_native",
]

__plugin_transform_env_js = [
	"swc/plugin_transform_host_js",
	"swc_plugin_runner/plugin_transform_host_js",
]

# Do not use: testing purpose only
# Force enable different version of AST schema
__plugin_transform_schema_test = [
	"__common_plugin_transform",
	"__plugin_transform_schema_vtest",
]

## Common
__base = ["swc"]
__binding_macros = [
	"__ecma",
	"common",
	"__base",
	"__ecma_transforms",
	"ecma_ast",
	"binding_macros",
]
__bundler = ["swc_bundler"]
__cached = ["swc_cached"]
__common = ["swc_common"]
__css = []
__ecma = ["swc_ecma_transforms_base"]
__ecma_lints = ["swc_ecma_lints"]
__ecma_loader = ["__ecma", "swc_ecma_loader"]
__ecma_transforms = ["__ecma"]
__parser = ["__ecma", "swc_ecma_parser"]
__testing_transform = ["__ecma", "swc_ecma_transforms_testing"]
__utils = ["__ecma", "swc_ecma_utils"]
__visit = ["__ecma", "swc_ecma_visit"]

[dependencies]
# 3rd party dependencies
once_cell = { workspace = true, optional = true }

# swc_* dependencies
binding_macros                   = { optional = true, version = "3.0.0", path = "../binding_macros" }
swc                              = { optional = true, version = "3.0.1", path = "../swc" }
swc_atoms                        = { optional = true, version = "2.0.0", path = "../swc_atoms" }
swc_bundler                      = { optional = true, version = "3.0.0", path = "../swc_bundler" }
swc_cached                       = { optional = true, version = "1.0.0", path = "../swc_cached" }
swc_common                       = { optional = true, version = "2.0.1", path = "../swc_common" }
swc_css_ast                      = { optional = true, version = "2.0.0", path = "../swc_css_ast" }
swc_css_codegen                  = { optional = true, version = "2.0.0", path = "../swc_css_codegen" }
swc_css_compat                   = { optional = true, version = "2.0.0", path = "../swc_css_compat" }
swc_css_minifier                 = { optional = true, version = "2.0.0", path = "../swc_css_minifier" }
swc_css_modules                  = { optional = true, version = "2.0.0", path = "../swc_css_modules" }
swc_css_parser                   = { optional = true, version = "2.0.0", path = "../swc_css_parser" }
swc_css_prefixer                 = { optional = true, version = "2.0.0", path = "../swc_css_prefixer" }
swc_css_utils                    = { optional = true, version = "2.0.0", path = "../swc_css_utils/" }
swc_css_visit                    = { optional = true, version = "2.0.0", path = "../swc_css_visit" }
swc_ecma_ast                     = { optional = true, version = "2.0.0", path = "../swc_ecma_ast" }
swc_ecma_codegen                 = { optional = true, version = "2.0.0", path = "../swc_ecma_codegen" }
swc_ecma_lints                   = { optional = true, version = "3.0.0", path = "../swc_ecma_lints" }
swc_ecma_loader                  = { optional = true, version = "2.0.0", path = "../swc_ecma_loader" }
swc_ecma_minifier                = { optional = true, version = "3.0.0", path = "../swc_ecma_minifier" }
swc_ecma_parser                  = { optional = true, version = "3.0.0", path = "../swc_ecma_parser" }
swc_ecma_preset_env              = { optional = true, version = "3.0.0", path = "../swc_ecma_preset_env" }
swc_ecma_quote_macros            = { optional = true, version = "3.0.0", path = "../swc_ecma_quote_macros" }
swc_ecma_transforms_base         = { optional = true, version = "3.0.0", path = "../swc_ecma_transforms_base" }
swc_ecma_transforms_compat       = { optional = true, version = "3.0.0", path = "../swc_ecma_transforms_compat" }
swc_ecma_transforms_module       = { optional = true, version = "3.0.0", path = "../swc_ecma_transforms_module" }
swc_ecma_transforms_optimization = { optional = true, version = "3.0.0", path = "../swc_ecma_transforms_optimization" }
swc_ecma_transforms_proposal     = { optional = true, version = "3.0.0", path = "../swc_ecma_transforms_proposal" }
swc_ecma_transforms_react        = { optional = true, version = "3.0.0", path = "../swc_ecma_transforms_react" }
swc_ecma_transforms_testing      = { optional = true, version = "3.0.0", path = "../swc_ecma_transforms_testing" }
swc_ecma_transforms_typescript   = { optional = true, version = "3.0.0", path = "../swc_ecma_transforms_typescript" }
swc_ecma_usage_analyzer          = { optional = true, version = "3.0.0", path = "../swc_ecma_usage_analyzer" }
swc_ecma_utils                   = { optional = true, version = "3.0.0", path = "../swc_ecma_utils" }
swc_ecma_visit                   = { optional = true, version = "2.0.0", path = "../swc_ecma_visit" }
swc_malloc                       = { optional = true, version = "1.0.0", path = "../swc_malloc" }
swc_node_bundler                 = { optional = true, version = "3.0.0", path = "../swc_node_bundler" }
swc_nodejs_common                = { optional = true, version = "1.0.0", path = "../swc_nodejs_common" }
swc_plugin                       = { optional = true, version = "1.0.0", path = "../swc_plugin" }
swc_plugin_macro                 = { optional = true, version = "1.0.0", path = "../swc_plugin_macro" }
swc_plugin_proxy                 = { optional = true, version = "2.0.0", path = "../swc_plugin_proxy" }
swc_trace_macro                  = { optional = true, version = "2.0.0", path = "../swc_trace_macro" }
swc_transform_common             = { optional = true, version = "1.0.0", path = "../swc_transform_common" }
swc_typescript                   = { optional = true, version = "2.0.0", path = "../swc_typescript" }
testing                          = { optional = true, version = "2.0.0", path = "../testing" }
# TODO: eventually swc_plugin_runner needs to remove default features
<<<<<<< HEAD
swc_allocator = { version = "1.0.0", path = "../swc_allocator", default-features = false }
swc_plugin_runner = { optional = true, version = "1.0.0", path = "../swc_plugin_runner", default-features = false }
=======
swc_allocator     = { version = "1.0.0", path = "../swc_allocator", default-features = false }
swc_plugin_runner = { optional = true, version = "2.0.0", path = "../swc_plugin_runner", default-features = false }
>>>>>>> 4d887d06

[build-dependencies]
vergen = { workspace = true, features = ["cargo"] }

[dev-dependencies]
<<<<<<< HEAD
anyhow = { workspace = true }
testing = { version = "1.0.0", path = "../testing" }
=======
anyhow  = { workspace = true }
testing = { version = "2.0.0", path = "../testing" }
>>>>>>> 4d887d06
<|MERGE_RESOLUTION|>--- conflicted
+++ resolved
@@ -383,22 +383,12 @@
 swc_typescript                   = { optional = true, version = "2.0.0", path = "../swc_typescript" }
 testing                          = { optional = true, version = "2.0.0", path = "../testing" }
 # TODO: eventually swc_plugin_runner needs to remove default features
-<<<<<<< HEAD
-swc_allocator = { version = "1.0.0", path = "../swc_allocator", default-features = false }
-swc_plugin_runner = { optional = true, version = "1.0.0", path = "../swc_plugin_runner", default-features = false }
-=======
 swc_allocator     = { version = "1.0.0", path = "../swc_allocator", default-features = false }
 swc_plugin_runner = { optional = true, version = "2.0.0", path = "../swc_plugin_runner", default-features = false }
->>>>>>> 4d887d06
 
 [build-dependencies]
 vergen = { workspace = true, features = ["cargo"] }
 
 [dev-dependencies]
-<<<<<<< HEAD
-anyhow = { workspace = true }
-testing = { version = "1.0.0", path = "../testing" }
-=======
 anyhow  = { workspace = true }
-testing = { version = "2.0.0", path = "../testing" }
->>>>>>> 4d887d06
+testing = { version = "2.0.0", path = "../testing" }