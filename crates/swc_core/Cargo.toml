--- conflicted
+++ resolved
@@ -338,52 +338,6 @@
 once_cell = { workspace = true, optional = true }
 
 # swc_* dependencies
-<<<<<<< HEAD
-binding_macros = { optional = true, version = "6.0.0", path = "../binding_macros" }
-swc = { optional = true, version = "6.0.0", path = "../swc" }
-swc_atoms = { optional = true, version = "2.0.0", path = "../swc_atoms" }
-swc_bundler = { optional = true, version = "5.0.0", path = "../swc_bundler" }
-swc_cached = { optional = true, version = "1.0.0", path = "../swc_cached" }
-swc_common = { optional = true, version = "4.0.1", path = "../swc_common" }
-swc_css_ast = { optional = true, version = "4.0.1", path = "../swc_css_ast" }
-swc_css_codegen = { optional = true, version = "4.0.0", path = "../swc_css_codegen" }
-swc_css_compat = { optional = true, version = "4.0.0", path = "../swc_css_compat" }
-swc_css_minifier = { optional = true, version = "4.0.0", path = "../swc_css_minifier" }
-swc_css_modules = { optional = true, version = "4.0.0", path = "../swc_css_modules" }
-swc_css_parser = { optional = true, version = "4.0.0", path = "../swc_css_parser" }
-swc_css_prefixer = { optional = true, version = "4.0.0", path = "../swc_css_prefixer" }
-swc_css_utils = { optional = true, version = "4.0.0", path = "../swc_css_utils/" }
-swc_css_visit = { optional = true, version = "4.0.0", path = "../swc_css_visit" }
-swc_ecma_ast = { optional = true, version = "4.0.1", path = "../swc_ecma_ast" }
-swc_ecma_codegen = { optional = true, version = "4.0.2", path = "../swc_ecma_codegen" }
-swc_ecma_lints = { optional = true, version = "5.0.0", path = "../swc_ecma_lints" }
-swc_ecma_loader = { optional = true, version = "4.0.0", path = "../swc_ecma_loader" }
-swc_ecma_minifier = { optional = true, version = "5.0.0", path = "../swc_ecma_minifier" }
-swc_ecma_parser = { optional = true, version = "5.0.0", path = "../swc_ecma_parser" }
-swc_ecma_preset_env = { optional = true, version = "6.0.0", path = "../swc_ecma_preset_env" }
-swc_ecma_quote_macros = { optional = true, version = "5.0.0", path = "../swc_ecma_quote_macros" }
-swc_ecma_transforms_base = { optional = true, version = "5.0.1", path = "../swc_ecma_transforms_base" }
-swc_ecma_transforms_compat = { optional = true, version = "6.0.0", path = "../swc_ecma_transforms_compat" }
-swc_ecma_transforms_module = { optional = true, version = "5.0.0", path = "../swc_ecma_transforms_module" }
-swc_ecma_transforms_optimization = { optional = true, version = "5.0.0", path = "../swc_ecma_transforms_optimization" }
-swc_ecma_transforms_proposal = { optional = true, version = "5.0.0", path = "../swc_ecma_transforms_proposal" }
-swc_ecma_transforms_react = { optional = true, version = "5.0.0", path = "../swc_ecma_transforms_react" }
-swc_ecma_transforms_testing = { optional = true, version = "5.0.0", path = "../swc_ecma_transforms_testing" }
-swc_ecma_transforms_typescript = { optional = true, version = "5.0.0", path = "../swc_ecma_transforms_typescript" }
-swc_ecma_usage_analyzer = { optional = true, version = "5.0.0", path = "../swc_ecma_usage_analyzer" }
-swc_ecma_utils = { optional = true, version = "5.0.0", path = "../swc_ecma_utils" }
-swc_ecma_visit = { optional = true, version = "4.0.0", path = "../swc_ecma_visit" }
-swc_malloc = { optional = true, version = "1.0.0", path = "../swc_malloc" }
-swc_node_bundler = { optional = true, version = "6.0.0", path = "../swc_node_bundler" }
-swc_nodejs_common = { optional = true, version = "1.0.0", path = "../swc_nodejs_common" }
-swc_plugin = { optional = true, version = "1.0.0", path = "../swc_plugin" }
-swc_plugin_macro = { optional = true, version = "1.0.0", path = "../swc_plugin_macro" }
-swc_plugin_proxy = { optional = true, version = "4.0.0", path = "../swc_plugin_proxy" }
-swc_trace_macro = { optional = true, version = "2.0.0", path = "../swc_trace_macro" }
-swc_transform_common = { optional = true, version = "1.0.0", path = "../swc_transform_common" }
-swc_typescript = { optional = true, version = "4.0.0", path = "../swc_typescript" }
-testing = { optional = true, version = "4.0.0", path = "../testing" }
-=======
 binding_macros                   = { optional = true, version = "6.0.0", path = "../binding_macros" }
 swc                              = { optional = true, version = "6.0.0", path = "../swc" }
 swc_atoms                        = { optional = true, version = "2.0.0", path = "../swc_atoms" }
@@ -428,7 +382,6 @@
 swc_transform_common             = { optional = true, version = "1.0.0", path = "../swc_transform_common" }
 swc_typescript                   = { optional = true, version = "4.0.0", path = "../swc_typescript" }
 testing                          = { optional = true, version = "4.0.0", path = "../testing" }
->>>>>>> 04e01ef8
 # TODO: eventually swc_plugin_runner needs to remove default features
 swc_allocator = { version = "1.0.0", path = "../swc_allocator", default-features = false }
 swc_plugin_runner = { optional = true, version = "4.0.0", path = "../swc_plugin_runner", default-features = false }
