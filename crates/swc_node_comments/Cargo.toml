[package]
authors = [
	"강동윤 <kdy1997.dev@gmail.com>",
	"Daniel Woznicki <daniel.woznicki@gmail.com>",
]
description = "Implementation of Comments of swc_common"
documentation = "https://rustdoc.swc.rs/swc_node_comments/"
edition = "2021"
license = { workspace = true }
name = "swc_node_comments"
repository = "https://github.com/swc-project/swc.git"
version = "0.26.0"

[lib]
bench = false
path = "Source/lib.rs"

[dependencies]
dashmap = { workspace = true }

<<<<<<< HEAD
swc_atoms = { version = "0.6.5", path = "../swc_atoms" }
swc_common = { version = "0.38.0", path = "../swc_common" }
=======
swc_atoms  = { version = "0.7.0", path = "../swc_atoms" }
swc_common = { version = "0.39.0", path = "../swc_common" }
>>>>>>> 25d9e04a
<|MERGE_RESOLUTION|>--- conflicted
+++ resolved
@@ -1,7 +1,7 @@
 [package]
 authors = [
-	"강동윤 <kdy1997.dev@gmail.com>",
-	"Daniel Woznicki <daniel.woznicki@gmail.com>",
+  "강동윤 <kdy1997.dev@gmail.com>",
+  "Daniel Woznicki <daniel.woznicki@gmail.com>",
 ]
 description = "Implementation of Comments of swc_common"
 documentation = "https://rustdoc.swc.rs/swc_node_comments/"
@@ -13,15 +13,9 @@
 
 [lib]
 bench = false
-path = "Source/lib.rs"
 
 [dependencies]
 dashmap = { workspace = true }
 
-<<<<<<< HEAD
-swc_atoms = { version = "0.6.5", path = "../swc_atoms" }
-swc_common = { version = "0.38.0", path = "../swc_common" }
-=======
 swc_atoms  = { version = "0.7.0", path = "../swc_atoms" }
-swc_common = { version = "0.39.0", path = "../swc_common" }
->>>>>>> 25d9e04a
+swc_common = { version = "0.39.0", path = "../swc_common" }