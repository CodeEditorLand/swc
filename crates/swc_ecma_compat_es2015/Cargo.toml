--- conflicted
+++ resolved
@@ -2,14 +2,6 @@
 authors = ["강동윤 <kdy1997.dev@gmail.com>"]
 description = "ES2015 compatibility transforms"
 documentation = "https://rustdoc.swc.rs/swc_ecma_compat_es2015/"
-<<<<<<< HEAD
-edition = "2021"
-include = ["Cargo.toml", "src/**/*.rs"]
-license = "Apache-2.0"
-name = "swc_ecma_compat_es2015"
-repository = "https://github.com/swc-project/swc.git"
-version = "0.16.0"
-=======
 edition       = "2021"
 include       = ["Cargo.toml", "src/**/*.rs"]
 license       = "Apache-2.0"
@@ -17,7 +9,6 @@
 repository    = "https://github.com/swc-project/swc.git"
 version       = "0.17.1"
 
->>>>>>> 6e7a009a
 
 # See more keys and their definitions at https://doc.rust-lang.org/cargo/reference/manifest.html
 
@@ -28,26 +19,6 @@
 rustc-hash = { workspace = true }
 serde = { workspace = true }
 serde_derive = { workspace = true }
-<<<<<<< HEAD
-smallvec = { workspace = true }
-swc_atoms = { version = "1.0.0", path = "../swc_atoms" }
-
-swc_common = { version = "0.40.1", path = "../swc_common" }
-swc_config = { version = "0.1.13", path = "../swc_config" }
-swc_ecma_ast = { version = "0.121.1", path = "../swc_ecma_ast" }
-swc_ecma_compat_common = { version = "0.14.0", path = "../swc_ecma_compat_common" }
-swc_ecma_transforms_base = { version = "0.149.0", path = "../swc_ecma_transforms_base" }
-swc_ecma_transforms_classes = { version = "0.138.0", path = "../swc_ecma_transforms_classes" }
-swc_ecma_transforms_macros = { version = "0.5.5", path = "../swc_ecma_transforms_macros" }
-swc_ecma_utils = { version = "0.137.0", path = "../swc_ecma_utils" }
-swc_ecma_visit = { version = "0.107.0", path = "../swc_ecma_visit" }
-swc_trace_macro = { version = "1.0.0", path = "../swc_trace_macro" }
-tracing = { workspace = true }
-
-[dev-dependencies]
-swc_ecma_parser = { version = "0.152.1", path = "../swc_ecma_parser" }
-swc_ecma_transforms_testing = { version = "0.152.0", path = "../swc_ecma_transforms_testing" }
-=======
 smallvec     = { workspace = true }
 swc_atoms    = { version = "1.0.2", path = "../swc_atoms" }
 
@@ -66,5 +37,4 @@
 
 [dev-dependencies]
 swc_ecma_parser             = { version = "0.152.2", path = "../swc_ecma_parser" }
-swc_ecma_transforms_testing = { version = "0.155.1", path = "../swc_ecma_transforms_testing" }
->>>>>>> 6e7a009a
+swc_ecma_transforms_testing = { version = "0.155.1", path = "../swc_ecma_transforms_testing" }