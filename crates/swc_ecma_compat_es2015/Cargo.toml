[package]
authors = ["강동윤 <kdy1997.dev@gmail.com>"]
description = "ES2015 compatibility transforms"
documentation = "https://rustdoc.swc.rs/swc_ecma_compat_es2015/"
edition       = "2021"
include       = ["Cargo.toml", "src/**/*.rs"]
license       = "Apache-2.0"
name          = "swc_ecma_compat_es2015"
repository    = "https://github.com/swc-project/swc.git"
version       = "3.0.1"


# See more keys and their definitions at https://doc.rust-lang.org/cargo/reference/manifest.html

[dependencies]
arrayvec = { workspace = true }
indexmap = { workspace = true }
is-macro = { workspace = true }
rustc-hash = { workspace = true }
serde = { workspace = true }
serde_derive = { workspace = true }
smallvec = { workspace = true }
swc_atoms = { version = "2.0.0", path = "../swc_atoms" }


swc_common                  = { version = "2.0.1", path = "../swc_common" }
swc_config                  = { version = "1.0.0", path = "../swc_config" }
<<<<<<< HEAD
swc_ecma_ast                = { version = "1.0.0", path = "../swc_ecma_ast" }
swc_ecma_compat_common      = { version = "1.0.0", path = "../swc_ecma_compat_common" }
swc_ecma_transforms_base    = { version = "1.0.1", path = "../swc_ecma_transforms_base" }
swc_ecma_transforms_classes = { version = "1.0.0", path = "../swc_ecma_transforms_classes" }
swc_ecma_transforms_macros = { version = "1.0.0", path = "../swc_ecma_transforms_macros" }
swc_ecma_utils = { version = "1.0.1", path = "../swc_ecma_utils" }
swc_ecma_visit = { version = "1.0.0", path = "../swc_ecma_visit" }
swc_trace_macro = { version = "2.0.0", path = "../swc_trace_macro" }
tracing = { workspace = true }

[dev-dependencies]
swc_ecma_parser = { version = "1.0.1", path = "../swc_ecma_parser" }
swc_ecma_transforms_testing = { version = "1.0.0", path = "../swc_ecma_transforms_testing" }

[lib]
path = "Source/lib.rs"
=======
swc_ecma_ast                = { version = "2.0.0", path = "../swc_ecma_ast" }
swc_ecma_compat_common      = { version = "3.0.0", path = "../swc_ecma_compat_common" }
swc_ecma_transforms_base    = { version = "3.0.0", path = "../swc_ecma_transforms_base" }
swc_ecma_transforms_classes = { version = "3.0.0", path = "../swc_ecma_transforms_classes" }
swc_ecma_transforms_macros  = { version = "1.0.0", path = "../swc_ecma_transforms_macros" }
swc_ecma_utils              = { version = "3.0.0", path = "../swc_ecma_utils" }
swc_ecma_visit              = { version = "2.0.0", path = "../swc_ecma_visit" }
swc_trace_macro             = { version = "2.0.0", path = "../swc_trace_macro" }
tracing                     = { workspace = true }

[dev-dependencies]
swc_ecma_parser             = { version = "3.0.0", path = "../swc_ecma_parser" }
swc_ecma_transforms_testing = { version = "3.0.0", path = "../swc_ecma_transforms_testing" }
>>>>>>> 4d887d06
<|MERGE_RESOLUTION|>--- conflicted
+++ resolved
@@ -25,24 +25,6 @@
 
 swc_common                  = { version = "2.0.1", path = "../swc_common" }
 swc_config                  = { version = "1.0.0", path = "../swc_config" }
-<<<<<<< HEAD
-swc_ecma_ast                = { version = "1.0.0", path = "../swc_ecma_ast" }
-swc_ecma_compat_common      = { version = "1.0.0", path = "../swc_ecma_compat_common" }
-swc_ecma_transforms_base    = { version = "1.0.1", path = "../swc_ecma_transforms_base" }
-swc_ecma_transforms_classes = { version = "1.0.0", path = "../swc_ecma_transforms_classes" }
-swc_ecma_transforms_macros = { version = "1.0.0", path = "../swc_ecma_transforms_macros" }
-swc_ecma_utils = { version = "1.0.1", path = "../swc_ecma_utils" }
-swc_ecma_visit = { version = "1.0.0", path = "../swc_ecma_visit" }
-swc_trace_macro = { version = "2.0.0", path = "../swc_trace_macro" }
-tracing = { workspace = true }
-
-[dev-dependencies]
-swc_ecma_parser = { version = "1.0.1", path = "../swc_ecma_parser" }
-swc_ecma_transforms_testing = { version = "1.0.0", path = "../swc_ecma_transforms_testing" }
-
-[lib]
-path = "Source/lib.rs"
-=======
 swc_ecma_ast                = { version = "2.0.0", path = "../swc_ecma_ast" }
 swc_ecma_compat_common      = { version = "3.0.0", path = "../swc_ecma_compat_common" }
 swc_ecma_transforms_base    = { version = "3.0.0", path = "../swc_ecma_transforms_base" }
@@ -55,5 +37,4 @@
 
 [dev-dependencies]
 swc_ecma_parser             = { version = "3.0.0", path = "../swc_ecma_parser" }
-swc_ecma_transforms_testing = { version = "3.0.0", path = "../swc_ecma_transforms_testing" }
->>>>>>> 4d887d06
+swc_ecma_transforms_testing = { version = "3.0.0", path = "../swc_ecma_transforms_testing" }