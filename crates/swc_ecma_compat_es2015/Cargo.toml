[package]
authors = ["강동윤 <kdy1997.dev@gmail.com>"]
description = "ES2015 compatibility transforms"
documentation = "https://rustdoc.swc.rs/swc_ecma_compat_es2015/"
<<<<<<< HEAD
edition = "2021"
include = ["Cargo.toml", "src/**/*.rs"]
license = "Apache-2.0"
name = "swc_ecma_compat_es2015"
repository = "https://github.com/swc-project/swc.git"
version = "1.0.0"
=======
edition       = "2021"
include       = ["Cargo.toml", "src/**/*.rs"]
license       = "Apache-2.0"
name          = "swc_ecma_compat_es2015"
repository    = "https://github.com/swc-project/swc.git"
version       = "1.0.1"

>>>>>>> d38f9fc5

# See more keys and their definitions at https://doc.rust-lang.org/cargo/reference/manifest.html

[dependencies]
arrayvec = { workspace = true }
indexmap = { workspace = true }
is-macro = { workspace = true }
rustc-hash = { workspace = true }
serde = { workspace = true }
serde_derive = { workspace = true }
smallvec = { workspace = true }
swc_atoms = { version = "2.0.0", path = "../swc_atoms" }

swc_common = { version = "1.0.0", path = "../swc_common" }
swc_config = { version = "1.0.0", path = "../swc_config" }
swc_ecma_ast = { version = "1.0.0", path = "../swc_ecma_ast" }
swc_ecma_compat_common = { version = "1.0.0", path = "../swc_ecma_compat_common" }
swc_ecma_transforms_base = { version = "1.0.0", path = "../swc_ecma_transforms_base" }
swc_ecma_transforms_classes = { version = "1.0.0", path = "../swc_ecma_transforms_classes" }
swc_ecma_transforms_macros = { version = "1.0.0", path = "../swc_ecma_transforms_macros" }
swc_ecma_utils = { version = "1.0.1", path = "../swc_ecma_utils" }
swc_ecma_visit = { version = "1.0.0", path = "../swc_ecma_visit" }
swc_trace_macro = { version = "2.0.0", path = "../swc_trace_macro" }
tracing = { workspace = true }

[dev-dependencies]
swc_ecma_parser = { version = "1.0.1", path = "../swc_ecma_parser" }
swc_ecma_transforms_testing = { version = "1.0.0", path = "../swc_ecma_transforms_testing" }

[lib]
path = "Source/lib.rs"<|MERGE_RESOLUTION|>--- conflicted
+++ resolved
@@ -2,14 +2,6 @@
 authors = ["강동윤 <kdy1997.dev@gmail.com>"]
 description = "ES2015 compatibility transforms"
 documentation = "https://rustdoc.swc.rs/swc_ecma_compat_es2015/"
-<<<<<<< HEAD
-edition = "2021"
-include = ["Cargo.toml", "src/**/*.rs"]
-license = "Apache-2.0"
-name = "swc_ecma_compat_es2015"
-repository = "https://github.com/swc-project/swc.git"
-version = "1.0.0"
-=======
 edition       = "2021"
 include       = ["Cargo.toml", "src/**/*.rs"]
 license       = "Apache-2.0"
@@ -17,7 +9,6 @@
 repository    = "https://github.com/swc-project/swc.git"
 version       = "1.0.1"
 
->>>>>>> d38f9fc5
 
 # See more keys and their definitions at https://doc.rust-lang.org/cargo/reference/manifest.html
 
