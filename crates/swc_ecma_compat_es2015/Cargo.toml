--- conflicted
+++ resolved
@@ -1,44 +1,40 @@
 [package]
-authors = ["강동윤 <kdy1997.dev@gmail.com>"]
-description = "ES2015 compatibility transforms"
+authors       = ["강동윤 <kdy1997.dev@gmail.com>"]
+description   = "ES2015 compatibility transforms"
 documentation = "https://rustdoc.swc.rs/swc_ecma_compat_es2015/"
-edition = "2021"
-include = ["Cargo.toml", "src/**/*.rs"]
-license = "Apache-2.0"
-name = "swc_ecma_compat_es2015"
-repository = "https://github.com/swc-project/swc.git"
-version = "0.16.0"
+edition       = "2021"
+include       = ["Cargo.toml", "src/**/*.rs"]
+license       = "Apache-2.0"
+name          = "swc_ecma_compat_es2015"
+repository    = "https://github.com/swc-project/swc.git"
+version       = "0.16.0"
+
+
+# See more keys and their definitions at https://doc.rust-lang.org/cargo/reference/manifest.html
 
 [dependencies]
-arrayvec = { workspace = true }
-indexmap = { workspace = true }
-is-macro = { workspace = true }
-rustc-hash = { workspace = true }
-serde = { workspace = true }
+arrayvec     = { workspace = true }
+indexmap     = { workspace = true }
+is-macro     = { workspace = true }
+rustc-hash   = { workspace = true }
+serde        = { workspace = true }
 serde_derive = { workspace = true }
-smallvec = { workspace = true }
-swc_atoms = { version = "1.0.0", path = "../swc_atoms" }
+smallvec     = { workspace = true }
+swc_atoms    = { version = "1.0.0", path = "../swc_atoms" }
 
-swc_common = { version = "0.40.0", path = "../swc_common" }
-swc_config = { version = "0.1.13", path = "../swc_config" }
-swc_ecma_ast = { version = "0.121.0", path = "../swc_ecma_ast" }
-swc_ecma_compat_common = { version = "0.14.0", path = "../swc_ecma_compat_common" }
-swc_ecma_transforms_base = { version = "0.149.0", path = "../swc_ecma_transforms_base" }
+
+swc_common                  = { version = "0.40.0", path = "../swc_common" }
+swc_config                  = { version = "0.1.13", path = "../swc_config" }
+swc_ecma_ast                = { version = "0.121.0", path = "../swc_ecma_ast" }
+swc_ecma_compat_common      = { version = "0.14.0", path = "../swc_ecma_compat_common" }
+swc_ecma_transforms_base    = { version = "0.149.0", path = "../swc_ecma_transforms_base" }
 swc_ecma_transforms_classes = { version = "0.138.0", path = "../swc_ecma_transforms_classes" }
-swc_ecma_transforms_macros = { version = "0.5.5", path = "../swc_ecma_transforms_macros" }
-swc_ecma_utils = { version = "0.137.0", path = "../swc_ecma_utils" }
-swc_ecma_visit = { version = "0.107.0", path = "../swc_ecma_visit" }
-swc_trace_macro = { version = "1.0.0", path = "../swc_trace_macro" }
-tracing = { workspace = true }
+swc_ecma_transforms_macros  = { version = "0.5.5", path = "../swc_ecma_transforms_macros" }
+swc_ecma_utils              = { version = "0.137.0", path = "../swc_ecma_utils" }
+swc_ecma_visit              = { version = "0.107.0", path = "../swc_ecma_visit" }
+swc_trace_macro             = { version = "1.0.0", path = "../swc_trace_macro" }
+tracing                     = { workspace = true }
 
 [dev-dependencies]
-<<<<<<< HEAD
-swc_ecma_parser = { version = "0.152.0", path = "../swc_ecma_parser" }
-swc_ecma_transforms_testing = { version = "0.152.0", path = "../swc_ecma_transforms_testing" }
-
-[lib]
-path = "Source/lib.rs"
-=======
 swc_ecma_parser             = { version = "0.152.1", path = "../swc_ecma_parser" }
-swc_ecma_transforms_testing = { version = "0.152.0", path = "../swc_ecma_transforms_testing" }
->>>>>>> b28047a4
+swc_ecma_transforms_testing = { version = "0.152.0", path = "../swc_ecma_transforms_testing" }