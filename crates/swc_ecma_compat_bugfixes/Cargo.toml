--- conflicted
+++ resolved
@@ -2,21 +2,12 @@
 authors = ["강동윤 <kdy1997.dev@gmail.com>"]
 description = "Compatibility fixes for browser bugs"
 documentation = "https://rustdoc.swc.rs/swc_ecma_compat_bugfixes/"
-<<<<<<< HEAD
-edition = "2021"
-include = ["Cargo.toml", "src/**/*.rs"]
-license = "Apache-2.0"
-name = "swc_ecma_compat_bugfixes"
-repository = "https://github.com/swc-project/swc.git"
-version = "1.0.0"
-=======
 edition       = "2021"
 include       = ["Cargo.toml", "src/**/*.rs"]
 license       = "Apache-2.0"
 name          = "swc_ecma_compat_bugfixes"
 repository    = "https://github.com/swc-project/swc.git"
 version       = "3.0.0"
->>>>>>> 4d887d06
 # See more keys and their definitions at https://doc.rust-lang.org/cargo/reference/manifest.html
 
 [dependencies]
@@ -31,13 +22,5 @@
 tracing                  = { workspace = true }
 
 [dev-dependencies]
-<<<<<<< HEAD
-swc_ecma_parser = { version = "1.0.1", path = "../swc_ecma_parser" }
-swc_ecma_transforms_testing = { version = "1.0.0", path = "../swc_ecma_transforms_testing" }
-
-[lib]
-path = "Source/lib.rs"
-=======
 swc_ecma_parser             = { version = "3.0.0", path = "../swc_ecma_parser" }
-swc_ecma_transforms_testing = { version = "3.0.0", path = "../swc_ecma_transforms_testing" }
->>>>>>> 4d887d06
+swc_ecma_transforms_testing = { version = "3.0.0", path = "../swc_ecma_transforms_testing" }