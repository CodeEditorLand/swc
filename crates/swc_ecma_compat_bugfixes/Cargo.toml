[package]
authors = ["강동윤 <kdy1997.dev@gmail.com>"]
description = "Compatibility fixes for browser bugs"
documentation = "https://rustdoc.swc.rs/swc_ecma_compat_bugfixes/"
edition = "2021"
include = ["Cargo.toml", "src/**/*.rs"]
license = "Apache-2.0"
name = "swc_ecma_compat_bugfixes"
repository = "https://github.com/swc-project/swc.git"
version = "5.0.0"
# See more keys and their definitions at https://doc.rust-lang.org/cargo/reference/manifest.html

[dependencies]
<<<<<<< HEAD
swc_atoms = { version = "2.0.0", path = "../swc_atoms" }
swc_common = { version = "4.0.1", path = "../swc_common" }
swc_ecma_ast = { version = "4.0.1", path = "../swc_ecma_ast" }
swc_ecma_compat_es2015 = { version = "5.0.0", path = "../swc_ecma_compat_es2015" }
swc_ecma_transforms_base = { version = "5.0.1", path = "../swc_ecma_transforms_base" }
swc_ecma_utils = { version = "5.0.0", path = "../swc_ecma_utils" }
swc_ecma_visit = { version = "4.0.0", path = "../swc_ecma_visit" }
swc_trace_macro = { version = "2.0.0", path = "../swc_trace_macro" }
tracing = { workspace = true }
=======
swc_atoms                = { version = "2.0.0", path = "../swc_atoms" }
swc_common               = { version = "4.0.1", path = "../swc_common" }
swc_ecma_ast             = { version = "4.0.1", path = "../swc_ecma_ast" }
swc_ecma_compat_es2015   = { version = "5.0.1", path = "../swc_ecma_compat_es2015" }
swc_ecma_transforms_base = { version = "5.0.1", path = "../swc_ecma_transforms_base" }
swc_ecma_utils           = { version = "5.0.1", path = "../swc_ecma_utils" }
swc_ecma_visit           = { version = "4.0.1", path = "../swc_ecma_visit" }
swc_trace_macro          = { version = "2.0.0", path = "../swc_trace_macro" }
tracing                  = { workspace = true }
>>>>>>> 04e01ef8

[dev-dependencies]
swc_ecma_parser = { version = "5.0.0", path = "../swc_ecma_parser" }
swc_ecma_transforms_testing = { version = "5.0.0", path = "../swc_ecma_transforms_testing" }<|MERGE_RESOLUTION|>--- conflicted
+++ resolved
@@ -11,17 +11,6 @@
 # See more keys and their definitions at https://doc.rust-lang.org/cargo/reference/manifest.html
 
 [dependencies]
-<<<<<<< HEAD
-swc_atoms = { version = "2.0.0", path = "../swc_atoms" }
-swc_common = { version = "4.0.1", path = "../swc_common" }
-swc_ecma_ast = { version = "4.0.1", path = "../swc_ecma_ast" }
-swc_ecma_compat_es2015 = { version = "5.0.0", path = "../swc_ecma_compat_es2015" }
-swc_ecma_transforms_base = { version = "5.0.1", path = "../swc_ecma_transforms_base" }
-swc_ecma_utils = { version = "5.0.0", path = "../swc_ecma_utils" }
-swc_ecma_visit = { version = "4.0.0", path = "../swc_ecma_visit" }
-swc_trace_macro = { version = "2.0.0", path = "../swc_trace_macro" }
-tracing = { workspace = true }
-=======
 swc_atoms                = { version = "2.0.0", path = "../swc_atoms" }
 swc_common               = { version = "4.0.1", path = "../swc_common" }
 swc_ecma_ast             = { version = "4.0.1", path = "../swc_ecma_ast" }
@@ -31,7 +20,6 @@
 swc_ecma_visit           = { version = "4.0.1", path = "../swc_ecma_visit" }
 swc_trace_macro          = { version = "2.0.0", path = "../swc_trace_macro" }
 tracing                  = { workspace = true }
->>>>>>> 04e01ef8
 
 [dev-dependencies]
 swc_ecma_parser = { version = "5.0.0", path = "../swc_ecma_parser" }
