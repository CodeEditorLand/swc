[package]
authors = ["강동윤 <kdy1997.dev@gmail.com>"]
description = "Compatibility fixes for browser bugs"
documentation = "https://rustdoc.swc.rs/swc_ecma_compat_bugfixes/"
<<<<<<< HEAD
edition = "2021"
include = ["Cargo.toml", "src/**/*.rs"]
license = "Apache-2.0"
name = "swc_ecma_compat_bugfixes"
repository = "https://github.com/swc-project/swc.git"
version = "5.0.0"
=======
edition       = "2021"
include       = ["Cargo.toml", "src/**/*.rs"]
license       = "Apache-2.0"
name          = "swc_ecma_compat_bugfixes"
repository    = "https://github.com/swc-project/swc.git"
version       = "6.0.0"
>>>>>>> e6fc5327
# See more keys and their definitions at https://doc.rust-lang.org/cargo/reference/manifest.html

[dependencies]
swc_atoms                = { version = "3.0.0", path = "../swc_atoms" }
swc_common               = { version = "5.0.0", path = "../swc_common" }
swc_ecma_ast             = { version = "5.0.0", path = "../swc_ecma_ast" }
swc_ecma_compat_es2015   = { version = "6.0.0", path = "../swc_ecma_compat_es2015" }
swc_ecma_transforms_base = { version = "6.0.1", path = "../swc_ecma_transforms_base" }
swc_ecma_utils           = { version = "6.0.0", path = "../swc_ecma_utils" }
swc_ecma_visit           = { version = "5.0.0", path = "../swc_ecma_visit" }
swc_trace_macro          = { version = "2.0.0", path = "../swc_trace_macro" }
tracing                  = { workspace = true }

[dev-dependencies]
<<<<<<< HEAD
swc_ecma_parser = { version = "5.0.0", path = "../swc_ecma_parser" }
swc_ecma_transforms_testing = { version = "5.0.0", path = "../swc_ecma_transforms_testing" }
=======
swc_ecma_parser             = { version = "6.0.0", path = "../swc_ecma_parser" }
swc_ecma_transforms_testing = { version = "6.0.0", path = "../swc_ecma_transforms_testing" }
>>>>>>> e6fc5327
<|MERGE_RESOLUTION|>--- conflicted
+++ resolved
@@ -2,21 +2,12 @@
 authors = ["강동윤 <kdy1997.dev@gmail.com>"]
 description = "Compatibility fixes for browser bugs"
 documentation = "https://rustdoc.swc.rs/swc_ecma_compat_bugfixes/"
-<<<<<<< HEAD
-edition = "2021"
-include = ["Cargo.toml", "src/**/*.rs"]
-license = "Apache-2.0"
-name = "swc_ecma_compat_bugfixes"
-repository = "https://github.com/swc-project/swc.git"
-version = "5.0.0"
-=======
 edition       = "2021"
 include       = ["Cargo.toml", "src/**/*.rs"]
 license       = "Apache-2.0"
 name          = "swc_ecma_compat_bugfixes"
 repository    = "https://github.com/swc-project/swc.git"
 version       = "6.0.0"
->>>>>>> e6fc5327
 # See more keys and their definitions at https://doc.rust-lang.org/cargo/reference/manifest.html
 
 [dependencies]
@@ -31,10 +22,5 @@
 tracing                  = { workspace = true }
 
 [dev-dependencies]
-<<<<<<< HEAD
-swc_ecma_parser = { version = "5.0.0", path = "../swc_ecma_parser" }
-swc_ecma_transforms_testing = { version = "5.0.0", path = "../swc_ecma_transforms_testing" }
-=======
 swc_ecma_parser             = { version = "6.0.0", path = "../swc_ecma_parser" }
-swc_ecma_transforms_testing = { version = "6.0.0", path = "../swc_ecma_transforms_testing" }
->>>>>>> e6fc5327
+swc_ecma_transforms_testing = { version = "6.0.0", path = "../swc_ecma_transforms_testing" }