[package]
authors = ["강동윤 <kdy1997.dev@gmail.com>"]
description = "Common utilities for the swc project."
documentation = "https://rustdoc.swc.rs/swc_common/"
edition       = "2021"
license       = "Apache-2.0"
name          = "swc_common"
repository    = "https://github.com/swc-project/swc.git"
version       = "4.0.0"

[package.metadata.docs.rs]
all-features = true
rustdoc-args = ["--cfg", "docsrs"]

[lib]
bench = false
path = "Source/lib.rs"

[features]
__plugin = []
__plugin_mode = []
__plugin_rt = []
ahash = ["dep:ahash"]
concurrent = ["parking_lot"]
debug = []
default = []
diagnostic-serde = []
plugin-base = ["__plugin", "anyhow", "rkyv-impl", "diagnostic-serde"]
plugin-mode = ["__plugin_mode", "plugin-base"]
plugin-rt = ["__plugin_rt", "plugin-base"]

plugin_transform_schema_v1 = []
plugin_transform_schema_vtest = []

tty-emitter = ["termcolor"]

<<<<<<< HEAD
__rkyv = []
rkyv-impl = ["__rkyv", "rkyv", "swc_atoms/rkyv-impl", "bytecheck"]

[dependencies]
ahash = { workspace = true, optional = true }
anyhow = { workspace = true, optional = true }
arbitrary = { workspace = true, features = ["derive"], optional = true }
# bytecheck version should be in sync with rkyv version. Do not bump individually.
bytecheck = { workspace = true, optional = true }
cfg-if = { workspace = true }
either = { workspace = true }
=======
__rkyv    = []
rkyv-impl = ["__rkyv", "rkyv", "swc_atoms/rkyv-impl", "bytecheck", "rancor"]

[dependencies]
ahash                 = { workspace = true, optional = true }
anyhow                = { workspace = true, optional = true }
arbitrary             = { workspace = true, features = ["derive"], optional = true }
bytecheck             = { workspace = true, optional = true }
cfg-if                = { workspace = true }
either                = { workspace = true }
>>>>>>> 9b74ccd9
new_debug_unreachable = { workspace = true }
num-bigint            = { workspace = true }
once_cell             = { workspace = true }
parking_lot           = { workspace = true, optional = true }
rancor                = { workspace = true, optional = true }
rkyv                  = { workspace = true, optional = true }
rustc-hash            = { workspace = true }
serde                 = { workspace = true, features = ["derive"] }
siphasher             = { workspace = true }
sourcemap             = { workspace = true, optional = true }
termcolor             = { workspace = true, optional = true }
tracing               = { workspace = true }
unicode-width         = { workspace = true }
url                   = { workspace = true }

ast_node = { version = "2.0.0", path = "../ast_node" }
better_scoped_tls = { version = "1.0.0", path = "../better_scoped_tls" }
from_variant = { version = "2.0.0", path = "../from_variant" }
swc_allocator = { version = "1.0.0", path = "../swc_allocator", default-features = false }
swc_atoms = { version = "2.0.0", path = "../swc_atoms" }
swc_eq_ignore_macros = { version = "1.0.0", path = "../swc_eq_ignore_macros" }
swc_visit            = { version = "2.0.0", path = "../swc_visit" }


[dev-dependencies]
codspeed-criterion-compat = { workspace = true }
criterion = { workspace = true }
rayon = { workspace = true }
serde_json = { workspace = true }

[[bench]]
harness = false
name = "serde"<|MERGE_RESOLUTION|>--- conflicted
+++ resolved
@@ -34,19 +34,6 @@
 
 tty-emitter = ["termcolor"]
 
-<<<<<<< HEAD
-__rkyv = []
-rkyv-impl = ["__rkyv", "rkyv", "swc_atoms/rkyv-impl", "bytecheck"]
-
-[dependencies]
-ahash = { workspace = true, optional = true }
-anyhow = { workspace = true, optional = true }
-arbitrary = { workspace = true, features = ["derive"], optional = true }
-# bytecheck version should be in sync with rkyv version. Do not bump individually.
-bytecheck = { workspace = true, optional = true }
-cfg-if = { workspace = true }
-either = { workspace = true }
-=======
 __rkyv    = []
 rkyv-impl = ["__rkyv", "rkyv", "swc_atoms/rkyv-impl", "bytecheck", "rancor"]
 
@@ -57,7 +44,6 @@
 bytecheck             = { workspace = true, optional = true }
 cfg-if                = { workspace = true }
 either                = { workspace = true }
->>>>>>> 9b74ccd9
 new_debug_unreachable = { workspace = true }
 num-bigint            = { workspace = true }
 once_cell             = { workspace = true }
