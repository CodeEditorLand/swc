--- conflicted
+++ resolved
@@ -2,19 +2,11 @@
 authors = ["강동윤 <kdy1997.dev@gmail.com>"]
 description = "Common utilities for the swc project."
 documentation = "https://rustdoc.swc.rs/swc_common/"
-<<<<<<< HEAD
-edition = "2021"
-license = "Apache-2.0"
-name = "swc_common"
-repository = "https://github.com/swc-project/swc.git"
-version = "1.0.0"
-=======
 edition       = "2021"
 license       = "Apache-2.0"
 name          = "swc_common"
 repository    = "https://github.com/swc-project/swc.git"
 version       = "2.0.1"
->>>>>>> 4d887d06
 
 [package.metadata.docs.rs]
 all-features = true
@@ -73,12 +65,8 @@
 swc_allocator = { version = "1.0.0", path = "../swc_allocator", default-features = false }
 swc_atoms = { version = "2.0.0", path = "../swc_atoms" }
 swc_eq_ignore_macros = { version = "1.0.0", path = "../swc_eq_ignore_macros" }
-<<<<<<< HEAD
-swc_visit = { version = "1.0.0", path = "../swc_visit" }
-=======
 swc_visit            = { version = "2.0.0", path = "../swc_visit" }
 
->>>>>>> 4d887d06
 
 [dev-dependencies]
 codspeed-criterion-compat = { workspace = true }
