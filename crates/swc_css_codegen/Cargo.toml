--- conflicted
+++ resolved
@@ -2,21 +2,12 @@
 authors = ["강동윤 <kdy1997.dev@gmail.com>"]
 description = "CSS code generator for the swc project"
 documentation = "https://rustdoc.swc.rs/swc_css_codegen/"
-<<<<<<< HEAD
-edition = "2021"
-include = ["Cargo.toml", "src/**/*.rs"]
-license = "Apache-2.0"
-name = "swc_css_codegen"
-repository = "https://github.com/swc-project/swc.git"
-version = "0.158.0"
-=======
 edition       = "2021"
 include       = ["Cargo.toml", "src/**/*.rs"]
 license       = "Apache-2.0"
 name          = "swc_css_codegen"
 repository    = "https://github.com/swc-project/swc.git"
 version       = "0.158.1"
->>>>>>> 6e7a009a
 
 [lib]
 bench = false
@@ -27,26 +18,15 @@
 rustc-hash = { workspace = true }
 serde = { workspace = true }
 
-<<<<<<< HEAD
-swc_atoms = { version = "1.0.0", path = "../swc_atoms" }
-swc_common = { version = "0.40.1", path = "../swc_common" }
-swc_css_ast = { version = "0.147.0", path = "../swc_css_ast" }
-=======
 swc_atoms              = { version = "1.0.2", path = "../swc_atoms" }
 swc_common             = { version = "0.40.2", path = "../swc_common" }
 swc_css_ast            = { version = "0.147.0", path = "../swc_css_ast" }
->>>>>>> 6e7a009a
 swc_css_codegen_macros = { version = "0.2.4", path = "../swc_css_codegen_macros" }
 swc_css_utils = { version = "0.144.0", path = "../swc_css_utils" }
 
 [dev-dependencies]
-<<<<<<< HEAD
-swc_common = { version = "0.40.1", path = "../swc_common", features = [
-	"sourcemap",
-=======
 swc_common = { version = "0.40.2", path = "../swc_common", features = [
   "sourcemap",
->>>>>>> 6e7a009a
 ] }
 swc_css_parser = { version = "0.157.1", path = "../swc_css_parser" }
 swc_css_visit = { version = "0.146.0", path = "../swc_css_visit" }
