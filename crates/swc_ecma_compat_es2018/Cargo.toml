--- conflicted
+++ resolved
@@ -2,14 +2,6 @@
 authors = ["강동윤 <kdy1997.dev@gmail.com>"]
 description = "ES2018 compatibility transforms"
 documentation = "https://rustdoc.swc.rs/swc_ecma_compat_es2018/"
-<<<<<<< HEAD
-edition = "2021"
-include = ["Cargo.toml", "src/**/*.rs"]
-license = "Apache-2.0"
-name = "swc_ecma_compat_es2018"
-repository = "https://github.com/swc-project/swc.git"
-version = "1.0.0"
-=======
 edition       = "2021"
 include       = ["Cargo.toml", "src/**/*.rs"]
 license       = "Apache-2.0"
@@ -17,7 +9,6 @@
 repository    = "https://github.com/swc-project/swc.git"
 version       = "3.0.0"
 
->>>>>>> 4d887d06
 
 # See more keys and their definitions at https://doc.rust-lang.org/cargo/reference/manifest.html
 
@@ -31,23 +22,10 @@
 swc_ecma_compat_common     = { version = "3.0.0", path = "../swc_ecma_compat_common" }
 swc_ecma_transforms_base   = { version = "3.0.0", path = "../swc_ecma_transforms_base" }
 swc_ecma_transforms_macros = { version = "1.0.0", path = "../swc_ecma_transforms_macros" }
-<<<<<<< HEAD
-swc_ecma_utils = { version = "1.0.1", path = "../swc_ecma_utils" }
-swc_ecma_visit = { version = "1.0.0", path = "../swc_ecma_visit" }
-swc_trace_macro = { version = "2.0.0", path = "../swc_trace_macro" }
-
-[dev-dependencies]
-swc_ecma_parser = { version = "1.0.1", path = "../swc_ecma_parser" }
-swc_ecma_transforms_testing = { version = "1.0.0", path = "../swc_ecma_transforms_testing" }
-
-[lib]
-path = "Source/lib.rs"
-=======
 swc_ecma_utils             = { version = "3.0.0", path = "../swc_ecma_utils" }
 swc_ecma_visit             = { version = "2.0.0", path = "../swc_ecma_visit" }
 swc_trace_macro            = { version = "2.0.0", path = "../swc_trace_macro" }
 
 [dev-dependencies]
 swc_ecma_parser             = { version = "3.0.0", path = "../swc_ecma_parser" }
-swc_ecma_transforms_testing = { version = "3.0.0", path = "../swc_ecma_transforms_testing" }
->>>>>>> 4d887d06
+swc_ecma_transforms_testing = { version = "3.0.0", path = "../swc_ecma_transforms_testing" }