[package]
authors = ["강동윤 <kdy1997.dev@gmail.com>"]
description = "Extensions for @swc/core (nodejs)"
documentation = "https://rustdoc.swc.rs/swc_ecma_ext_transforms/"
edition = "2021"
license = "Apache-2.0"
name = "swc_ecma_ext_transforms"
repository = "https://github.com/swc-project/swc.git"
version = "5.0.0"

[lib]
bench = false
path = "Source/lib.rs"

[dependencies]
phf = { workspace = true, features = ["macros"] }

<<<<<<< HEAD
swc_atoms = { version = "2.0.0", path = "../swc_atoms" }
swc_common = { version = "4.0.1", path = "../swc_common" }
swc_ecma_ast = { version = "4.0.1", path = "../swc_ecma_ast" }
swc_ecma_utils = { version = "5.0.0", path = "../swc_ecma_utils" }
swc_ecma_visit = { version = "4.0.0", path = "../swc_ecma_visit" }
=======
swc_atoms      = { version = "2.0.0", path = "../swc_atoms" }
swc_common     = { version = "4.0.1", path = "../swc_common" }
swc_ecma_ast   = { version = "4.0.1", path = "../swc_ecma_ast" }
swc_ecma_utils = { version = "5.0.1", path = "../swc_ecma_utils" }
swc_ecma_visit = { version = "4.0.1", path = "../swc_ecma_visit" }
>>>>>>> 04e01ef8
<|MERGE_RESOLUTION|>--- conflicted
+++ resolved
@@ -15,16 +15,8 @@
 [dependencies]
 phf = { workspace = true, features = ["macros"] }
 
-<<<<<<< HEAD
-swc_atoms = { version = "2.0.0", path = "../swc_atoms" }
-swc_common = { version = "4.0.1", path = "../swc_common" }
-swc_ecma_ast = { version = "4.0.1", path = "../swc_ecma_ast" }
-swc_ecma_utils = { version = "5.0.0", path = "../swc_ecma_utils" }
-swc_ecma_visit = { version = "4.0.0", path = "../swc_ecma_visit" }
-=======
 swc_atoms      = { version = "2.0.0", path = "../swc_atoms" }
 swc_common     = { version = "4.0.1", path = "../swc_common" }
 swc_ecma_ast   = { version = "4.0.1", path = "../swc_ecma_ast" }
 swc_ecma_utils = { version = "5.0.1", path = "../swc_ecma_utils" }
-swc_ecma_visit = { version = "4.0.1", path = "../swc_ecma_visit" }
->>>>>>> 04e01ef8
+swc_ecma_visit = { version = "4.0.1", path = "../swc_ecma_visit" }