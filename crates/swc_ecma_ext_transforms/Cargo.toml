[package]
authors = ["강동윤 <kdy1997.dev@gmail.com>"]
description = "Extensions for @swc/core (nodejs)"
documentation = "https://rustdoc.swc.rs/swc_ecma_ext_transforms/"
<<<<<<< HEAD
edition = "2021"
license = "Apache-2.0"
name = "swc_ecma_ext_transforms"
repository = "https://github.com/swc-project/swc.git"
version = "1.0.0"
=======
edition       = "2021"
license       = "Apache-2.0"
name          = "swc_ecma_ext_transforms"
repository    = "https://github.com/swc-project/swc.git"
version       = "3.0.0"
>>>>>>> 4d887d06

[lib]
bench = false
path = "Source/lib.rs"

[dependencies]
phf = { workspace = true, features = ["macros"] }

<<<<<<< HEAD
swc_atoms = { version = "2.0.0", path = "../swc_atoms" }
swc_common = { version = "1.0.0", path = "../swc_common" }
swc_ecma_ast = { version = "1.0.0", path = "../swc_ecma_ast" }
swc_ecma_utils = { version = "1.0.1", path = "../swc_ecma_utils" }
swc_ecma_visit = { version = "1.0.0", path = "../swc_ecma_visit" }
=======
swc_atoms      = { version = "2.0.0", path = "../swc_atoms" }
swc_common     = { version = "2.0.1", path = "../swc_common" }
swc_ecma_ast   = { version = "2.0.0", path = "../swc_ecma_ast" }
swc_ecma_utils = { version = "3.0.0", path = "../swc_ecma_utils" }
swc_ecma_visit = { version = "2.0.0", path = "../swc_ecma_visit" }
>>>>>>> 4d887d06
<|MERGE_RESOLUTION|>--- conflicted
+++ resolved
@@ -2,19 +2,11 @@
 authors = ["강동윤 <kdy1997.dev@gmail.com>"]
 description = "Extensions for @swc/core (nodejs)"
 documentation = "https://rustdoc.swc.rs/swc_ecma_ext_transforms/"
-<<<<<<< HEAD
-edition = "2021"
-license = "Apache-2.0"
-name = "swc_ecma_ext_transforms"
-repository = "https://github.com/swc-project/swc.git"
-version = "1.0.0"
-=======
 edition       = "2021"
 license       = "Apache-2.0"
 name          = "swc_ecma_ext_transforms"
 repository    = "https://github.com/swc-project/swc.git"
 version       = "3.0.0"
->>>>>>> 4d887d06
 
 [lib]
 bench = false
@@ -23,16 +15,8 @@
 [dependencies]
 phf = { workspace = true, features = ["macros"] }
 
-<<<<<<< HEAD
-swc_atoms = { version = "2.0.0", path = "../swc_atoms" }
-swc_common = { version = "1.0.0", path = "../swc_common" }
-swc_ecma_ast = { version = "1.0.0", path = "../swc_ecma_ast" }
-swc_ecma_utils = { version = "1.0.1", path = "../swc_ecma_utils" }
-swc_ecma_visit = { version = "1.0.0", path = "../swc_ecma_visit" }
-=======
 swc_atoms      = { version = "2.0.0", path = "../swc_atoms" }
 swc_common     = { version = "2.0.1", path = "../swc_common" }
 swc_ecma_ast   = { version = "2.0.0", path = "../swc_ecma_ast" }
 swc_ecma_utils = { version = "3.0.0", path = "../swc_ecma_utils" }
-swc_ecma_visit = { version = "2.0.0", path = "../swc_ecma_visit" }
->>>>>>> 4d887d06
+swc_ecma_visit = { version = "2.0.0", path = "../swc_ecma_visit" }