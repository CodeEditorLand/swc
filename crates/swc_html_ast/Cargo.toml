[package]
authors = [
	"강동윤 <kdy1997.dev@gmail.com>",
	"Alexander Akait <sheo13666q@gmail.com>",
]
description = "AST definitions of html"
documentation = "https://rustdoc.swc.rs/swc_html_ast/"
edition = "2021"
license = { workspace = true }
name = "swc_html_ast"
repository = "https://github.com/swc-project/swc.git"
version = "0.40.1"

[lib]
bench = false

[features]
__rkyv = []
rkyv-impl = ["__rkyv", "rkyv", "swc_atoms/rkyv-impl", "swc_common/rkyv-impl"]
serde-impl = ["serde"]

[dependencies]
is-macro = { workspace = true }
rkyv = { workspace = true, features = ["validation"], optional = true }
serde = { workspace = true, features = ["derive"], optional = true }

string_enum = { version = "0.4.4", path = "../string_enum/" }
<<<<<<< HEAD
swc_atoms = { version = "1.0.0", path = "../swc_atoms" }
swc_common = { version = "0.40.1", path = "../swc_common" }
=======
swc_atoms   = { version = "1.0.2", path = "../swc_atoms" }
swc_common  = { version = "0.40.2", path = "../swc_common" }
>>>>>>> 6e7a009a
<|MERGE_RESOLUTION|>--- conflicted
+++ resolved
@@ -25,10 +25,5 @@
 serde = { workspace = true, features = ["derive"], optional = true }
 
 string_enum = { version = "0.4.4", path = "../string_enum/" }
-<<<<<<< HEAD
-swc_atoms = { version = "1.0.0", path = "../swc_atoms" }
-swc_common = { version = "0.40.1", path = "../swc_common" }
-=======
 swc_atoms   = { version = "1.0.2", path = "../swc_atoms" }
-swc_common  = { version = "0.40.2", path = "../swc_common" }
->>>>>>> 6e7a009a
+swc_common  = { version = "0.40.2", path = "../swc_common" }