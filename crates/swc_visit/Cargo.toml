--- conflicted
+++ resolved
@@ -1,19 +1,11 @@
 [package]
 authors = ["강동윤 <kdy1997.dev@gmail.com>"]
 description = "Visitor generator for stable rustc"
-<<<<<<< HEAD
-edition = "2021"
-license = "Apache-2.0"
-name = "swc_visit"
-repository = "https://github.com/swc-project/swc.git"
-version = "1.0.0"
-=======
 edition     = "2021"
 license     = "Apache-2.0"
 name        = "swc_visit"
 repository  = "https://github.com/swc-project/swc.git"
 version     = "2.0.0"
->>>>>>> 4d887d06
 
 [lib]
 bench = false
