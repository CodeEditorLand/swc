[package]
authors = ["강동윤 <kdy1997.dev@gmail.com>", "OJ Kwon <kwon.ohjoong@gmail.com>"]
description = "Commandline for SWC (Internal crate with implementation)"
edition = "2021"
include = ["Cargo.toml", "src/**/*.rs"]
license = "Apache-2.0"
name = "swc_cli_impl"
repository = "https://github.com/swc-project/swc.git"
version = "0.27.0"

[[bin]]
name = "swc"
path = "src/main.rs"

[lib]
crate-type = ["rlib"]
path = "src/lib.rs"

[features]
default = []
plugin = [
	"swc_core/plugin_transform_host_native",
	"swc_core/plugin_transform_host_native_filesystem_cache",
]

[dependencies]
anyhow = { workspace = true }
clap = { version = "3.2.25", features = ["derive", "wrap_help"] }
glob = { workspace = true }
path-absolutize = { workspace = true, features = ["once_cell_cache"] }
rayon = { workspace = true }
relative-path = { workspace = true }
serde = { workspace = true, features = ["derive"] }
serde_json = { workspace = true, features = ["unbounded_depth"] }
sourcemap = { workspace = true }
tracing = { workspace = true }
tracing-chrome = { workspace = true }
tracing-futures = { workspace = true }
tracing-subscriber = { workspace = true, features = ["env-filter"] }
walkdir = { workspace = true }

<<<<<<< HEAD
swc_core = { version = "0.109.0", features = [
	"trace_macro",
	"common_concurrent",
	"base_concurrent",
=======
swc_core = { version = "0.109.1", features = [
  "trace_macro",
  "common_concurrent",
  "base_concurrent",
>>>>>>> aa3bb873
], path = "../swc_core" }

[dev-dependencies]
assert_cmd = { workspace = true }
assert_fs = { workspace = true }<|MERGE_RESOLUTION|>--- conflicted
+++ resolved
@@ -1,12 +1,12 @@
 [package]
-authors = ["강동윤 <kdy1997.dev@gmail.com>", "OJ Kwon <kwon.ohjoong@gmail.com>"]
+authors     = ["강동윤 <kdy1997.dev@gmail.com>", "OJ Kwon <kwon.ohjoong@gmail.com>"]
 description = "Commandline for SWC (Internal crate with implementation)"
-edition = "2021"
-include = ["Cargo.toml", "src/**/*.rs"]
-license = "Apache-2.0"
-name = "swc_cli_impl"
-repository = "https://github.com/swc-project/swc.git"
-version = "0.27.0"
+edition     = "2021"
+include     = ["Cargo.toml", "src/**/*.rs"]
+license     = "Apache-2.0"
+name        = "swc_cli_impl"
+repository  = "https://github.com/swc-project/swc.git"
+version     = "0.27.0"
 
 [[bin]]
 name = "swc"
@@ -14,44 +14,37 @@
 
 [lib]
 crate-type = ["rlib"]
-path = "src/lib.rs"
+path       = "src/lib.rs"
 
 [features]
 default = []
 plugin = [
-	"swc_core/plugin_transform_host_native",
-	"swc_core/plugin_transform_host_native_filesystem_cache",
+  "swc_core/plugin_transform_host_native",
+  "swc_core/plugin_transform_host_native_filesystem_cache",
 ]
 
 [dependencies]
-anyhow = { workspace = true }
-clap = { version = "3.2.25", features = ["derive", "wrap_help"] }
-glob = { workspace = true }
-path-absolutize = { workspace = true, features = ["once_cell_cache"] }
-rayon = { workspace = true }
-relative-path = { workspace = true }
-serde = { workspace = true, features = ["derive"] }
-serde_json = { workspace = true, features = ["unbounded_depth"] }
-sourcemap = { workspace = true }
-tracing = { workspace = true }
-tracing-chrome = { workspace = true }
-tracing-futures = { workspace = true }
+anyhow             = { workspace = true }
+clap               = { version = "3.2.25", features = ["derive", "wrap_help"] }
+glob               = { workspace = true }
+path-absolutize    = { workspace = true, features = ["once_cell_cache"] }
+rayon              = { workspace = true }
+relative-path      = { workspace = true }
+serde              = { workspace = true, features = ["derive"] }
+serde_json         = { workspace = true, features = ["unbounded_depth"] }
+sourcemap          = { workspace = true }
+tracing            = { workspace = true }
+tracing-chrome     = { workspace = true }
+tracing-futures    = { workspace = true }
 tracing-subscriber = { workspace = true, features = ["env-filter"] }
-walkdir = { workspace = true }
+walkdir            = { workspace = true }
 
-<<<<<<< HEAD
-swc_core = { version = "0.109.0", features = [
-	"trace_macro",
-	"common_concurrent",
-	"base_concurrent",
-=======
 swc_core = { version = "0.109.1", features = [
   "trace_macro",
   "common_concurrent",
   "base_concurrent",
->>>>>>> aa3bb873
 ], path = "../swc_core" }
 
 [dev-dependencies]
 assert_cmd = { workspace = true }
-assert_fs = { workspace = true }+assert_fs  = { workspace = true }