--- conflicted
+++ resolved
@@ -2,19 +2,11 @@
 authors = ["강동윤 <kdy1997.dev@gmail.com>"]
 description = "Visitors for swc ecmascript nodes which works on stable rustc"
 documentation = "https://rustdoc.swc.rs/swc_ecma_visit/"
-<<<<<<< HEAD
-edition = "2021"
-license = "Apache-2.0"
-name = "swc_ecma_visit"
-repository = "https://github.com/swc-project/swc.git"
-version = "0.107.0"
-=======
 edition       = "2021"
 license       = "Apache-2.0"
 name          = "swc_ecma_visit"
 repository    = "https://github.com/swc-project/swc.git"
 version       = "0.107.1"
->>>>>>> 6e7a009a
 
 [package.metadata.docs.rs]
 all-features = true
@@ -34,14 +26,7 @@
 serde = { workspace = true, optional = true }
 tracing = { workspace = true }
 
-<<<<<<< HEAD
-swc_atoms = { version = "1.0.0", path = "../swc_atoms" }
-swc_common = { version = "0.40.1", path = "../swc_common" }
-swc_ecma_ast = { version = "0.121.1", path = "../swc_ecma_ast" }
-swc_visit = { version = "0.6.0", path = "../swc_visit" }
-=======
 swc_atoms    = { version = "1.0.2", path = "../swc_atoms" }
 swc_common   = { version = "0.40.2", path = "../swc_common" }
 swc_ecma_ast = { version = "0.121.2", path = "../swc_ecma_ast" }
-swc_visit    = { version = "0.6.0", path = "../swc_visit" }
->>>>>>> 6e7a009a
+swc_visit    = { version = "0.6.0", path = "../swc_visit" }