--- conflicted
+++ resolved
@@ -1,50 +1,33 @@
 [package]
-authors = ["강동윤 <kdy1997.dev@gmail.com>"]
-description = "Compatibility layer between estree and swc"
+authors       = ["강동윤 <kdy1997.dev@gmail.com>"]
+description   = "Compatibility layer between estree and swc"
 documentation = "https://rustdoc.swc.rs/swc_estree_compat/"
-<<<<<<< HEAD
-edition = "2021"
-include = ["Cargo.toml", "src/**/*.rs"]
-license = "Apache-2.0"
-name = "swc_estree_compat"
-repository = "https://github.com/swc-project/swc.git"
-version = "0.213.0"
-=======
 edition       = "2021"
 include       = ["Cargo.toml", "src/**/*.rs"]
 license       = "Apache-2.0"
 name          = "swc_estree_compat"
 repository    = "https://github.com/swc-project/swc.git"
 version       = "0.214.0"
->>>>>>> 25d9e04a
 
-[package.metadata.docs.rs]
-all-features = true
+  [package.metadata.docs.rs]
+  all-features = true
 
 [lib]
 bench = false
-path = "Source/lib.rs"
 
 [features]
 
 [dependencies]
-ahash = { workspace = true, features = ["compile-time-rng"] }
-anyhow = { workspace = true }
-copyless = { workspace = true }
-serde = { workspace = true, features = ["derive"] }
+ahash      = { workspace = true, features = ["compile-time-rng"] }
+anyhow     = { workspace = true }
+copyless   = { workspace = true }
+serde      = { workspace = true, features = ["derive"] }
 serde_json = { workspace = true }
 
-<<<<<<< HEAD
-swc_atoms = { version = "0.6.5", path = "../swc_atoms" }
-swc_common = { version = "0.38.0", path = "../swc_common", features = [
-	"sourcemap",
-	"tty-emitter",
-=======
 swc_atoms = { version = "0.7.0", path = "../swc_atoms" }
 swc_common = { version = "0.39.0", path = "../swc_common", features = [
   "sourcemap",
   "tty-emitter",
->>>>>>> 25d9e04a
 ] }
 swc_ecma_ast = { version = "0.120.0", path = "../swc_ecma_ast" }
 swc_ecma_parser = { version = "0.151.0", path = "../swc_ecma_parser" }
@@ -55,25 +38,16 @@
 
 [dev-dependencies]
 codspeed-criterion-compat = { workspace = true }
-criterion = { workspace = true }
-pretty_assertions = { workspace = true }
+criterion                 = { workspace = true }
+pretty_assertions         = { workspace = true }
 
-<<<<<<< HEAD
-swc = { version = "0.287.0", path = "../swc" }
-swc_ecma_ast = { version = "0.119.0", path = "../swc_ecma_ast" }
-swc_ecma_parser = { version = "0.150.0", path = "../swc_ecma_parser" }
-swc_ecma_transforms = { version = "0.241.0", path = "../swc_ecma_transforms/" }
-testing = { version = "0.40.0", path = "../testing" }
-walkdir = { workspace = true }
-=======
 swc                 = { version = "0.288.0", path = "../swc" }
 swc_ecma_ast        = { version = "0.120.0", path = "../swc_ecma_ast" }
 swc_ecma_parser     = { version = "0.151.0", path = "../swc_ecma_parser" }
 swc_ecma_transforms = { version = "0.242.0", path = "../swc_ecma_transforms/" }
 testing             = { version = "0.41.0", path = "../testing" }
 walkdir             = { workspace = true }
->>>>>>> 25d9e04a
 
 [[bench]]
 harness = false
-name = "babelify"+name    = "babelify"