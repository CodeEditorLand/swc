--- conflicted
+++ resolved
@@ -2,21 +2,12 @@
 authors = ["강동윤 <kdy1997.dev@gmail.com>"]
 description = "Compatibility layer between estree and swc"
 documentation = "https://rustdoc.swc.rs/swc_estree_compat/"
-<<<<<<< HEAD
-edition = "2021"
-include = ["Cargo.toml", "src/**/*.rs"]
-license = "Apache-2.0"
-name = "swc_estree_compat"
-repository = "https://github.com/swc-project/swc.git"
-version = "0.215.0"
-=======
 edition       = "2021"
 include       = ["Cargo.toml", "src/**/*.rs"]
 license       = "Apache-2.0"
 name          = "swc_estree_compat"
 repository    = "https://github.com/swc-project/swc.git"
 version       = "0.216.0"
->>>>>>> 6e7a009a
 
 [package.metadata.docs.rs]
 all-features = true
@@ -33,17 +24,10 @@
 serde = { workspace = true, features = ["derive"] }
 serde_json = { workspace = true }
 
-<<<<<<< HEAD
-swc_atoms = { version = "1.0.0", path = "../swc_atoms" }
-swc_common = { version = "0.40.1", path = "../swc_common", features = [
-	"sourcemap",
-	"tty-emitter",
-=======
 swc_atoms = { version = "1.0.2", path = "../swc_atoms" }
 swc_common = { version = "0.40.2", path = "../swc_common", features = [
   "sourcemap",
   "tty-emitter",
->>>>>>> 6e7a009a
 ] }
 swc_ecma_ast = { version = "0.121.2", path = "../swc_ecma_ast" }
 swc_ecma_parser = { version = "0.152.2", path = "../swc_ecma_parser" }
@@ -57,21 +41,12 @@
 criterion = { workspace = true }
 pretty_assertions = { workspace = true }
 
-<<<<<<< HEAD
-swc = { version = "0.289.1", path = "../swc" }
-swc_ecma_ast = { version = "0.121.1", path = "../swc_ecma_ast" }
-swc_ecma_parser = { version = "0.152.1", path = "../swc_ecma_parser" }
-swc_ecma_transforms = { version = "0.243.0", path = "../swc_ecma_transforms/" }
-testing = { version = "0.42.0", path = "../testing" }
-walkdir = { workspace = true }
-=======
 swc                 = { version = "0.290.1", path = "../swc" }
 swc_ecma_ast        = { version = "0.121.2", path = "../swc_ecma_ast" }
 swc_ecma_parser     = { version = "0.152.2", path = "../swc_ecma_parser" }
 swc_ecma_transforms = { version = "0.244.0", path = "../swc_ecma_transforms/" }
 testing             = { version = "0.42.1", path = "../testing" }
 walkdir             = { workspace = true }
->>>>>>> 6e7a009a
 
 [[bench]]
 harness = false
