[package]
authors = ["강동윤 <kdy1997.dev@gmail.com>"]
description = "Compatibility layer between estree and swc"
documentation = "https://rustdoc.swc.rs/swc_estree_compat/"
<<<<<<< HEAD
edition = "2021"
include = ["Cargo.toml", "src/**/*.rs"]
license = "Apache-2.0"
name = "swc_estree_compat"
repository = "https://github.com/swc-project/swc.git"
version = "5.0.0"
=======
edition       = "2021"
include       = ["Cargo.toml", "src/**/*.rs"]
license       = "Apache-2.0"
name          = "swc_estree_compat"
repository    = "https://github.com/swc-project/swc.git"
version       = "6.0.0"
>>>>>>> e6fc5327

[package.metadata.docs.rs]
all-features = true

[lib]
bench = false
path = "Source/lib.rs"

[features]

[dependencies]
ahash = { workspace = true, features = ["compile-time-rng"] }
anyhow = { workspace = true }
copyless = { workspace = true }
serde = { workspace = true, features = ["derive"] }
serde_json = { workspace = true }

<<<<<<< HEAD
swc_atoms = { version = "2.0.0", path = "../swc_atoms" }
swc_common = { version = "4.0.1", path = "../swc_common", features = [
	"sourcemap",
	"tty-emitter",
=======
swc_atoms = { version = "3.0.0", path = "../swc_atoms" }
swc_common = { version = "5.0.0", path = "../swc_common", features = [
  "sourcemap",
  "tty-emitter",
>>>>>>> e6fc5327
] }
swc_ecma_ast = { version = "5.0.0", path = "../swc_ecma_ast" }
swc_ecma_parser = { version = "6.0.0", path = "../swc_ecma_parser" }
swc_ecma_utils = { version = "6.0.0", path = "../swc_ecma_utils" }
swc_ecma_visit = { version = "5.0.0", path = "../swc_ecma_visit" }
swc_estree_ast = { version = "5.0.0", path = "../swc_estree_ast" }
swc_node_comments = { version = "5.0.0", path = "../swc_node_comments/" }

[dev-dependencies]
codspeed-criterion-compat = { workspace = true }
criterion = { workspace = true }
pretty_assertions = { workspace = true }

<<<<<<< HEAD
swc = { version = "6.0.0", path = "../swc" }
swc_ecma_ast = { version = "4.0.1", path = "../swc_ecma_ast" }
swc_ecma_parser = { version = "5.0.0", path = "../swc_ecma_parser" }
swc_ecma_transforms = { version = "6.0.0", path = "../swc_ecma_transforms/" }
testing = { version = "4.0.0", path = "../testing" }
walkdir = { workspace = true }
=======
swc                 = { version = "8.0.0", path = "../swc" }
swc_ecma_ast        = { version = "5.0.0", path = "../swc_ecma_ast" }
swc_ecma_parser     = { version = "6.0.0", path = "../swc_ecma_parser" }
swc_ecma_transforms = { version = "7.0.0", path = "../swc_ecma_transforms/" }
testing             = { version = "5.0.0", path = "../testing" }
walkdir             = { workspace = true }
>>>>>>> e6fc5327

[[bench]]
harness = false
name = "babelify"<|MERGE_RESOLUTION|>--- conflicted
+++ resolved
@@ -2,21 +2,12 @@
 authors = ["강동윤 <kdy1997.dev@gmail.com>"]
 description = "Compatibility layer between estree and swc"
 documentation = "https://rustdoc.swc.rs/swc_estree_compat/"
-<<<<<<< HEAD
-edition = "2021"
-include = ["Cargo.toml", "src/**/*.rs"]
-license = "Apache-2.0"
-name = "swc_estree_compat"
-repository = "https://github.com/swc-project/swc.git"
-version = "5.0.0"
-=======
 edition       = "2021"
 include       = ["Cargo.toml", "src/**/*.rs"]
 license       = "Apache-2.0"
 name          = "swc_estree_compat"
 repository    = "https://github.com/swc-project/swc.git"
 version       = "6.0.0"
->>>>>>> e6fc5327
 
 [package.metadata.docs.rs]
 all-features = true
@@ -34,17 +25,10 @@
 serde = { workspace = true, features = ["derive"] }
 serde_json = { workspace = true }
 
-<<<<<<< HEAD
-swc_atoms = { version = "2.0.0", path = "../swc_atoms" }
-swc_common = { version = "4.0.1", path = "../swc_common", features = [
-	"sourcemap",
-	"tty-emitter",
-=======
 swc_atoms = { version = "3.0.0", path = "../swc_atoms" }
 swc_common = { version = "5.0.0", path = "../swc_common", features = [
   "sourcemap",
   "tty-emitter",
->>>>>>> e6fc5327
 ] }
 swc_ecma_ast = { version = "5.0.0", path = "../swc_ecma_ast" }
 swc_ecma_parser = { version = "6.0.0", path = "../swc_ecma_parser" }
@@ -58,21 +42,12 @@
 criterion = { workspace = true }
 pretty_assertions = { workspace = true }
 
-<<<<<<< HEAD
-swc = { version = "6.0.0", path = "../swc" }
-swc_ecma_ast = { version = "4.0.1", path = "../swc_ecma_ast" }
-swc_ecma_parser = { version = "5.0.0", path = "../swc_ecma_parser" }
-swc_ecma_transforms = { version = "6.0.0", path = "../swc_ecma_transforms/" }
-testing = { version = "4.0.0", path = "../testing" }
-walkdir = { workspace = true }
-=======
 swc                 = { version = "8.0.0", path = "../swc" }
 swc_ecma_ast        = { version = "5.0.0", path = "../swc_ecma_ast" }
 swc_ecma_parser     = { version = "6.0.0", path = "../swc_ecma_parser" }
 swc_ecma_transforms = { version = "7.0.0", path = "../swc_ecma_transforms/" }
 testing             = { version = "5.0.0", path = "../testing" }
 walkdir             = { workspace = true }
->>>>>>> e6fc5327
 
 [[bench]]
 harness = false
