[package]
authors = ["강동윤 <kdy1997.dev@gmail.com>"]
# OUT_DIR is required for testing
build = "build.rs"
description = "Very fast ecmascript bundler"
documentation = "https://rustdoc.swc.rs/swc_bundler/"
<<<<<<< HEAD
edition = "2021"
include = ["Cargo.toml", "build.rs", "src/**/*.rs", "src/**/*.js"]
license = "Apache-2.0"
name = "swc_bundler"
repository = "https://github.com/swc-project/swc.git"
version = "0.241.0"
=======
edition       = "2021"
include       = ["Cargo.toml", "build.rs", "src/**/*.rs", "src/**/*.js"]
license       = "Apache-2.0"
name          = "swc_bundler"
repository    = "https://github.com/swc-project/swc.git"
version       = "0.242.1"
>>>>>>> 6e7a009a

[package.metadata.docs.rs]
all-features = true
rustdoc-args = ["--cfg", "docsrs"]

[lib]
bench = false

# See more keys and their definitions at https://doc.rust-lang.org/cargo/reference/manifest.html
[features]
concurrent = ["swc_common/concurrent", "dashmap", "rayon", "indexmap/rayon"]
default = []

[dependencies]
anyhow = { workspace = true }
crc = { workspace = true }
dashmap = { workspace = true, optional = true }
indexmap = { workspace = true }
is-macro = { workspace = true }
once_cell = { workspace = true }
parking_lot = { workspace = true }
petgraph = { workspace = true }
radix_fmt = { workspace = true }
rayon = { workspace = true, optional = true }
relative-path = { workspace = true }
tracing = { workspace = true }

<<<<<<< HEAD
swc_atoms = { version = "1.0.0", path = "../swc_atoms" }
swc_common = { version = "0.40.1", path = "../swc_common" }
swc_ecma_ast = { version = "0.121.1", path = "../swc_ecma_ast" }
swc_ecma_codegen = { version = "0.158.1", path = "../swc_ecma_codegen" }
swc_ecma_loader = { version = "0.52.1", path = "../swc_ecma_loader" }
swc_ecma_parser = { version = "0.152.1", path = "../swc_ecma_parser" }
swc_ecma_transforms_base = { version = "0.149.0", path = "../swc_ecma_transforms_base" }
swc_ecma_transforms_optimization = { version = "0.212.1", path = "../swc_ecma_transforms_optimization" }
swc_ecma_utils = { version = "0.137.0", path = "../swc_ecma_utils" }
swc_ecma_visit = { version = "0.107.0", path = "../swc_ecma_visit" }
swc_fast_graph = { version = "1.0.0", path = "../swc_fast_graph/" }
swc_graph_analyzer = { version = "0.29.0", path = "../swc_graph_analyzer/" }
=======
swc_atoms                        = { version = "1.0.2", path = "../swc_atoms" }
swc_common                       = { version = "0.40.2", path = "../swc_common" }
swc_ecma_ast                     = { version = "0.121.2", path = "../swc_ecma_ast" }
swc_ecma_codegen                 = { version = "0.158.2", path = "../swc_ecma_codegen" }
swc_ecma_loader                  = { version = "0.52.1", path = "../swc_ecma_loader" }
swc_ecma_parser                  = { version = "0.152.2", path = "../swc_ecma_parser" }
swc_ecma_transforms_base         = { version = "0.150.1", path = "../swc_ecma_transforms_base" }
swc_ecma_transforms_optimization = { version = "0.213.2", path = "../swc_ecma_transforms_optimization" }
swc_ecma_utils                   = { version = "0.138.1", path = "../swc_ecma_utils" }
swc_ecma_visit                   = { version = "0.107.1", path = "../swc_ecma_visit" }
swc_fast_graph                   = { version = "1.0.1", path = "../swc_fast_graph/" }
swc_graph_analyzer               = { version = "0.29.0", path = "../swc_graph_analyzer/" }
>>>>>>> 6e7a009a

[dev-dependencies]
hex = { workspace = true }
ntest = { workspace = true }
path-clean = "1.0.1"
reqwest = { workspace = true, features = ["blocking"] }
sha1 = { workspace = true }
tempfile = { workspace = true }
url = { workspace = true }

swc_ecma_loader = { version = "0.52.1", path = "../swc_ecma_loader", features = [
	"node",
	"cache",
] }
<<<<<<< HEAD
swc_ecma_minifier = { version = "0.208.1", path = "../swc_ecma_minifier", features = [
	"concurrent",
=======
swc_ecma_minifier = { version = "0.209.1", path = "../swc_ecma_minifier", features = [
  "concurrent",
>>>>>>> 6e7a009a
] }
swc_ecma_transforms_proposal = { version = "0.184.1", path = "../swc_ecma_transforms_proposal" }
swc_ecma_transforms_react = { version = "0.196.1", path = "../swc_ecma_transforms_react" }
swc_ecma_transforms_typescript = { version = "0.203.1", path = "../swc_ecma_transforms_typescript" }
swc_malloc = { version = "0.5.10", path = "../swc_malloc" }
testing = { version = "0.42.1", path = "../testing" }<|MERGE_RESOLUTION|>--- conflicted
+++ resolved
@@ -4,21 +4,12 @@
 build = "build.rs"
 description = "Very fast ecmascript bundler"
 documentation = "https://rustdoc.swc.rs/swc_bundler/"
-<<<<<<< HEAD
-edition = "2021"
-include = ["Cargo.toml", "build.rs", "src/**/*.rs", "src/**/*.js"]
-license = "Apache-2.0"
-name = "swc_bundler"
-repository = "https://github.com/swc-project/swc.git"
-version = "0.241.0"
-=======
 edition       = "2021"
 include       = ["Cargo.toml", "build.rs", "src/**/*.rs", "src/**/*.js"]
 license       = "Apache-2.0"
 name          = "swc_bundler"
 repository    = "https://github.com/swc-project/swc.git"
 version       = "0.242.1"
->>>>>>> 6e7a009a
 
 [package.metadata.docs.rs]
 all-features = true
@@ -46,20 +37,6 @@
 relative-path = { workspace = true }
 tracing = { workspace = true }
 
-<<<<<<< HEAD
-swc_atoms = { version = "1.0.0", path = "../swc_atoms" }
-swc_common = { version = "0.40.1", path = "../swc_common" }
-swc_ecma_ast = { version = "0.121.1", path = "../swc_ecma_ast" }
-swc_ecma_codegen = { version = "0.158.1", path = "../swc_ecma_codegen" }
-swc_ecma_loader = { version = "0.52.1", path = "../swc_ecma_loader" }
-swc_ecma_parser = { version = "0.152.1", path = "../swc_ecma_parser" }
-swc_ecma_transforms_base = { version = "0.149.0", path = "../swc_ecma_transforms_base" }
-swc_ecma_transforms_optimization = { version = "0.212.1", path = "../swc_ecma_transforms_optimization" }
-swc_ecma_utils = { version = "0.137.0", path = "../swc_ecma_utils" }
-swc_ecma_visit = { version = "0.107.0", path = "../swc_ecma_visit" }
-swc_fast_graph = { version = "1.0.0", path = "../swc_fast_graph/" }
-swc_graph_analyzer = { version = "0.29.0", path = "../swc_graph_analyzer/" }
-=======
 swc_atoms                        = { version = "1.0.2", path = "../swc_atoms" }
 swc_common                       = { version = "0.40.2", path = "../swc_common" }
 swc_ecma_ast                     = { version = "0.121.2", path = "../swc_ecma_ast" }
@@ -72,7 +49,6 @@
 swc_ecma_visit                   = { version = "0.107.1", path = "../swc_ecma_visit" }
 swc_fast_graph                   = { version = "1.0.1", path = "../swc_fast_graph/" }
 swc_graph_analyzer               = { version = "0.29.0", path = "../swc_graph_analyzer/" }
->>>>>>> 6e7a009a
 
 [dev-dependencies]
 hex = { workspace = true }
@@ -87,13 +63,8 @@
 	"node",
 	"cache",
 ] }
-<<<<<<< HEAD
-swc_ecma_minifier = { version = "0.208.1", path = "../swc_ecma_minifier", features = [
-	"concurrent",
-=======
 swc_ecma_minifier = { version = "0.209.1", path = "../swc_ecma_minifier", features = [
   "concurrent",
->>>>>>> 6e7a009a
 ] }
 swc_ecma_transforms_proposal = { version = "0.184.1", path = "../swc_ecma_transforms_proposal" }
 swc_ecma_transforms_react = { version = "0.196.1", path = "../swc_ecma_transforms_react" }
