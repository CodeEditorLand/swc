--- conflicted
+++ resolved
@@ -4,21 +4,12 @@
 build = "build.rs"
 description = "Very fast ecmascript bundler"
 documentation = "https://rustdoc.swc.rs/swc_bundler/"
-<<<<<<< HEAD
-edition = "2021"
-include = ["Cargo.toml", "build.rs", "src/**/*.rs", "src/**/*.js"]
-license = "Apache-2.0"
-name = "swc_bundler"
-repository = "https://github.com/swc-project/swc.git"
-version = "1.0.0"
-=======
 edition       = "2021"
 include       = ["Cargo.toml", "build.rs", "src/**/*.rs", "src/**/*.js"]
 license       = "Apache-2.0"
 name          = "swc_bundler"
 repository    = "https://github.com/swc-project/swc.git"
 version       = "3.0.0"
->>>>>>> 4d887d06
 
 [package.metadata.docs.rs]
 all-features = true
@@ -48,19 +39,6 @@
 tracing = { workspace = true }
 
 swc_atoms                        = { version = "2.0.0", path = "../swc_atoms" }
-<<<<<<< HEAD
-swc_common                       = { version = "1.0.0", path = "../swc_common" }
-swc_ecma_ast                     = { version = "1.0.0", path = "../swc_ecma_ast" }
-swc_ecma_codegen                 = { version = "1.0.0", path = "../swc_ecma_codegen" }
-swc_ecma_loader                  = { version = "1.0.0", path = "../swc_ecma_loader" }
-swc_ecma_parser                  = { version = "1.0.1", path = "../swc_ecma_parser" }
-swc_ecma_transforms_base         = { version = "1.0.1", path = "../swc_ecma_transforms_base" }
-swc_ecma_transforms_optimization = { version = "1.0.0", path = "../swc_ecma_transforms_optimization" }
-swc_ecma_utils = { version = "1.0.1", path = "../swc_ecma_utils" }
-swc_ecma_visit = { version = "1.0.0", path = "../swc_ecma_visit" }
-swc_fast_graph = { version = "2.0.0", path = "../swc_fast_graph/" }
-swc_graph_analyzer = { version = "1.0.0", path = "../swc_graph_analyzer/" }
-=======
 swc_common                       = { version = "2.0.1", path = "../swc_common" }
 swc_ecma_ast                     = { version = "2.0.0", path = "../swc_ecma_ast" }
 swc_ecma_codegen                 = { version = "2.0.0", path = "../swc_ecma_codegen" }
@@ -72,7 +50,6 @@
 swc_ecma_visit                   = { version = "2.0.0", path = "../swc_ecma_visit" }
 swc_fast_graph                   = { version = "3.0.0", path = "../swc_fast_graph/" }
 swc_graph_analyzer               = { version = "2.0.0", path = "../swc_graph_analyzer/" }
->>>>>>> 4d887d06
 
 [dev-dependencies]
 hex = { workspace = true }
@@ -83,15 +60,9 @@
 tempfile = { workspace = true }
 url = { workspace = true }
 
-<<<<<<< HEAD
-swc_ecma_loader = { version = "1.0.0", path = "../swc_ecma_loader", features = [
-	"node",
-	"cache",
-=======
 swc_ecma_loader = { version = "2.0.0", path = "../swc_ecma_loader", features = [
   "node",
   "cache",
->>>>>>> 4d887d06
 ] }
 swc_ecma_minifier = { version = "3.0.0", path = "../swc_ecma_minifier", features = [
   "concurrent",
