[package]
authors = ["강동윤 <kdy1997.dev@gmail.com>"]
# OUT_DIR is required for testing
build = "build.rs"
description = "Very fast ecmascript bundler"
documentation = "https://rustdoc.swc.rs/swc_bundler/"
edition = "2021"
include = ["Cargo.toml", "build.rs", "src/**/*.rs", "src/**/*.js"]
license = "Apache-2.0"
name = "swc_bundler"
repository = "https://github.com/swc-project/swc.git"
version = "5.0.0"

[package.metadata.docs.rs]
all-features = true
rustdoc-args = ["--cfg", "docsrs"]

[lib]
bench = false
path = "Source/lib.rs"

# See more keys and their definitions at https://doc.rust-lang.org/cargo/reference/manifest.html
[features]
concurrent = ["swc_common/concurrent", "dashmap", "rayon", "indexmap/rayon"]
default = []

[dependencies]
anyhow = { workspace = true }
crc = { workspace = true }
dashmap = { workspace = true, optional = true }
indexmap = { workspace = true }
is-macro = { workspace = true }
once_cell = { workspace = true }
parking_lot = { workspace = true }
petgraph = { workspace = true }
radix_fmt = { workspace = true }
rayon = { workspace = true, optional = true }
relative-path = { workspace = true }
tracing = { workspace = true }

swc_atoms = { version = "2.0.0", path = "../swc_atoms" }
swc_common = { version = "4.0.1", path = "../swc_common" }
swc_ecma_ast = { version = "4.0.1", path = "../swc_ecma_ast" }
swc_ecma_codegen = { version = "4.0.2", path = "../swc_ecma_codegen" }
swc_ecma_loader = { version = "4.0.0", path = "../swc_ecma_loader" }
swc_ecma_parser = { version = "5.0.0", path = "../swc_ecma_parser" }
swc_ecma_transforms_base = { version = "5.0.1", path = "../swc_ecma_transforms_base" }
swc_ecma_transforms_optimization = { version = "5.0.0", path = "../swc_ecma_transforms_optimization" }
<<<<<<< HEAD
swc_ecma_utils = { version = "5.0.0", path = "../swc_ecma_utils" }
swc_ecma_visit = { version = "4.0.0", path = "../swc_ecma_visit" }
swc_fast_graph = { version = "5.0.0", path = "../swc_fast_graph/" }
swc_graph_analyzer = { version = "4.0.0", path = "../swc_graph_analyzer/" }
=======
swc_ecma_utils                   = { version = "5.0.1", path = "../swc_ecma_utils" }
swc_ecma_visit                   = { version = "4.0.1", path = "../swc_ecma_visit" }
swc_fast_graph                   = { version = "5.0.0", path = "../swc_fast_graph/" }
swc_graph_analyzer               = { version = "4.0.0", path = "../swc_graph_analyzer/" }
>>>>>>> 04e01ef8

[dev-dependencies]
hex = { workspace = true }
ntest = { workspace = true }
path-clean = "1.0.1"
reqwest = { workspace = true, features = ["blocking"] }
sha1 = { workspace = true }
tempfile = { workspace = true }
url = { workspace = true }

swc_ecma_loader = { version = "4.0.0", path = "../swc_ecma_loader", features = [
	"node",
	"cache",
] }
swc_ecma_minifier = { version = "5.0.0", path = "../swc_ecma_minifier", features = [
	"concurrent",
] }
swc_ecma_transforms_proposal = { version = "5.0.1", path = "../swc_ecma_transforms_proposal" }
swc_ecma_transforms_react = { version = "5.0.0", path = "../swc_ecma_transforms_react" }
swc_ecma_transforms_typescript = { version = "5.0.0", path = "../swc_ecma_transforms_typescript" }
swc_malloc = { version = "1.0.0", path = "../swc_malloc" }
testing = { version = "4.0.0", path = "../testing" }<|MERGE_RESOLUTION|>--- conflicted
+++ resolved
@@ -46,17 +46,10 @@
 swc_ecma_parser = { version = "5.0.0", path = "../swc_ecma_parser" }
 swc_ecma_transforms_base = { version = "5.0.1", path = "../swc_ecma_transforms_base" }
 swc_ecma_transforms_optimization = { version = "5.0.0", path = "../swc_ecma_transforms_optimization" }
-<<<<<<< HEAD
-swc_ecma_utils = { version = "5.0.0", path = "../swc_ecma_utils" }
-swc_ecma_visit = { version = "4.0.0", path = "../swc_ecma_visit" }
-swc_fast_graph = { version = "5.0.0", path = "../swc_fast_graph/" }
-swc_graph_analyzer = { version = "4.0.0", path = "../swc_graph_analyzer/" }
-=======
 swc_ecma_utils                   = { version = "5.0.1", path = "../swc_ecma_utils" }
 swc_ecma_visit                   = { version = "4.0.1", path = "../swc_ecma_visit" }
 swc_fast_graph                   = { version = "5.0.0", path = "../swc_fast_graph/" }
 swc_graph_analyzer               = { version = "4.0.0", path = "../swc_graph_analyzer/" }
->>>>>>> 04e01ef8
 
 [dev-dependencies]
 hex = { workspace = true }
