[package]
authors = ["강동윤 <kdy1997.dev@gmail.com>"]
# OUT_DIR is required for testing
build = "build.rs"
description = "Very fast ecmascript bundler"
documentation = "https://rustdoc.swc.rs/swc_bundler/"
edition = "2021"
include = ["Cargo.toml", "build.rs", "src/**/*.rs", "src/**/*.js"]
license = "Apache-2.0"
name = "swc_bundler"
repository = "https://github.com/swc-project/swc.git"
version = "0.242.1"

[package.metadata.docs.rs]
all-features = true
rustdoc-args = ["--cfg", "docsrs"]

[lib]
bench = false

# See more keys and their definitions at https://doc.rust-lang.org/cargo/reference/manifest.html
[features]
concurrent = ["swc_common/concurrent", "dashmap", "rayon", "indexmap/rayon"]
default = []

[dependencies]
anyhow = { workspace = true }
crc = { workspace = true }
dashmap = { workspace = true, optional = true }
indexmap = { workspace = true }
is-macro = { workspace = true }
once_cell = { workspace = true }
parking_lot = { workspace = true }
petgraph = { workspace = true }
radix_fmt = { workspace = true }
rayon = { workspace = true, optional = true }
relative-path = { workspace = true }
tracing = { workspace = true }

<<<<<<< HEAD
swc_atoms = { version = "1.0.2", path = "../swc_atoms" }
swc_common = { version = "0.40.2", path = "../swc_common" }
swc_ecma_ast = { version = "0.121.2", path = "../swc_ecma_ast" }
swc_ecma_codegen = { version = "0.158.2", path = "../swc_ecma_codegen" }
swc_ecma_loader = { version = "0.52.1", path = "../swc_ecma_loader" }
swc_ecma_parser = { version = "0.152.2", path = "../swc_ecma_parser" }
swc_ecma_transforms_base = { version = "0.150.1", path = "../swc_ecma_transforms_base" }
=======
swc_atoms                        = { version = "1.0.2", path = "../swc_atoms" }
swc_common                       = { version = "0.40.2", path = "../swc_common" }
swc_ecma_ast                     = { version = "0.121.2", path = "../swc_ecma_ast" }
swc_ecma_codegen                 = { version = "0.158.3", path = "../swc_ecma_codegen" }
swc_ecma_loader                  = { version = "0.52.1", path = "../swc_ecma_loader" }
swc_ecma_parser                  = { version = "0.152.2", path = "../swc_ecma_parser" }
swc_ecma_transforms_base         = { version = "0.150.1", path = "../swc_ecma_transforms_base" }
>>>>>>> aa3bb873
swc_ecma_transforms_optimization = { version = "0.213.2", path = "../swc_ecma_transforms_optimization" }
swc_ecma_utils = { version = "0.138.1", path = "../swc_ecma_utils" }
swc_ecma_visit = { version = "0.107.1", path = "../swc_ecma_visit" }
swc_fast_graph = { version = "1.0.1", path = "../swc_fast_graph/" }
swc_graph_analyzer = { version = "0.29.0", path = "../swc_graph_analyzer/" }

[dev-dependencies]
hex = { workspace = true }
ntest = { workspace = true }
path-clean = "1.0.1"
reqwest = { workspace = true, features = ["blocking"] }
sha1 = { workspace = true }
tempfile = { workspace = true }
url = { workspace = true }

swc_ecma_loader = { version = "0.52.1", path = "../swc_ecma_loader", features = [
	"node",
	"cache",
] }
swc_ecma_minifier = { version = "0.209.1", path = "../swc_ecma_minifier", features = [
	"concurrent",
] }
swc_ecma_transforms_proposal = { version = "0.184.1", path = "../swc_ecma_transforms_proposal" }
swc_ecma_transforms_react = { version = "0.196.1", path = "../swc_ecma_transforms_react" }
swc_ecma_transforms_typescript = { version = "0.203.1", path = "../swc_ecma_transforms_typescript" }
swc_malloc = { version = "0.5.10", path = "../swc_malloc" }
testing = { version = "0.42.1", path = "../testing" }<|MERGE_RESOLUTION|>--- conflicted
+++ resolved
@@ -1,19 +1,19 @@
 [package]
 authors = ["강동윤 <kdy1997.dev@gmail.com>"]
 # OUT_DIR is required for testing
-build = "build.rs"
-description = "Very fast ecmascript bundler"
+build         = "build.rs"
+description   = "Very fast ecmascript bundler"
 documentation = "https://rustdoc.swc.rs/swc_bundler/"
-edition = "2021"
-include = ["Cargo.toml", "build.rs", "src/**/*.rs", "src/**/*.js"]
-license = "Apache-2.0"
-name = "swc_bundler"
-repository = "https://github.com/swc-project/swc.git"
-version = "0.242.1"
+edition       = "2021"
+include       = ["Cargo.toml", "build.rs", "src/**/*.rs", "src/**/*.js"]
+license       = "Apache-2.0"
+name          = "swc_bundler"
+repository    = "https://github.com/swc-project/swc.git"
+version       = "0.242.1"
 
-[package.metadata.docs.rs]
-all-features = true
-rustdoc-args = ["--cfg", "docsrs"]
+  [package.metadata.docs.rs]
+  all-features = true
+  rustdoc-args = ["--cfg", "docsrs"]
 
 [lib]
 bench = false
@@ -21,31 +21,22 @@
 # See more keys and their definitions at https://doc.rust-lang.org/cargo/reference/manifest.html
 [features]
 concurrent = ["swc_common/concurrent", "dashmap", "rayon", "indexmap/rayon"]
-default = []
+default    = []
 
 [dependencies]
-anyhow = { workspace = true }
-crc = { workspace = true }
-dashmap = { workspace = true, optional = true }
-indexmap = { workspace = true }
-is-macro = { workspace = true }
-once_cell = { workspace = true }
-parking_lot = { workspace = true }
-petgraph = { workspace = true }
-radix_fmt = { workspace = true }
-rayon = { workspace = true, optional = true }
+anyhow        = { workspace = true }
+crc           = { workspace = true }
+dashmap       = { workspace = true, optional = true }
+indexmap      = { workspace = true }
+is-macro      = { workspace = true }
+once_cell     = { workspace = true }
+parking_lot   = { workspace = true }
+petgraph      = { workspace = true }
+radix_fmt     = { workspace = true }
+rayon         = { workspace = true, optional = true }
 relative-path = { workspace = true }
-tracing = { workspace = true }
+tracing       = { workspace = true }
 
-<<<<<<< HEAD
-swc_atoms = { version = "1.0.2", path = "../swc_atoms" }
-swc_common = { version = "0.40.2", path = "../swc_common" }
-swc_ecma_ast = { version = "0.121.2", path = "../swc_ecma_ast" }
-swc_ecma_codegen = { version = "0.158.2", path = "../swc_ecma_codegen" }
-swc_ecma_loader = { version = "0.52.1", path = "../swc_ecma_loader" }
-swc_ecma_parser = { version = "0.152.2", path = "../swc_ecma_parser" }
-swc_ecma_transforms_base = { version = "0.150.1", path = "../swc_ecma_transforms_base" }
-=======
 swc_atoms                        = { version = "1.0.2", path = "../swc_atoms" }
 swc_common                       = { version = "0.40.2", path = "../swc_common" }
 swc_ecma_ast                     = { version = "0.121.2", path = "../swc_ecma_ast" }
@@ -53,28 +44,27 @@
 swc_ecma_loader                  = { version = "0.52.1", path = "../swc_ecma_loader" }
 swc_ecma_parser                  = { version = "0.152.2", path = "../swc_ecma_parser" }
 swc_ecma_transforms_base         = { version = "0.150.1", path = "../swc_ecma_transforms_base" }
->>>>>>> aa3bb873
 swc_ecma_transforms_optimization = { version = "0.213.2", path = "../swc_ecma_transforms_optimization" }
-swc_ecma_utils = { version = "0.138.1", path = "../swc_ecma_utils" }
-swc_ecma_visit = { version = "0.107.1", path = "../swc_ecma_visit" }
-swc_fast_graph = { version = "1.0.1", path = "../swc_fast_graph/" }
-swc_graph_analyzer = { version = "0.29.0", path = "../swc_graph_analyzer/" }
+swc_ecma_utils                   = { version = "0.138.1", path = "../swc_ecma_utils" }
+swc_ecma_visit                   = { version = "0.107.1", path = "../swc_ecma_visit" }
+swc_fast_graph                   = { version = "1.0.1", path = "../swc_fast_graph/" }
+swc_graph_analyzer               = { version = "0.29.0", path = "../swc_graph_analyzer/" }
 
 [dev-dependencies]
-hex = { workspace = true }
-ntest = { workspace = true }
+hex        = { workspace = true }
+ntest      = { workspace = true }
 path-clean = "1.0.1"
-reqwest = { workspace = true, features = ["blocking"] }
-sha1 = { workspace = true }
-tempfile = { workspace = true }
-url = { workspace = true }
+reqwest    = { workspace = true, features = ["blocking"] }
+sha1       = { workspace = true }
+tempfile   = { workspace = true }
+url        = { workspace = true }
 
 swc_ecma_loader = { version = "0.52.1", path = "../swc_ecma_loader", features = [
-	"node",
-	"cache",
+  "node",
+  "cache",
 ] }
 swc_ecma_minifier = { version = "0.209.1", path = "../swc_ecma_minifier", features = [
-	"concurrent",
+  "concurrent",
 ] }
 swc_ecma_transforms_proposal = { version = "0.184.1", path = "../swc_ecma_transforms_proposal" }
 swc_ecma_transforms_react = { version = "0.196.1", path = "../swc_ecma_transforms_react" }
