--- conflicted
+++ resolved
@@ -2,19 +2,11 @@
 authors = ["강동윤 <kdy1997.dev@gmail.com>"]
 description = "Testing utilities for the swc project."
 documentation = "https://rustdoc.swc.rs/testing/"
-<<<<<<< HEAD
-edition = "2021"
-license = "Apache-2.0"
-name = "testing"
-repository = "https://github.com/swc-project/swc.git"
-version = "4.0.0"
-=======
 edition       = "2021"
 license       = "Apache-2.0"
 name          = "testing"
 repository    = "https://github.com/swc-project/swc.git"
 version       = "5.0.0"
->>>>>>> e6fc5327
 
 [lib]
 bench = false
@@ -32,13 +24,8 @@
 tracing = { workspace = true }
 tracing-subscriber = { workspace = true, features = ["env-filter"] }
 
-<<<<<<< HEAD
-swc_common = { version = "4.0.1", path = "../swc_common", features = [
-	"tty-emitter",
-=======
 swc_common = { version = "5.0.0", path = "../swc_common", features = [
   "tty-emitter",
->>>>>>> e6fc5327
 ] }
 swc_error_reporters = { version = "6.0.0", path = "../swc_error_reporters" }
 testing_macros = { version = "1.0.0", path = "../testing_macros" }