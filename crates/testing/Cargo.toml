[package]
authors = ["강동윤 <kdy1997.dev@gmail.com>"]
description = "Testing utilities for the swc project."
documentation = "https://rustdoc.swc.rs/testing/"
<<<<<<< HEAD
edition = "2021"
license = "Apache-2.0"
name = "testing"
repository = "https://github.com/swc-project/swc.git"
version = "0.42.0"
=======
edition       = "2021"
license       = "Apache-2.0"
name          = "testing"
repository    = "https://github.com/swc-project/swc.git"
version       = "0.42.1"
>>>>>>> 6e7a009a

[lib]
bench = false

[dependencies]
ansi_term = { workspace = true }
cargo_metadata = { workspace = true }
difference = { workspace = true }
once_cell = { workspace = true }
pretty_assertions = { workspace = true }
regex = { workspace = true }
serde = { workspace = true }
serde_json = { workspace = true }
tracing = { workspace = true }
tracing-subscriber = { workspace = true, features = ["env-filter"] }

<<<<<<< HEAD
swc_common = { version = "0.40.1", path = "../swc_common", features = [
	"tty-emitter",
=======
swc_common = { version = "0.40.2", path = "../swc_common", features = [
  "tty-emitter",
>>>>>>> 6e7a009a
] }
swc_error_reporters = { version = "1.0.0", path = "../swc_error_reporters" }
testing_macros = { version = "0.2.12", path = "../testing_macros" }<|MERGE_RESOLUTION|>--- conflicted
+++ resolved
@@ -2,19 +2,11 @@
 authors = ["강동윤 <kdy1997.dev@gmail.com>"]
 description = "Testing utilities for the swc project."
 documentation = "https://rustdoc.swc.rs/testing/"
-<<<<<<< HEAD
-edition = "2021"
-license = "Apache-2.0"
-name = "testing"
-repository = "https://github.com/swc-project/swc.git"
-version = "0.42.0"
-=======
 edition       = "2021"
 license       = "Apache-2.0"
 name          = "testing"
 repository    = "https://github.com/swc-project/swc.git"
 version       = "0.42.1"
->>>>>>> 6e7a009a
 
 [lib]
 bench = false
@@ -31,13 +23,8 @@
 tracing = { workspace = true }
 tracing-subscriber = { workspace = true, features = ["env-filter"] }
 
-<<<<<<< HEAD
-swc_common = { version = "0.40.1", path = "../swc_common", features = [
-	"tty-emitter",
-=======
 swc_common = { version = "0.40.2", path = "../swc_common", features = [
   "tty-emitter",
->>>>>>> 6e7a009a
 ] }
 swc_error_reporters = { version = "1.0.0", path = "../swc_error_reporters" }
 testing_macros = { version = "0.2.12", path = "../testing_macros" }