{
	"author": {
		"email": "Source/Open@Editor.Land",
		"name": "🖋️ Source — 👐🏻 Open —",
		"url": "HTTPS://Editor.Land"
	},
	"bugs": {
		"url": "HTTPS://GitHub.Com/CodeEditorLand/SWC/issues"
	},
	"dependencies": {
<<<<<<< HEAD
		"@swc/counter": "^0.1.3"
	},
	"description": "Super-fast HTML minifier",
	"devDependencies": {
		"@napi-rs/cli": "^3.0.0-alpha.43",
		"@playform/build": "0.1.7"
=======
		"@swc/counter": "0.1.3"
	},
	"description": "Super-fast HTML minifier",
	"devDependencies": {
		"@napi-rs/cli": "3.0.0-alpha.43",
		"@playform/build": ""
>>>>>>> aca76b02
	},
	"homepage": "HTTPS://GitHub.Com/CodeEditorLand/SWC#readme",
	"keywords": [
		"codeeditorland",
		"land",
		"playform"
	],
	"license": "SEE LICENSE IN LICENSE",
	"main": "./index.js",
	"name": "@swc/html",
	"napi": {
		"binaryName": "swc-html",
		"triples": {
			"additional": [
				"aarch64-apple-darwin",
				"aarch64-unknown-linux-gnu",
				"aarch64-unknown-linux-musl",
				"aarch64-pc-windows-msvc",
				"armv7-unknown-linux-gnueabihf",
				"armv7-unknown-linux-musleabihf",
				"x86_64-unknown-linux-musl",
				"i686-pc-windows-msvc",
				"riscv64gc-unknown-linux-gnu"
			]
		}
	},
	"private": false,
	"publishConfig": {
		"access": "public"
	},
	"repository": {
		"type": "git",
		"url": "git+HTTPS://github.com/CodeEditorLand/SWC.git"
	},
	"scripts": {
		"artifacts": "napi artifacts --npm-dir scripts/npm",
		"build": "(tsc -d || true) && napi build --manifest-path ../../bindings/Cargo.toml --platform -p binding_html_node --js ./binding.js --dts ./binding.d.ts --release -o .",
		"build:dev": "(tsc -d || true) && napi build --manifest-path ../../bindings/Cargo.toml --platform -p binding_html_node --js ./binding.js --dts ./binding.d.ts -o .",
		"build:ts": "tsc -d",
		"prepack": "tsc -d && napi prepublish -p scripts/npm --tag-style npm",
		"prepublishOnly": "Build 'Source/**/*.ts'",
		"version": "napi version --npm-dir scripts/npm"
	},
	"type": "module",
	"version": "0.0.1"
}<|MERGE_RESOLUTION|>--- conflicted
+++ resolved
@@ -8,21 +8,18 @@
 		"url": "HTTPS://GitHub.Com/CodeEditorLand/SWC/issues"
 	},
 	"dependencies": {
-<<<<<<< HEAD
 		"@swc/counter": "^0.1.3"
 	},
 	"description": "Super-fast HTML minifier",
 	"devDependencies": {
 		"@napi-rs/cli": "^3.0.0-alpha.43",
 		"@playform/build": "0.1.7"
-=======
 		"@swc/counter": "0.1.3"
 	},
 	"description": "Super-fast HTML minifier",
 	"devDependencies": {
 		"@napi-rs/cli": "3.0.0-alpha.43",
 		"@playform/build": ""
->>>>>>> aca76b02
 	},
 	"homepage": "HTTPS://GitHub.Com/CodeEditorLand/SWC#readme",
 	"keywords": [
