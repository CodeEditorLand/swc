<<<<<<< HEAD
=======
{
    "name": "@swc/html",
    "version": "1.7.42",
    "description": "Super-fast HTML minifier",
    "homepage": "https://swc.rs",
    "main": "./index.js",
    "author": "강동윤 <kdy1997.dev@gmail.com>",
    "license": "Apache-2.0",
    "keywords": [
        "swc",
        "html"
    ],
    "engines": {
        "node": ">=14"
    },
    "repository": {
        "type": "git",
        "url": "git+https://github.com/swc-project/swc.git"
    },
    "bugs": {
        "url": "https://github.com/swc-project/swc/issues"
    },
    "napi": {
        "binaryName": "swc-html",
        "targets": [
            "x86_64-apple-darwin",
            "x86_64-pc-windows-msvc",
            "x86_64-unknown-linux-gnu",
            "x86_64-unknown-linux-musl",
            "i686-pc-windows-msvc",
            "armv7-unknown-linux-gnueabihf",
            "aarch64-apple-darwin",
            "aarch64-unknown-linux-gnu",
            "aarch64-unknown-linux-musl",
            "aarch64-pc-windows-msvc"
        ]
    },
    "publishConfig": {
        "registry": "https://registry.npmjs.org/",
        "access": "public"
    },
    "scripts": {
        "artifacts": "napi artifacts --npm-dir scripts/npm",
        "prepack": "tsc -d && napi prepublish -p scripts/npm --tag-style npm",
        "prepublishOnly": "tsc -d && napi prepublish -p scripts/npm --tagstyle npm",
        "build:ts": "tsc -d",
        "build": "(tsc -d || true) && napi build --manifest-path ../../bindings/Cargo.toml --platform -p binding_html_node --js ./binding.js --dts ./binding.d.ts --release -o .",
        "build:dev": "(tsc -d || true) && napi build --manifest-path ../../bindings/Cargo.toml --platform -p binding_html_node --js ./binding.js --dts ./binding.d.ts -o .",
        "test": "echo 'done!'",
        "version": "napi version --npm-dir scripts/npm"
    },
    "devDependencies": {
        "@napi-rs/cli": "^3.0.0-alpha.43",
        "typescript": "^5.1.6"
    },
    "dependencies": {
        "@swc/counter": "^0.1.3"
    }
}
>>>>>>> b48bdee4
<|MERGE_RESOLUTION|>--- conflicted
+++ resolved
@@ -1,5 +1,3 @@
-<<<<<<< HEAD
-=======
 {
     "name": "@swc/html",
     "version": "1.7.42",
@@ -53,10 +51,9 @@
     },
     "devDependencies": {
         "@napi-rs/cli": "^3.0.0-alpha.43",
-        "typescript": "^5.1.6"
+        "typescript": "^5.6.3"
     },
     "dependencies": {
         "@swc/counter": "^0.1.3"
     }
-}
->>>>>>> b48bdee4
+}