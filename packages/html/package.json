<<<<<<< HEAD
=======
{
    "name": "@swc/html",
    "version": "1.9.2-nightly-20241111.1",
    "description": "Super-fast HTML minifier",
    "homepage": "https://swc.rs",
    "main": "./index.js",
    "author": "강동윤 <kdy1997.dev@gmail.com>",
    "license": "Apache-2.0",
    "keywords": [
        "swc",
        "html"
    ],
    "engines": {
        "node": ">=14"
    },
    "repository": {
        "type": "git",
        "url": "git+https://github.com/swc-project/swc.git"
    },
    "bugs": {
        "url": "https://github.com/swc-project/swc/issues"
    },
    "napi": {
        "binaryName": "swc-html",
        "targets": [
            "x86_64-apple-darwin",
            "x86_64-pc-windows-msvc",
            "x86_64-unknown-linux-gnu",
            "x86_64-unknown-linux-musl",
            "i686-pc-windows-msvc",
            "armv7-unknown-linux-gnueabihf",
            "aarch64-apple-darwin",
            "aarch64-unknown-linux-gnu",
            "aarch64-unknown-linux-musl",
            "aarch64-pc-windows-msvc"
        ]
    },
    "publishConfig": {
        "registry": "https://registry.npmjs.org/",
        "access": "public"
    },
    "scripts": {
        "artifacts": "napi artifacts --npm-dir scripts/npm",
        "prepack": "tsc -d && napi prepublish -p scripts/npm --tag-style npm",
        "prepublishOnly": "tsc -d && napi prepublish -p scripts/npm --tagstyle npm",
        "build:ts": "tsc -d",
        "build": "(tsc -d || true) && napi build --manifest-path ../../bindings/Cargo.toml --platform -p binding_html_node --js ./binding.js --dts ./binding.d.ts --release -o .",
        "build:dev": "(tsc -d || true) && napi build --manifest-path ../../bindings/Cargo.toml --platform -p binding_html_node --js ./binding.js --dts ./binding.d.ts -o .",
        "test": "echo 'done!'",
        "version": "napi version --npm-dir scripts/npm"
    },
    "devDependencies": {
        "@napi-rs/cli": "^3.0.0-alpha.43",
        "typescript": "^5.1.6"
    },
    "dependencies": {
        "@swc/counter": "^0.1.3"
    }
}
>>>>>>> 47c6d38c
<|MERGE_RESOLUTION|>--- conflicted
+++ resolved
@@ -1,5 +1,3 @@
-<<<<<<< HEAD
-=======
 {
     "name": "@swc/html",
     "version": "1.9.2-nightly-20241111.1",
@@ -58,5 +56,4 @@
     "dependencies": {
         "@swc/counter": "^0.1.3"
     }
-}
->>>>>>> 47c6d38c
+}