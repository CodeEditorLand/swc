--- conflicted
+++ resolved
@@ -1,63 +1,62 @@
-<<<<<<< HEAD
-=======
 {
-    "name": "@swc/html",
-    "version": "1.7.31-nightly-20241008.2",
-    "description": "Super-fast HTML minifier",
-    "homepage": "https://swc.rs",
-    "main": "./index.js",
-    "author": "강동윤 <kdy1997.dev@gmail.com>",
-    "license": "Apache-2.0",
-    "keywords": [
-        "swc",
-        "html"
-    ],
-    "engines": {
-        "node": ">=14"
-    },
-    "repository": {
-        "type": "git",
-        "url": "git+https://github.com/swc-project/swc.git"
-    },
-    "bugs": {
-        "url": "https://github.com/swc-project/swc/issues"
-    },
-    "napi": {
-        "binaryName": "swc-html",
-        "triples": {
-            "additional": [
-                "aarch64-apple-darwin",
-                "aarch64-unknown-linux-gnu",
-                "aarch64-unknown-linux-musl",
-                "aarch64-pc-windows-msvc",
-                "armv7-unknown-linux-gnueabihf",
-                "armv7-unknown-linux-musleabihf",
-                "x86_64-unknown-linux-musl",
-                "i686-pc-windows-msvc",
-                "riscv64gc-unknown-linux-gnu"
-            ]
-        }
-    },
-    "publishConfig": {
-        "registry": "https://registry.npmjs.org/",
-        "access": "public"
-    },
-    "scripts": {
-        "artifacts": "napi artifacts --npm-dir scripts/npm",
-        "prepack": "tsc -d && napi prepublish -p scripts/npm --tag-style npm",
-        "prepublishOnly": "tsc -d && napi prepublish -p scripts/npm --tagstyle npm",
-        "build:ts": "tsc -d",
-        "build": "(tsc -d || true) && napi build --manifest-path ../../bindings/Cargo.toml --platform -p binding_html_node --js ./binding.js --dts ./binding.d.ts --release -o .",
-        "build:dev": "(tsc -d || true) && napi build --manifest-path ../../bindings/Cargo.toml --platform -p binding_html_node --js ./binding.js --dts ./binding.d.ts -o .",
-        "test": "echo 'done!'",
-        "version": "napi version --npm-dir scripts/npm"
-    },
-    "devDependencies": {
-        "@napi-rs/cli": "^3.0.0-alpha.43",
-        "typescript": "^5.1.6"
-    },
-    "dependencies": {
-        "@swc/counter": "^0.1.3"
-    }
-}
->>>>>>> 6e7a009a
+	"author": {
+		"email": "Source/Open@Editor.Land",
+		"name": "🖋️ Source — 👐🏻 Open —",
+		"url": "HTTPS://Editor.Land"
+	},
+	"bugs": {
+		"url": "HTTPS://GitHub.Com/CodeEditorLand/SWC/issues"
+	},
+	"dependencies": {
+		"@swc/counter": "^0.1.3"
+	},
+	"description": "Super-fast HTML minifier",
+	"devDependencies": {
+		"@napi-rs/cli": "^3.0.0-alpha.43",
+		"@playform/build": ""
+	},
+	"homepage": "HTTPS://GitHub.Com/CodeEditorLand/SWC#readme",
+	"keywords": [
+		"codeeditorland",
+		"land",
+		"playform"
+	],
+	"license": "SEE LICENSE IN LICENSE",
+	"main": "./index.js",
+	"name": "@swc/html",
+	"napi": {
+		"binaryName": "swc-html",
+		"triples": {
+			"additional": [
+				"aarch64-apple-darwin",
+				"aarch64-unknown-linux-gnu",
+				"aarch64-unknown-linux-musl",
+				"aarch64-pc-windows-msvc",
+				"armv7-unknown-linux-gnueabihf",
+				"armv7-unknown-linux-musleabihf",
+				"x86_64-unknown-linux-musl",
+				"i686-pc-windows-msvc",
+				"riscv64gc-unknown-linux-gnu"
+			]
+		}
+	},
+	"private": false,
+	"publishConfig": {
+		"access": "public"
+	},
+	"repository": {
+		"type": "git",
+		"url": "git+HTTPS://github.com/CodeEditorLand/SWC.git"
+	},
+	"scripts": {
+		"artifacts": "napi artifacts --npm-dir scripts/npm",
+		"build": "(tsc -d || true) && napi build --manifest-path ../../bindings/Cargo.toml --platform -p binding_html_node --js ./binding.js --dts ./binding.d.ts --release -o .",
+		"build:dev": "(tsc -d || true) && napi build --manifest-path ../../bindings/Cargo.toml --platform -p binding_html_node --js ./binding.js --dts ./binding.d.ts -o .",
+		"build:ts": "tsc -d",
+		"prepack": "tsc -d && napi prepublish -p scripts/npm --tag-style npm",
+		"prepublishOnly": "Build 'Source/**/*.ts'",
+		"version": "napi version --npm-dir scripts/npm"
+	},
+	"type": "module",
+	"version": "0.0.1"
+}