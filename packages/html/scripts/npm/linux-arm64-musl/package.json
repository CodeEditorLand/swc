{
<<<<<<< HEAD
	"name": "@codeeditorland/html-linux-arm64-musl",
	"version": "0.0.1",
	"private": false,
	"description": "Super-fast HTML minifier",
	"keywords": [
		"codeeditorland",
		"land",
		"playform"
	],
	"homepage": "HTTPS://GitHub.Com/CodeEditorLand/SWC#readme",
	"bugs": {
		"url": "HTTPS://GitHub.Com/CodeEditorLand/SWC/issues"
	},
	"repository": {
		"type": "git",
		"url": "git+HTTPS://github.com/CodeEditorLand/SWC.git"
	},
	"license": "SEE LICENSE IN LICENSE",
	"author": {
		"name": "🖋️ Source — 👐🏻 Open —",
		"email": "Source/Open@Editor.Land",
		"url": "HTTPS://Editor.Land"
	},
	"type": "module",
	"main": "swc-html.linux-arm64-musl.node",
	"files": [
		"swc-html.linux-arm64-musl.node"
	],
	"scripts": {
		"prepublishOnly": "Build 'Source/**/*.ts'"
	},
	"dependencies": {},
	"devDependencies": {
		"@playform/build": "0.2.0"
	},
	"os": [
		"linux"
	],
	"cpu": [
		"arm64"
	],
	"publishConfig": {
		"access": "public"
	},
	"libc": [
		"musl"
	]
=======
  "name": "@swc/html-linux-arm64-musl",
  "version": "1.10.4",
  "os": [
    "linux"
  ],
  "cpu": [
    "arm64"
  ],
  "main": "swc-html.linux-arm64-musl.node",
  "files": [
    "swc-html.linux-arm64-musl.node"
  ],
  "libc": [
    "musl"
  ],
  "description": "Super-fast HTML minifier",
  "keywords": [
    "swcpack",
    "babel",
    "typescript",
    "rust",
    "webpack",
    "tsc"
  ],
  "author": "강동윤 <kdy1997.dev@gmail.com>",
  "homepage": "https://swc.rs",
  "license": "Apache-2.0 AND MIT",
  "engines": {
    "node": ">=10"
  },
  "publishConfig": {
    "registry": "https://registry.npmjs.org/",
    "access": "public"
  },
  "repository": {
    "type": "git",
    "url": "git+https://github.com/swc-project/swc.git"
  },
  "bugs": {
    "url": "https://github.com/swc-project/swc/issues"
  }
>>>>>>> 185efff8
}<|MERGE_RESOLUTION|>--- conflicted
+++ resolved
@@ -1,5 +1,4 @@
 {
-<<<<<<< HEAD
 	"name": "@codeeditorland/html-linux-arm64-musl",
 	"version": "0.0.1",
 	"private": false,
@@ -47,7 +46,7 @@
 	"libc": [
 		"musl"
 	]
-=======
+}
   "name": "@swc/html-linux-arm64-musl",
   "version": "1.10.4",
   "os": [
@@ -89,5 +88,4 @@
   "bugs": {
     "url": "https://github.com/swc-project/swc/issues"
   }
->>>>>>> 185efff8
 }