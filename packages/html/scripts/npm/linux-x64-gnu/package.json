--- conflicted
+++ resolved
@@ -1,5 +1,4 @@
 {
-<<<<<<< HEAD
 	"name": "@codeeditorland/html-linux-x64-gnu",
 	"version": "0.0.1",
 	"private": false,
@@ -47,7 +46,7 @@
 	"libc": [
 		"glibc"
 	]
-=======
+}
   "name": "@swc/html-linux-x64-gnu",
   "version": "1.10.7",
   "os": [
@@ -89,5 +88,4 @@
   "bugs": {
     "url": "https://github.com/swc-project/swc/issues"
   }
->>>>>>> 7329824b
 }