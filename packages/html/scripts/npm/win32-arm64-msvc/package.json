{
<<<<<<< HEAD
	"cpu": [
		"arm64"
	],
	"description": "Super-fast HTML minifier",
	"devDependencies": {
		"@playform/build": "0.1.7"
	},
	"files": [
		"swc-html.win32-arm64-msvc.node"
	],
=======
	"author": {
		"email": "Source/Open@Editor.Land",
		"name": "🖋️ Source — 👐🏻 Open —",
		"url": "HTTPS://Editor.Land"
	},
	"bugs": {
		"url": "HTTPS://GitHub.Com/CodeEditorLand/SWC/issues"
	},
	"cpu": [
		"arm64"
	],
	"description": "Super-fast HTML minifier",
	"devDependencies": {
		"@playform/build": ""
	},
	"files": [
		"swc-html.win32-arm64-msvc.node"
	],
	"homepage": "HTTPS://GitHub.Com/CodeEditorLand/SWC#readme",
	"keywords": [
		"codeeditorland",
		"land",
		"playform"
	],
	"license": "SEE LICENSE IN LICENSE",
>>>>>>> 926df769
	"main": "swc-html.win32-arm64-msvc.node",
	"name": "@swc/html-win32-arm64-msvc",
	"os": [
		"win32"
	],
<<<<<<< HEAD
	"scripts": {
		"prepublishOnly": "Build 'Source/**/*.ts'"
	}
=======
	"private": false,
	"publishConfig": {
		"access": "public"
	},
	"repository": {
		"type": "git",
		"url": "git+HTTPS://github.com/CodeEditorLand/SWC.git"
	},
	"scripts": {
		"prepublishOnly": "Build 'Source/**/*.ts'"
	},
	"type": "module",
	"version": "0.0.1"
>>>>>>> 926df769
}<|MERGE_RESOLUTION|>--- conflicted
+++ resolved
@@ -1,16 +1,4 @@
 {
-<<<<<<< HEAD
-	"cpu": [
-		"arm64"
-	],
-	"description": "Super-fast HTML minifier",
-	"devDependencies": {
-		"@playform/build": "0.1.7"
-	},
-	"files": [
-		"swc-html.win32-arm64-msvc.node"
-	],
-=======
 	"author": {
 		"email": "Source/Open@Editor.Land",
 		"name": "🖋️ Source — 👐🏻 Open —",
@@ -24,6 +12,7 @@
 	],
 	"description": "Super-fast HTML minifier",
 	"devDependencies": {
+		"@playform/build": "0.1.7"
 		"@playform/build": ""
 	},
 	"files": [
@@ -36,17 +25,14 @@
 		"playform"
 	],
 	"license": "SEE LICENSE IN LICENSE",
->>>>>>> 926df769
 	"main": "swc-html.win32-arm64-msvc.node",
 	"name": "@swc/html-win32-arm64-msvc",
 	"os": [
 		"win32"
 	],
-<<<<<<< HEAD
 	"scripts": {
 		"prepublishOnly": "Build 'Source/**/*.ts'"
 	}
-=======
 	"private": false,
 	"publishConfig": {
 		"access": "public"
@@ -60,5 +46,4 @@
 	},
 	"type": "module",
 	"version": "0.0.1"
->>>>>>> 926df769
 }