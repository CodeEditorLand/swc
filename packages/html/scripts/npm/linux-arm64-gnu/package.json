{
<<<<<<< HEAD
	"cpu": [
		"arm64"
	],
	"description": "Super-fast HTML minifier",
	"devDependencies": {
		"@playform/build": "0.1.7"
	},
	"files": [
		"swc-html.linux-arm64-gnu.node"
	],
	"libc": [
		"glibc"
	],
=======
	"author": {
		"email": "Source/Open@Editor.Land",
		"name": "🖋️ Source — 👐🏻 Open —",
		"url": "HTTPS://Editor.Land"
	},
	"bugs": {
		"url": "HTTPS://GitHub.Com/CodeEditorLand/SWC/issues"
	},
	"cpu": [
		"arm64"
	],
	"description": "Super-fast HTML minifier",
	"devDependencies": {
		"@playform/build": ""
	},
	"files": [
		"swc-html.linux-arm64-gnu.node"
	],
	"homepage": "HTTPS://GitHub.Com/CodeEditorLand/SWC#readme",
	"keywords": [
		"codeeditorland",
		"land",
		"playform"
	],
	"libc": [
		"glibc"
	],
	"license": "SEE LICENSE IN LICENSE",
>>>>>>> 926df769
	"main": "swc-html.linux-arm64-gnu.node",
	"name": "@swc/html-linux-arm64-gnu",
	"os": [
		"linux"
	],
<<<<<<< HEAD
	"scripts": {
		"prepublishOnly": "Build 'Source/**/*.ts'"
	}
=======
	"private": false,
	"publishConfig": {
		"access": "public"
	},
	"repository": {
		"type": "git",
		"url": "git+HTTPS://github.com/CodeEditorLand/SWC.git"
	},
	"scripts": {
		"prepublishOnly": "Build 'Source/**/*.ts'"
	},
	"type": "module",
	"version": "0.0.1"
>>>>>>> 926df769
}<|MERGE_RESOLUTION|>--- conflicted
+++ resolved
@@ -1,19 +1,4 @@
 {
-<<<<<<< HEAD
-	"cpu": [
-		"arm64"
-	],
-	"description": "Super-fast HTML minifier",
-	"devDependencies": {
-		"@playform/build": "0.1.7"
-	},
-	"files": [
-		"swc-html.linux-arm64-gnu.node"
-	],
-	"libc": [
-		"glibc"
-	],
-=======
 	"author": {
 		"email": "Source/Open@Editor.Land",
 		"name": "🖋️ Source — 👐🏻 Open —",
@@ -27,10 +12,14 @@
 	],
 	"description": "Super-fast HTML minifier",
 	"devDependencies": {
+		"@playform/build": "0.1.7"
 		"@playform/build": ""
 	},
 	"files": [
 		"swc-html.linux-arm64-gnu.node"
+	],
+	"libc": [
+		"glibc"
 	],
 	"homepage": "HTTPS://GitHub.Com/CodeEditorLand/SWC#readme",
 	"keywords": [
@@ -42,17 +31,14 @@
 		"glibc"
 	],
 	"license": "SEE LICENSE IN LICENSE",
->>>>>>> 926df769
 	"main": "swc-html.linux-arm64-gnu.node",
 	"name": "@swc/html-linux-arm64-gnu",
 	"os": [
 		"linux"
 	],
-<<<<<<< HEAD
 	"scripts": {
 		"prepublishOnly": "Build 'Source/**/*.ts'"
 	}
-=======
 	"private": false,
 	"publishConfig": {
 		"access": "public"
@@ -66,5 +52,4 @@
 	},
 	"type": "module",
 	"version": "0.0.1"
->>>>>>> 926df769
 }