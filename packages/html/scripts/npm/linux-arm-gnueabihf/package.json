--- conflicted
+++ resolved
@@ -1,5 +1,4 @@
 {
-<<<<<<< HEAD
 	"name": "@codeeditorland/html-linux-arm-gnueabihf",
 	"version": "0.0.1",
 	"private": false,
@@ -44,7 +43,7 @@
 	"publishConfig": {
 		"access": "public"
 	}
-=======
+}
   "name": "@swc/html-linux-arm-gnueabihf",
   "version": "1.10.4",
   "os": [
@@ -83,5 +82,4 @@
   "bugs": {
     "url": "https://github.com/swc-project/swc/issues"
   }
->>>>>>> 185efff8
 }