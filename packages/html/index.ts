import * as binding from "./binding";

export type MinifierType = "js-module" | "js-script" | "json" | "css" | "html";

export type Options = {
<<<<<<< HEAD
	filename?: string;
	iframeSrcdoc?: boolean;
	scriptingEnabled?: boolean;
	forceSetHtml5Doctype?: boolean;
	collapseWhitespaces?:
		| "none"
		| "all"
		| "smart"
		| "conservative"
		| "advanced-conservative"
		| "only-metadata";
	removeEmptyMetadataElements?: boolean;
	removeComments?: boolean;
	preserveComments: string[];
	minifyConditionalComments?: boolean;
	removeEmptyAttributes?: boolean;
	removeRedundantAttributes?: boolean;
	collapseBooleanAttributes?: boolean;
	normalizeAttributes?: boolean;
	minifyJson?: boolean | { pretty?: boolean };
	// TODO improve me after typing `@swc/css`
	minifyJs?: boolean | { parser?: any; minifier?: any; codegen?: any };
	minifyCss?:
		| boolean
		| { lib: "lightningcss" }
		| { lib: "swc"; parser?: any; minifier?: any; codegen?: any };
	minifyAdditionalScriptsContent?: [string, MinifierType][];
	minifyAdditionalAttributes?: [string, MinifierType][];
	sortSpaceSeparatedAttributeValues?: boolean;
	sortAttributes?: boolean;
	tagOmission?: boolean;
	selfClosingVoidElements?: boolean;
	quotes?: boolean;
=======
    filename?: string;
    iframeSrcdoc?: boolean;
    scriptingEnabled?: boolean;
    forceSetHtml5Doctype?: boolean;
    collapseWhitespaces?:
        | "none"
        | "all"
        | "smart"
        | "conservative"
        | "advanced-conservative"
        | "only-metadata";
    removeEmptyMetadataElements?: boolean;
    removeComments?: boolean;
    preserveComments?: string[];
    minifyConditionalComments?: boolean;
    removeEmptyAttributes?: boolean;
    removeRedundantAttributes?:
        | "none"
        | "all"
        | "smart";
    collapseBooleanAttributes?: boolean;
    normalizeAttributes?: boolean;
    minifyJson?: boolean | { pretty?: boolean };
    // TODO improve me after typing `@swc/css`
    minifyJs?: boolean | { parser?: any; minifier?: any; codegen?: any };
    minifyCss?:
        | boolean
        | { lib: "lightningcss" }
        | { lib: "swc"; parser?: any; minifier?: any; codegen?: any };
    minifyAdditionalScriptsContent?: [string, MinifierType][];
    minifyAdditionalAttributes?: [string, MinifierType][];
    sortSpaceSeparatedAttributeValues?: boolean;
    sortAttributes?: boolean;
    tagOmission?: boolean;
    selfClosingVoidElements?: boolean;
    quotes?: boolean;
>>>>>>> 7b98bb5e
};

export type FragmentOptions = Options & {
	mode?: "no-quirks" | "limited-quirks" | "quirks";
	context_element?: binding.Element;
	form_element?: binding.Element;
};

export async function minify(
	content: Buffer,
	options?: Options,
): Promise<binding.TransformOutput> {
	return binding.minify(content, toBuffer(options ?? {}));
}

export async function minifyFragment(
	content: Buffer,
	options?: FragmentOptions,
): Promise<binding.TransformOutput> {
	return binding.minifyFragment(content, toBuffer(options ?? {}));
}

export function minifySync(
	content: Buffer,
	options?: Options,
): binding.TransformOutput {
	return binding.minifySync(content, toBuffer(options ?? {}));
}

export async function minifyFragmentSync(
	content: Buffer,
	options?: FragmentOptions,
): Promise<binding.TransformOutput> {
	return binding.minifyFragmentSync(content, toBuffer(options ?? {}));
}

function toBuffer(t: any): Buffer {
	return Buffer.from(JSON.stringify(t));
}<|MERGE_RESOLUTION|>--- conflicted
+++ resolved
@@ -3,7 +3,6 @@
 export type MinifierType = "js-module" | "js-script" | "json" | "css" | "html";
 
 export type Options = {
-<<<<<<< HEAD
 	filename?: string;
 	iframeSrcdoc?: boolean;
 	scriptingEnabled?: boolean;
@@ -37,44 +36,6 @@
 	tagOmission?: boolean;
 	selfClosingVoidElements?: boolean;
 	quotes?: boolean;
-=======
-    filename?: string;
-    iframeSrcdoc?: boolean;
-    scriptingEnabled?: boolean;
-    forceSetHtml5Doctype?: boolean;
-    collapseWhitespaces?:
-        | "none"
-        | "all"
-        | "smart"
-        | "conservative"
-        | "advanced-conservative"
-        | "only-metadata";
-    removeEmptyMetadataElements?: boolean;
-    removeComments?: boolean;
-    preserveComments?: string[];
-    minifyConditionalComments?: boolean;
-    removeEmptyAttributes?: boolean;
-    removeRedundantAttributes?:
-        | "none"
-        | "all"
-        | "smart";
-    collapseBooleanAttributes?: boolean;
-    normalizeAttributes?: boolean;
-    minifyJson?: boolean | { pretty?: boolean };
-    // TODO improve me after typing `@swc/css`
-    minifyJs?: boolean | { parser?: any; minifier?: any; codegen?: any };
-    minifyCss?:
-        | boolean
-        | { lib: "lightningcss" }
-        | { lib: "swc"; parser?: any; minifier?: any; codegen?: any };
-    minifyAdditionalScriptsContent?: [string, MinifierType][];
-    minifyAdditionalAttributes?: [string, MinifierType][];
-    sortSpaceSeparatedAttributeValues?: boolean;
-    sortAttributes?: boolean;
-    tagOmission?: boolean;
-    selfClosingVoidElements?: boolean;
-    quotes?: boolean;
->>>>>>> 7b98bb5e
 };
 
 export type FragmentOptions = Options & {
@@ -113,4 +74,78 @@
 
 function toBuffer(t: any): Buffer {
 	return Buffer.from(JSON.stringify(t));
+    filename?: string;
+    iframeSrcdoc?: boolean;
+    scriptingEnabled?: boolean;
+    forceSetHtml5Doctype?: boolean;
+    collapseWhitespaces?:
+        | "none"
+        | "all"
+        | "smart"
+        | "conservative"
+        | "advanced-conservative"
+        | "only-metadata";
+    removeEmptyMetadataElements?: boolean;
+    removeComments?: boolean;
+    preserveComments?: string[];
+    minifyConditionalComments?: boolean;
+    removeEmptyAttributes?: boolean;
+    removeRedundantAttributes?:
+        | "none"
+        | "all"
+        | "smart";
+    collapseBooleanAttributes?: boolean;
+    normalizeAttributes?: boolean;
+    minifyJson?: boolean | { pretty?: boolean };
+    // TODO improve me after typing `@swc/css`
+    minifyJs?: boolean | { parser?: any; minifier?: any; codegen?: any };
+    minifyCss?:
+        | boolean
+        | { lib: "lightningcss" }
+        | { lib: "swc"; parser?: any; minifier?: any; codegen?: any };
+    minifyAdditionalScriptsContent?: [string, MinifierType][];
+    minifyAdditionalAttributes?: [string, MinifierType][];
+    sortSpaceSeparatedAttributeValues?: boolean;
+    sortAttributes?: boolean;
+    tagOmission?: boolean;
+    selfClosingVoidElements?: boolean;
+    quotes?: boolean;
+};
+
+export type FragmentOptions = Options & {
+    mode?: "no-quirks" | "limited-quirks" | "quirks";
+    context_element?: binding.Element;
+    form_element?: binding.Element;
+};
+
+export async function minify(
+    content: Buffer,
+    options?: Options
+): Promise<binding.TransformOutput> {
+    return binding.minify(content, toBuffer(options ?? {}));
+}
+
+export async function minifyFragment(
+    content: Buffer,
+    options?: FragmentOptions
+): Promise<binding.TransformOutput> {
+    return binding.minifyFragment(content, toBuffer(options ?? {}));
+}
+
+export function minifySync(
+    content: Buffer,
+    options?: Options
+): binding.TransformOutput {
+    return binding.minifySync(content, toBuffer(options ?? {}));
+}
+
+export async function minifyFragmentSync(
+    content: Buffer,
+    options?: FragmentOptions
+): Promise<binding.TransformOutput> {
+    return binding.minifyFragmentSync(content, toBuffer(options ?? {}));
+}
+
+function toBuffer(t: any): Buffer {
+    return Buffer.from(JSON.stringify(t));
 }