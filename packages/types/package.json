--- conflicted
+++ resolved
@@ -1,5 +1,4 @@
 {
-<<<<<<< HEAD
 	"dependencies": {
 		"@swc/counter": "0.1.3"
 	},
@@ -13,7 +12,6 @@
 		"prepublishOnly": "Build 'Source/**/*.ts'"
 	},
 	"sideEffects": false
-=======
     "name": "@swc/types",
     "packageManager": "yarn@4.0.2",
     "version": "0.1.13",
@@ -47,5 +45,4 @@
     "dependencies": {
         "@swc/counter": "^0.1.3"
     }
->>>>>>> f15c7a64
 }