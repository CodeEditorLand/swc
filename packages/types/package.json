--- conflicted
+++ resolved
@@ -1,5 +1,3 @@
-<<<<<<< HEAD
-=======
 {
     "name": "@swc/types",
     "packageManager": "yarn@4.0.2",
@@ -34,5 +32,4 @@
     "dependencies": {
         "@swc/counter": "^0.1.3"
     }
-}
->>>>>>> cd4321c8
+}