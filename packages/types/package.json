{
	"@playform/build": "",
<<<<<<< HEAD
=======
	"author": {
		"email": "Source/Open@Editor.Land",
		"name": "🖋️ Source — 👐🏻 Open —",
		"url": "HTTPS://Editor.Land"
	},
	"bugs": {
		"url": "HTTPS://GitHub.Com/CodeEditorLand/SWC/issues"
	},
>>>>>>> 470eddbb
	"dependencies": {
		"@swc/counter": "0.1.3"
	},
	"description": "Typings for the swc project.",
	"devDependencies": {
<<<<<<< HEAD
		"@playform/build": "0.1.7"
	},
	"name": "@swc/types"
=======
		"@playform/build": ""
	},
	"homepage": "HTTPS://GitHub.Com/CodeEditorLand/SWC#readme",
	"keywords": [
		"codeeditorland",
		"land",
		"playform"
	],
	"license": "SEE LICENSE IN LICENSE",
	"name": "@swc/types",
	"private": false,
	"publishConfig": {
		"access": "public"
	},
	"repository": {
		"type": "git",
		"url": "git+HTTPS://github.com/CodeEditorLand/SWC.git"
	},
	"scripts": {
		"prepublishOnly": "Build 'Source/**/*.ts'"
	},
	"type": "module",
	"version": "0.0.1"
>>>>>>> 470eddbb
}<|MERGE_RESOLUTION|>--- conflicted
+++ resolved
@@ -1,7 +1,5 @@
 {
 	"@playform/build": "",
-<<<<<<< HEAD
-=======
 	"author": {
 		"email": "Source/Open@Editor.Land",
 		"name": "🖋️ Source — 👐🏻 Open —",
@@ -10,17 +8,14 @@
 	"bugs": {
 		"url": "HTTPS://GitHub.Com/CodeEditorLand/SWC/issues"
 	},
->>>>>>> 470eddbb
 	"dependencies": {
 		"@swc/counter": "0.1.3"
 	},
 	"description": "Typings for the swc project.",
 	"devDependencies": {
-<<<<<<< HEAD
 		"@playform/build": "0.1.7"
 	},
 	"name": "@swc/types"
-=======
 		"@playform/build": ""
 	},
 	"homepage": "HTTPS://GitHub.Com/CodeEditorLand/SWC#readme",
@@ -44,5 +39,4 @@
 	},
 	"type": "module",
 	"version": "0.0.1"
->>>>>>> 470eddbb
 }