--- conflicted
+++ resolved
@@ -676,10 +676,7 @@
     reserved?: string[];
 }
 
-<<<<<<< HEAD
 export interface TerserManglePropertiesOptions { }
-=======
->>>>>>> cd4321c8
 export interface TerserManglePropertiesOptions {}
 
 /**
@@ -2275,10 +2272,7 @@
     map?: string;
 }
 
-<<<<<<< HEAD
 export interface MatchPattern { }
-=======
->>>>>>> cd4321c8
 export interface MatchPattern {}
 
 // -------------------------------
@@ -2988,10 +2982,7 @@
     | OptionalChainingExpression
     | Invalid;
 
-<<<<<<< HEAD
 interface ExpressionBase extends Node, HasSpan { }
-=======
->>>>>>> cd4321c8
 interface ExpressionBase extends Node, HasSpan {}
 
 export interface Identifier extends ExpressionBase {
