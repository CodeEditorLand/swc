{
<<<<<<< HEAD
=======
	"author": {
		"email": "Source/Open@Editor.Land",
		"name": "🖋️ Source — 👐🏻 Open —",
		"url": "HTTPS://Editor.Land"
	},
	"bugs": {
		"url": "HTTPS://GitHub.Com/CodeEditorLand/SWC/issues"
	},
>>>>>>> 926df769
	"dependencies": {
		"@swc/counter": "0.1.3",
		"@swc/types": "workspace:^"
	},
	"description": "Super-fast alternative for terser",
	"devDependencies": {
		"@napi-rs/cli": "3.0.0-alpha.22",
		"@playform/build": "",
		"@types/node": "22.7.3",
		"cross-env": "7.0.3"
	},
	"funding": {
		"type": "opencollective",
		"url": "https://opencollective.com/swc"
	},
<<<<<<< HEAD
=======
	"homepage": "HTTPS://GitHub.Com/CodeEditorLand/SWC#readme",
	"keywords": [
		"codeeditorland",
		"land",
		"playform"
	],
	"license": "SEE LICENSE IN LICENSE",
>>>>>>> 926df769
	"main": "./index.js",
	"name": "@swc/minifier",
	"napi": {
		"binaryName": "minifier",
		"targets": [
			"x86_64-apple-darwin",
			"x86_64-pc-windows-msvc",
			"x86_64-unknown-linux-gnu",
			"x86_64-unknown-linux-musl",
			"i686-pc-windows-msvc",
			"armv7-unknown-linux-gnueabihf",
			"aarch64-unknown-linux-gnu",
			"aarch64-apple-darwin",
			"aarch64-unknown-linux-musl",
			"aarch64-pc-windows-msvc"
		]
	},
<<<<<<< HEAD
=======
	"private": false,
	"publishConfig": {
		"access": "public"
	},
	"repository": {
		"type": "git",
		"url": "git+HTTPS://github.com/CodeEditorLand/SWC.git"
	},
>>>>>>> 926df769
	"scripts": {
		"artifacts": "napi artifacts --npm-dir scripts/npm",
		"build": "tsc -d && napi build --platform --js ./src/binding.js --dts ./src/binding.d.ts --manifest-path ../../bindings/Cargo.toml -p binding_minifier_node --output-dir . --release",
		"build:dev": "tsc -d && napi build --platform --js ./src/binding.js --dts ./src/binding.d.ts --manifest-path ../../bindings/Cargo.toml -p binding_minifier_node --output-dir .",
		"build:ts": "tsc -d",
		"build:wasm": "npm-run-all \"pack -- build ../../bindings/binding_minifier_wasm --scope swc {1} -t {2}\" --",
		"pack": "wasm-pack",
		"prepublishOnly": "Build 'Source/**/*.ts'",
		"version": "napi version --npm-dir scripts/npm"
	},
<<<<<<< HEAD
	"types": "./index.d.ts"
=======
	"type": "module",
	"types": "./index.d.ts",
	"version": "0.0.1"
>>>>>>> 926df769
}<|MERGE_RESOLUTION|>--- conflicted
+++ resolved
@@ -1,6 +1,4 @@
 {
-<<<<<<< HEAD
-=======
 	"author": {
 		"email": "Source/Open@Editor.Land",
 		"name": "🖋️ Source — 👐🏻 Open —",
@@ -9,7 +7,6 @@
 	"bugs": {
 		"url": "HTTPS://GitHub.Com/CodeEditorLand/SWC/issues"
 	},
->>>>>>> 926df769
 	"dependencies": {
 		"@swc/counter": "0.1.3",
 		"@swc/types": "workspace:^"
@@ -25,8 +22,6 @@
 		"type": "opencollective",
 		"url": "https://opencollective.com/swc"
 	},
-<<<<<<< HEAD
-=======
 	"homepage": "HTTPS://GitHub.Com/CodeEditorLand/SWC#readme",
 	"keywords": [
 		"codeeditorland",
@@ -34,7 +29,6 @@
 		"playform"
 	],
 	"license": "SEE LICENSE IN LICENSE",
->>>>>>> 926df769
 	"main": "./index.js",
 	"name": "@swc/minifier",
 	"napi": {
@@ -52,8 +46,6 @@
 			"aarch64-pc-windows-msvc"
 		]
 	},
-<<<<<<< HEAD
-=======
 	"private": false,
 	"publishConfig": {
 		"access": "public"
@@ -62,7 +54,6 @@
 		"type": "git",
 		"url": "git+HTTPS://github.com/CodeEditorLand/SWC.git"
 	},
->>>>>>> 926df769
 	"scripts": {
 		"artifacts": "napi artifacts --npm-dir scripts/npm",
 		"build": "tsc -d && napi build --platform --js ./src/binding.js --dts ./src/binding.d.ts --manifest-path ../../bindings/Cargo.toml -p binding_minifier_node --output-dir . --release",
@@ -73,11 +64,8 @@
 		"prepublishOnly": "Build 'Source/**/*.ts'",
 		"version": "napi version --npm-dir scripts/npm"
 	},
-<<<<<<< HEAD
 	"types": "./index.d.ts"
-=======
 	"type": "module",
 	"types": "./index.d.ts",
 	"version": "0.0.1"
->>>>>>> 926df769
 }