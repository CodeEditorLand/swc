<<<<<<< HEAD
=======
{
    "name": "@swc/minifier",
    "version": "1.7.42",
    "description": "Super-fast alternative for terser",
    "homepage": "https://swc.rs",
    "main": "./index.js",
    "author": "강동윤 <kdy1997.dev@gmail.com>",
    "license": "Apache-2.0",
    "keywords": [
        "swc",
        "terser",
        "minifier"
    ],
    "engines": {
        "node": ">=12"
    },
    "repository": {
        "type": "git",
        "url": "git+https://github.com/swc-project/swc.git"
    },
    "bugs": {
        "url": "https://github.com/swc-project/swc/issues"
    },
    "napi": {
        "binaryName": "minifier",
        "targets": [
            "x86_64-apple-darwin",
            "x86_64-pc-windows-msvc",
            "x86_64-unknown-linux-gnu",
            "x86_64-unknown-linux-musl",
            "i686-pc-windows-msvc",
            "armv7-unknown-linux-gnueabihf",
            "aarch64-unknown-linux-gnu",
            "aarch64-apple-darwin",
            "aarch64-unknown-linux-musl",
            "aarch64-pc-windows-msvc"
        ]
    },
    "publishConfig": {
        "registry": "https://registry.npmjs.org/",
        "access": "public"
    },
    "types": "./index.d.ts",
    "scripts": {
        "artifacts": "napi artifacts --npm-dir scripts/npm",
        "prepublishOnly": "tsc -d && napi prepublish -p scripts/npm --tagstyle npm",
        "pack": "wasm-pack",
        "build:ts": "tsc -d",
        "build:wasm": "npm-run-all \"pack -- build ../../bindings/binding_minifier_wasm --scope swc {1} -t {2}\" --",
        "build": "tsc -d && napi build --platform --js ./src/binding.js --dts ./src/binding.d.ts --manifest-path ../../bindings/Cargo.toml -p binding_minifier_node --output-dir . --release",
        "build:dev": "tsc -d && napi build --platform --js ./src/binding.js --dts ./src/binding.d.ts --manifest-path ../../bindings/Cargo.toml -p binding_minifier_node --output-dir .",
        "test": "cross-env NODE_OPTIONS='--experimental-vm-modules' echo 'no test'",
        "version": "napi version --npm-dir scripts/npm"
    },
    "funding": {
        "type": "opencollective",
        "url": "https://opencollective.com/swc"
    },
    "dependencies": {
        "@swc/counter": "^0.1.3",
        "@swc/types": "workspace:^"
    },
    "devDependencies": {
        "@napi-rs/cli": "^3.0.0-alpha.22",
        "@types/node": "^20.7.1",
        "cross-env": "^7.0.3",
        "typescript": "^5.2.2"
    }
}
>>>>>>> b48bdee4
<|MERGE_RESOLUTION|>--- conflicted
+++ resolved
@@ -1,5 +1,3 @@
-<<<<<<< HEAD
-=======
 {
     "name": "@swc/minifier",
     "version": "1.7.42",
@@ -64,9 +62,8 @@
     },
     "devDependencies": {
         "@napi-rs/cli": "^3.0.0-alpha.22",
-        "@types/node": "^20.7.1",
+        "@types/node": "^22.8.6",
         "cross-env": "^7.0.3",
-        "typescript": "^5.2.2"
+        "typescript": "^5.6.3"
     }
-}
->>>>>>> b48bdee4
+}