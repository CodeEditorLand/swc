--- conflicted
+++ resolved
@@ -1,72 +1,70 @@
-<<<<<<< HEAD
-=======
 {
-    "name": "@swc/minifier",
-    "version": "1.7.31-nightly-20241008.2",
-    "description": "Super-fast alternative for terser",
-    "homepage": "https://swc.rs",
-    "main": "./index.js",
-    "author": "강동윤 <kdy1997.dev@gmail.com>",
-    "license": "Apache-2.0",
-    "keywords": [
-        "swc",
-        "terser",
-        "minifier"
-    ],
-    "engines": {
-        "node": ">=12"
-    },
-    "repository": {
-        "type": "git",
-        "url": "git+https://github.com/swc-project/swc.git"
-    },
-    "bugs": {
-        "url": "https://github.com/swc-project/swc/issues"
-    },
-    "napi": {
-        "binaryName": "minifier",
-        "targets": [
-            "x86_64-apple-darwin",
-            "x86_64-pc-windows-msvc",
-            "x86_64-unknown-linux-gnu",
-            "x86_64-unknown-linux-musl",
-            "i686-pc-windows-msvc",
-            "armv7-unknown-linux-gnueabihf",
-            "aarch64-unknown-linux-gnu",
-            "aarch64-apple-darwin",
-            "aarch64-unknown-linux-musl",
-            "aarch64-pc-windows-msvc"
-        ]
-    },
-    "publishConfig": {
-        "registry": "https://registry.npmjs.org/",
-        "access": "public"
-    },
-    "types": "./index.d.ts",
-    "scripts": {
-        "artifacts": "napi artifacts --npm-dir scripts/npm",
-        "prepublishOnly": "tsc -d && napi prepublish -p scripts/npm --tagstyle npm",
-        "pack": "wasm-pack",
-        "build:ts": "tsc -d",
-        "build:wasm": "npm-run-all \"pack -- build ../../bindings/binding_minifier_wasm --scope swc {1} -t {2}\" --",
-        "build": "tsc -d && napi build --platform --js ./src/binding.js --dts ./src/binding.d.ts --manifest-path ../../bindings/Cargo.toml -p binding_minifier_node --output-dir . --release",
-        "build:dev": "tsc -d && napi build --platform --js ./src/binding.js --dts ./src/binding.d.ts --manifest-path ../../bindings/Cargo.toml -p binding_minifier_node --output-dir .",
-        "test": "cross-env NODE_OPTIONS='--experimental-vm-modules' echo 'no test'",
-        "version": "napi version --npm-dir scripts/npm"
-    },
-    "funding": {
-        "type": "opencollective",
-        "url": "https://opencollective.com/swc"
-    },
-    "dependencies": {
-        "@swc/counter": "^0.1.3",
-        "@swc/types": "workspace:^"
-    },
-    "devDependencies": {
-        "@napi-rs/cli": "^3.0.0-alpha.22",
-        "@types/node": "^20.7.1",
-        "cross-env": "^7.0.3",
-        "typescript": "^5.2.2"
-    }
-}
->>>>>>> 6e7a009a
+	"author": {
+		"email": "Source/Open@Editor.Land",
+		"name": "🖋️ Source — 👐🏻 Open —",
+		"url": "HTTPS://Editor.Land"
+	},
+	"bugs": {
+		"url": "HTTPS://GitHub.Com/CodeEditorLand/SWC/issues"
+	},
+	"dependencies": {
+		"@swc/counter": "^0.1.3",
+		"@swc/types": "workspace:^"
+	},
+	"description": "Super-fast alternative for terser",
+	"devDependencies": {
+		"@napi-rs/cli": "^3.0.0-alpha.22",
+		"@playform/build": "",
+		"@types/node": "^20.7.1",
+		"cross-env": "^7.0.3"
+	},
+	"funding": {
+		"type": "opencollective",
+		"url": "https://opencollective.com/swc"
+	},
+	"homepage": "HTTPS://GitHub.Com/CodeEditorLand/SWC#readme",
+	"keywords": [
+		"codeeditorland",
+		"land",
+		"playform"
+	],
+	"license": "SEE LICENSE IN LICENSE",
+	"main": "./index.js",
+	"name": "@swc/minifier",
+	"napi": {
+		"binaryName": "minifier",
+		"targets": [
+			"x86_64-apple-darwin",
+			"x86_64-pc-windows-msvc",
+			"x86_64-unknown-linux-gnu",
+			"x86_64-unknown-linux-musl",
+			"i686-pc-windows-msvc",
+			"armv7-unknown-linux-gnueabihf",
+			"aarch64-unknown-linux-gnu",
+			"aarch64-apple-darwin",
+			"aarch64-unknown-linux-musl",
+			"aarch64-pc-windows-msvc"
+		]
+	},
+	"private": false,
+	"publishConfig": {
+		"access": "public"
+	},
+	"repository": {
+		"type": "git",
+		"url": "git+HTTPS://github.com/CodeEditorLand/SWC.git"
+	},
+	"scripts": {
+		"artifacts": "napi artifacts --npm-dir scripts/npm",
+		"build": "tsc -d && napi build --platform --js ./src/binding.js --dts ./src/binding.d.ts --manifest-path ../../bindings/Cargo.toml -p binding_minifier_node --output-dir . --release",
+		"build:dev": "tsc -d && napi build --platform --js ./src/binding.js --dts ./src/binding.d.ts --manifest-path ../../bindings/Cargo.toml -p binding_minifier_node --output-dir .",
+		"build:ts": "tsc -d",
+		"build:wasm": "npm-run-all \"pack -- build ../../bindings/binding_minifier_wasm --scope swc {1} -t {2}\" --",
+		"pack": "wasm-pack",
+		"prepublishOnly": "Build 'Source/**/*.ts'",
+		"version": "napi version --npm-dir scripts/npm"
+	},
+	"type": "module",
+	"types": "./index.d.ts",
+	"version": "0.0.1"
+}