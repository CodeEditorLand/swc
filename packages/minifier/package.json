--- conflicted
+++ resolved
@@ -1,5 +1,4 @@
 {
-<<<<<<< HEAD
 	"name": "@codeeditorland/minifier",
 	"version": "0.0.1",
 	"private": false,
@@ -68,7 +67,6 @@
 			"aarch64-pc-windows-msvc"
 		]
 	}
-=======
     "name": "@swc/minifier",
     "version": "1.10.1",
     "description": "Super-fast alternative for terser",
@@ -136,5 +134,4 @@
         "cross-env": "^7.0.3",
         "typescript": "^5.2.2"
     }
->>>>>>> b68f27b1
 }