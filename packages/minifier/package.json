--- conflicted
+++ resolved
@@ -8,26 +8,20 @@
 		"url": "HTTPS://GitHub.Com/CodeEditorLand/SWC/issues"
 	},
 	"dependencies": {
-<<<<<<< HEAD
 		"@swc/counter": "^0.1.3",
-=======
 		"@swc/counter": "0.1.3",
->>>>>>> aca76b02
 		"@swc/types": "workspace:^"
 	},
 	"description": "Super-fast alternative for terser",
 	"devDependencies": {
-<<<<<<< HEAD
 		"@napi-rs/cli": "^3.0.0-alpha.22",
 		"@playform/build": "0.1.7",
 		"@types/node": "^20.7.1",
 		"cross-env": "^7.0.3"
-=======
 		"@napi-rs/cli": "3.0.0-alpha.22",
 		"@playform/build": "",
 		"@types/node": "22.7.5",
 		"cross-env": "7.0.3"
->>>>>>> aca76b02
 	},
 	"funding": {
 		"type": "opencollective",
