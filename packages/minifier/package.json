--- conflicted
+++ resolved
@@ -1,10 +1,7 @@
 {
     "name": "@swc/minifier",
-<<<<<<< HEAD
     "version": "1.10.0-nightly-20241202.1",
-=======
     "version": "1.10.0",
->>>>>>> e6fc5327
     "description": "Super-fast alternative for terser",
     "homepage": "https://swc.rs",
     "main": "./index.js",
