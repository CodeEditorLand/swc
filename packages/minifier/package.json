{
<<<<<<< HEAD
	"author": {
		"email": "Source/Open@Editor.Land",
		"name": "🖋️ Source — 👐🏻 Open —",
		"url": "HTTPS://Editor.Land"
	},
	"bugs": {
		"url": "HTTPS://GitHub.Com/CodeEditorLand/SWC/issues"
	},
	"dependencies": {
		"@swc/counter": "0.1.3",
		"@swc/types": "workspace:^"
	},
	"description": "Super-fast alternative for terser",
	"devDependencies": {
		"@napi-rs/cli": "3.0.0-alpha.22",
		"@playform/build": "0.1.7",
		"@types/node": "22.7.5",
		"cross-env": "7.0.3"
	},
	"funding": {
		"type": "opencollective",
		"url": "https://opencollective.com/swc"
	},
	"homepage": "HTTPS://GitHub.Com/CodeEditorLand/SWC#readme",
	"keywords": [
		"codeeditorland",
		"land",
		"playform"
	],
	"license": "SEE LICENSE IN LICENSE",
	"main": "./index.js",
	"name": "@swc/minifier",
	"napi": {
		"binaryName": "minifier",
		"targets": [
			"x86_64-apple-darwin",
			"x86_64-pc-windows-msvc",
			"x86_64-unknown-linux-gnu",
			"x86_64-unknown-linux-musl",
			"i686-pc-windows-msvc",
			"armv7-unknown-linux-gnueabihf",
			"aarch64-unknown-linux-gnu",
			"aarch64-apple-darwin",
			"aarch64-unknown-linux-musl",
			"aarch64-pc-windows-msvc"
		]
	},
	"private": false,
	"publishConfig": {
		"access": "public"
	},
	"repository": {
		"type": "git",
		"url": "git+HTTPS://github.com/CodeEditorLand/SWC.git"
	},
	"scripts": {
		"artifacts": "napi artifacts --npm-dir scripts/npm",
		"build": "tsc -d && napi build --platform --js ./src/binding.js --dts ./src/binding.d.ts --manifest-path ../../bindings/Cargo.toml -p binding_minifier_node --output-dir . --release",
		"build:dev": "tsc -d && napi build --platform --js ./src/binding.js --dts ./src/binding.d.ts --manifest-path ../../bindings/Cargo.toml -p binding_minifier_node --output-dir .",
		"build:ts": "tsc -d",
		"build:wasm": "npm-run-all \"pack -- build ../../bindings/binding_minifier_wasm --scope swc {1} -t {2}\" --",
		"pack": "wasm-pack",
		"prepublishOnly": "Build 'Source/**/*.ts'",
		"version": "napi version --npm-dir scripts/npm"
	},
	"type": "module",
	"types": "./index.d.ts",
	"version": "0.0.1"
=======
    "name": "@swc/minifier",
    "version": "1.7.35",
    "description": "Super-fast alternative for terser",
    "homepage": "https://swc.rs",
    "main": "./index.js",
    "author": "강동윤 <kdy1997.dev@gmail.com>",
    "license": "Apache-2.0",
    "keywords": [
        "swc",
        "terser",
        "minifier"
    ],
    "engines": {
        "node": ">=12"
    },
    "repository": {
        "type": "git",
        "url": "git+https://github.com/swc-project/swc.git"
    },
    "bugs": {
        "url": "https://github.com/swc-project/swc/issues"
    },
    "napi": {
        "binaryName": "minifier",
        "targets": [
            "x86_64-apple-darwin",
            "x86_64-pc-windows-msvc",
            "x86_64-unknown-linux-gnu",
            "x86_64-unknown-linux-musl",
            "i686-pc-windows-msvc",
            "armv7-unknown-linux-gnueabihf",
            "aarch64-unknown-linux-gnu",
            "aarch64-apple-darwin",
            "aarch64-unknown-linux-musl",
            "aarch64-pc-windows-msvc"
        ]
    },
    "publishConfig": {
        "registry": "https://registry.npmjs.org/",
        "access": "public"
    },
    "types": "./index.d.ts",
    "scripts": {
        "artifacts": "napi artifacts --npm-dir scripts/npm",
        "prepublishOnly": "tsc -d && napi prepublish -p scripts/npm --tagstyle npm",
        "pack": "wasm-pack",
        "build:ts": "tsc -d",
        "build:wasm": "npm-run-all \"pack -- build ../../bindings/binding_minifier_wasm --scope swc {1} -t {2}\" --",
        "build": "tsc -d && napi build --platform --js ./src/binding.js --dts ./src/binding.d.ts --manifest-path ../../bindings/Cargo.toml -p binding_minifier_node --output-dir . --release",
        "build:dev": "tsc -d && napi build --platform --js ./src/binding.js --dts ./src/binding.d.ts --manifest-path ../../bindings/Cargo.toml -p binding_minifier_node --output-dir .",
        "test": "cross-env NODE_OPTIONS='--experimental-vm-modules' echo 'no test'",
        "version": "napi version --npm-dir scripts/npm"
    },
    "funding": {
        "type": "opencollective",
        "url": "https://opencollective.com/swc"
    },
    "dependencies": {
        "@swc/counter": "^0.1.3",
        "@swc/types": "workspace:^"
    },
    "devDependencies": {
        "@napi-rs/cli": "^3.0.0-alpha.22",
        "@types/node": "^20.7.1",
        "cross-env": "^7.0.3",
        "typescript": "^5.2.2"
    }
>>>>>>> aa3bb873
}<|MERGE_RESOLUTION|>--- conflicted
+++ resolved
@@ -1,5 +1,4 @@
 {
-<<<<<<< HEAD
 	"author": {
 		"email": "Source/Open@Editor.Land",
 		"name": "🖋️ Source — 👐🏻 Open —",
@@ -68,7 +67,6 @@
 	"type": "module",
 	"types": "./index.d.ts",
 	"version": "0.0.1"
-=======
     "name": "@swc/minifier",
     "version": "1.7.35",
     "description": "Super-fast alternative for terser",
@@ -136,5 +134,4 @@
         "cross-env": "^7.0.3",
         "typescript": "^5.2.2"
     }
->>>>>>> aa3bb873
 }