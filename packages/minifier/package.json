<<<<<<< HEAD
=======
{
    "name": "@swc/minifier",
    "version": "1.7.39",
    "description": "Super-fast alternative for terser",
    "homepage": "https://swc.rs",
    "main": "./index.js",
    "author": "강동윤 <kdy1997.dev@gmail.com>",
    "license": "Apache-2.0",
    "keywords": [
        "swc",
        "terser",
        "minifier"
    ],
    "engines": {
        "node": ">=12"
    },
    "repository": {
        "type": "git",
        "url": "git+https://github.com/swc-project/swc.git"
    },
    "bugs": {
        "url": "https://github.com/swc-project/swc/issues"
    },
    "napi": {
        "binaryName": "minifier",
        "targets": [
            "x86_64-apple-darwin",
            "x86_64-pc-windows-msvc",
            "x86_64-unknown-linux-gnu",
            "x86_64-unknown-linux-musl",
            "i686-pc-windows-msvc",
            "armv7-unknown-linux-gnueabihf",
            "aarch64-unknown-linux-gnu",
            "aarch64-apple-darwin",
            "aarch64-unknown-linux-musl",
            "aarch64-pc-windows-msvc"
        ]
    },
    "publishConfig": {
        "registry": "https://registry.npmjs.org/",
        "access": "public"
    },
    "types": "./index.d.ts",
    "scripts": {
        "artifacts": "napi artifacts --npm-dir scripts/npm",
        "prepublishOnly": "tsc -d && napi prepublish -p scripts/npm --tagstyle npm",
        "pack": "wasm-pack",
        "build:ts": "tsc -d",
        "build:wasm": "npm-run-all \"pack -- build ../../bindings/binding_minifier_wasm --scope swc {1} -t {2}\" --",
        "build": "tsc -d && napi build --platform --js ./src/binding.js --dts ./src/binding.d.ts --manifest-path ../../bindings/Cargo.toml -p binding_minifier_node --output-dir . --release",
        "build:dev": "tsc -d && napi build --platform --js ./src/binding.js --dts ./src/binding.d.ts --manifest-path ../../bindings/Cargo.toml -p binding_minifier_node --output-dir .",
        "test": "cross-env NODE_OPTIONS='--experimental-vm-modules' echo 'no test'",
        "version": "napi version --npm-dir scripts/npm"
    },
    "funding": {
        "type": "opencollective",
        "url": "https://opencollective.com/swc"
    },
    "dependencies": {
        "@swc/counter": "^0.1.3",
        "@swc/types": "workspace:^"
    },
    "devDependencies": {
        "@napi-rs/cli": "^3.0.0-alpha.22",
        "@types/node": "^20.7.1",
        "cross-env": "^7.0.3",
        "typescript": "^5.2.2"
    }
}
>>>>>>> d38f9fc5
<|MERGE_RESOLUTION|>--- conflicted
+++ resolved
@@ -1,5 +1,3 @@
-<<<<<<< HEAD
-=======
 {
     "name": "@swc/minifier",
     "version": "1.7.39",
@@ -68,5 +66,4 @@
         "cross-env": "^7.0.3",
         "typescript": "^5.2.2"
     }
-}
->>>>>>> d38f9fc5
+}