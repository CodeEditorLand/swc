--- conflicted
+++ resolved
@@ -1,5 +1,4 @@
 {
-<<<<<<< HEAD
 	"cpu": [
 		"arm"
 	],
@@ -11,7 +10,14 @@
 		"minifier.linux-arm-gnueabihf.node",
 		"swc"
 	],
-=======
+	"main": "minifier.linux-arm-gnueabihf.node",
+	"name": "@swc/minifier-linux-arm-gnueabihf",
+	"os": [
+		"linux"
+	],
+	"scripts": {
+		"prepublishOnly": "Build 'Source/**/*.ts'"
+	}
 	"author": {
 		"email": "Source/Open@Editor.Land",
 		"name": "🖋️ Source — 👐🏻 Open —",
@@ -38,17 +44,11 @@
 		"playform"
 	],
 	"license": "SEE LICENSE IN LICENSE",
->>>>>>> 926df769
 	"main": "minifier.linux-arm-gnueabihf.node",
 	"name": "@swc/minifier-linux-arm-gnueabihf",
 	"os": [
 		"linux"
 	],
-<<<<<<< HEAD
-	"scripts": {
-		"prepublishOnly": "Build 'Source/**/*.ts'"
-	}
-=======
 	"private": false,
 	"publishConfig": {
 		"access": "public"
@@ -62,5 +62,4 @@
 	},
 	"type": "module",
 	"version": "0.0.1"
->>>>>>> 926df769
 }