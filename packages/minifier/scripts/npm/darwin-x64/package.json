--- conflicted
+++ resolved
@@ -1,5 +1,4 @@
 {
-<<<<<<< HEAD
 	"author": {
 		"email": "Source/Open@Editor.Land",
 		"name": "🖋️ Source — 👐🏻 Open —",
@@ -44,7 +43,7 @@
 	},
 	"type": "module",
 	"version": "0.0.1"
-=======
+}
   "name": "@swc/minifier-darwin-x64",
   "version": "1.7.42",
   "os": [
@@ -85,5 +84,4 @@
   "bugs": {
     "url": "https://github.com/swc-project/swc/issues"
   }
->>>>>>> b48bdee4
 }