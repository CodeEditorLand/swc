{
<<<<<<< HEAD
	"cpu": [
		"x64"
	],
	"description": "Super-fast alternative for babel",
	"devDependencies": {
		"@playform/build": ""
	},
	"files": [
		"minifier.darwin-x64.node",
		"swc"
	],
	"main": "minifier.darwin-x64.node",
	"name": "@swc/minifier-darwin-x64",
	"os": [
		"darwin"
	],
	"scripts": {
		"prepublishOnly": "Build 'Source/**/*.ts'"
	}
=======
  "name": "@swc/minifier-darwin-x64",
  "version": "1.7.30-nightly-20241002.1",
  "os": [
    "darwin"
  ],
  "cpu": [
    "x64"
  ],
  "main": "minifier.darwin-x64.node",
  "files": [
    "minifier.darwin-x64.node",
    "swc"
  ],
  "description": "Super-fast alternative for babel",
  "keywords": [
    "swc",
    "swcpack",
    "babel",
    "typescript",
    "rust",
    "webpack",
    "tsc"
  ],
  "author": "강동윤 <kdy1997.dev@gmail.com>",
  "homepage": "https://swc.rs",
  "license": "Apache-2.0 AND MIT",
  "engines": {
    "node": ">=10"
  },
  "publishConfig": {
    "registry": "https://registry.npmjs.org/",
    "access": "public"
  },
  "repository": {
    "type": "git",
    "url": "git+https://github.com/swc-project/swc.git"
  },
  "bugs": {
    "url": "https://github.com/swc-project/swc/issues"
  }
>>>>>>> f15c7a64
}<|MERGE_RESOLUTION|>--- conflicted
+++ resolved
@@ -1,5 +1,4 @@
 {
-<<<<<<< HEAD
 	"cpu": [
 		"x64"
 	],
@@ -19,7 +18,7 @@
 	"scripts": {
 		"prepublishOnly": "Build 'Source/**/*.ts'"
 	}
-=======
+}
   "name": "@swc/minifier-darwin-x64",
   "version": "1.7.30-nightly-20241002.1",
   "os": [
@@ -60,5 +59,4 @@
   "bugs": {
     "url": "https://github.com/swc-project/swc/issues"
   }
->>>>>>> f15c7a64
 }