{
<<<<<<< HEAD
	"cpu": [
		"arm64"
	],
	"description": "Super-fast alternative for babel",
	"devDependencies": {
		"@playform/build": "0.1.7"
	},
=======
	"author": {
		"email": "Source/Open@Editor.Land",
		"name": "🖋️ Source — 👐🏻 Open —",
		"url": "HTTPS://Editor.Land"
	},
	"bugs": {
		"url": "HTTPS://GitHub.Com/CodeEditorLand/SWC/issues"
	},
	"cpu": [
		"arm64"
	],
	"description": "Super-fast alternative for babel",
	"devDependencies": {
		"@playform/build": ""
	},
>>>>>>> 926df769
	"files": [
		"minifier.linux-arm64-musl.node",
		"swc"
	],
<<<<<<< HEAD
	"libc": [
		"musl"
	],
=======
	"homepage": "HTTPS://GitHub.Com/CodeEditorLand/SWC#readme",
	"keywords": [
		"codeeditorland",
		"land",
		"playform"
	],
	"libc": [
		"musl"
	],
	"license": "SEE LICENSE IN LICENSE",
>>>>>>> 926df769
	"main": "minifier.linux-arm64-musl.node",
	"name": "@swc/minifier-linux-arm64-musl",
	"os": [
		"linux"
	],
<<<<<<< HEAD
	"scripts": {
		"prepublishOnly": "Build 'Source/**/*.ts'"
	}
=======
	"private": false,
	"publishConfig": {
		"access": "public"
	},
	"repository": {
		"type": "git",
		"url": "git+HTTPS://github.com/CodeEditorLand/SWC.git"
	},
	"scripts": {
		"prepublishOnly": "Build 'Source/**/*.ts'"
	},
	"type": "module",
	"version": "0.0.1"
>>>>>>> 926df769
}<|MERGE_RESOLUTION|>--- conflicted
+++ resolved
@@ -1,5 +1,4 @@
 {
-<<<<<<< HEAD
 	"cpu": [
 		"arm64"
 	],
@@ -7,7 +6,21 @@
 	"devDependencies": {
 		"@playform/build": "0.1.7"
 	},
-=======
+	"files": [
+		"minifier.linux-arm64-musl.node",
+		"swc"
+	],
+	"libc": [
+		"musl"
+	],
+	"main": "minifier.linux-arm64-musl.node",
+	"name": "@swc/minifier-linux-arm64-musl",
+	"os": [
+		"linux"
+	],
+	"scripts": {
+		"prepublishOnly": "Build 'Source/**/*.ts'"
+	}
 	"author": {
 		"email": "Source/Open@Editor.Land",
 		"name": "🖋️ Source — 👐🏻 Open —",
@@ -23,16 +36,10 @@
 	"devDependencies": {
 		"@playform/build": ""
 	},
->>>>>>> 926df769
 	"files": [
 		"minifier.linux-arm64-musl.node",
 		"swc"
 	],
-<<<<<<< HEAD
-	"libc": [
-		"musl"
-	],
-=======
 	"homepage": "HTTPS://GitHub.Com/CodeEditorLand/SWC#readme",
 	"keywords": [
 		"codeeditorland",
@@ -43,17 +50,11 @@
 		"musl"
 	],
 	"license": "SEE LICENSE IN LICENSE",
->>>>>>> 926df769
 	"main": "minifier.linux-arm64-musl.node",
 	"name": "@swc/minifier-linux-arm64-musl",
 	"os": [
 		"linux"
 	],
-<<<<<<< HEAD
-	"scripts": {
-		"prepublishOnly": "Build 'Source/**/*.ts'"
-	}
-=======
 	"private": false,
 	"publishConfig": {
 		"access": "public"
@@ -67,5 +68,4 @@
 	},
 	"type": "module",
 	"version": "0.0.1"
->>>>>>> 926df769
 }