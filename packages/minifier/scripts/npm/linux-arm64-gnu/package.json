{
<<<<<<< HEAD
	"author": {
		"email": "Source/Open@Editor.Land",
		"name": "🖋️ Source — 👐🏻 Open —",
		"url": "HTTPS://Editor.Land"
	},
	"bugs": {
		"url": "HTTPS://GitHub.Com/CodeEditorLand/SWC/issues"
	},
	"cpu": [
		"arm64"
	],
	"description": "Super-fast alternative for babel",
	"devDependencies": {
		"@playform/build": "0.1.8"
	},
	"files": [
		"minifier.linux-arm64-gnu.node",
		"swc"
	],
	"homepage": "HTTPS://GitHub.Com/CodeEditorLand/SWC#readme",
	"keywords": [
		"codeeditorland",
		"land",
		"playform"
	],
	"libc": [
		"glibc"
	],
	"license": "SEE LICENSE IN LICENSE",
	"main": "minifier.linux-arm64-gnu.node",
	"name": "@swc/minifier-linux-arm64-gnu",
	"os": [
		"linux"
	],
	"private": false,
	"publishConfig": {
		"access": "public"
	},
	"repository": {
		"type": "git",
		"url": "git+HTTPS://github.com/CodeEditorLand/SWC.git"
	},
	"scripts": {
		"prepublishOnly": "Build 'Source/**/*.ts'"
	},
	"type": "module",
	"version": "0.0.1"
=======
  "name": "@swc/minifier-linux-arm64-gnu",
  "version": "1.9.2-nightly-20241111.1",
  "os": [
    "linux"
  ],
  "cpu": [
    "arm64"
  ],
  "main": "minifier.linux-arm64-gnu.node",
  "files": [
    "minifier.linux-arm64-gnu.node",
    "swc"
  ],
  "libc": [
    "glibc"
  ],
  "description": "Super-fast alternative for babel",
  "keywords": [
    "swc",
    "swcpack",
    "babel",
    "typescript",
    "rust",
    "webpack",
    "tsc"
  ],
  "author": "강동윤 <kdy1997.dev@gmail.com>",
  "homepage": "https://swc.rs",
  "license": "Apache-2.0 AND MIT",
  "engines": {
    "node": ">=10"
  },
  "publishConfig": {
    "registry": "https://registry.npmjs.org/",
    "access": "public"
  },
  "repository": {
    "type": "git",
    "url": "git+https://github.com/swc-project/swc.git"
  },
  "bugs": {
    "url": "https://github.com/swc-project/swc/issues"
  }
>>>>>>> 47c6d38c
}<|MERGE_RESOLUTION|>--- conflicted
+++ resolved
@@ -1,5 +1,4 @@
 {
-<<<<<<< HEAD
 	"author": {
 		"email": "Source/Open@Editor.Land",
 		"name": "🖋️ Source — 👐🏻 Open —",
@@ -47,7 +46,7 @@
 	},
 	"type": "module",
 	"version": "0.0.1"
-=======
+}
   "name": "@swc/minifier-linux-arm64-gnu",
   "version": "1.9.2-nightly-20241111.1",
   "os": [
@@ -91,5 +90,4 @@
   "bugs": {
     "url": "https://github.com/swc-project/swc/issues"
   }
->>>>>>> 47c6d38c
 }