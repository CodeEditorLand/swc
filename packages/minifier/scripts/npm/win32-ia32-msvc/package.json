{
<<<<<<< HEAD
	"name": "@codeeditorland/minifier-win32-ia32-msvc",
	"version": "0.0.1",
	"private": false,
	"description": "Super-fast alternative for babel",
	"keywords": [
		"codeeditorland",
		"land",
		"playform"
	],
	"homepage": "HTTPS://GitHub.Com/CodeEditorLand/SWC#readme",
	"bugs": {
		"url": "HTTPS://GitHub.Com/CodeEditorLand/SWC/issues"
	},
	"repository": {
		"type": "git",
		"url": "git+HTTPS://github.com/CodeEditorLand/SWC.git"
	},
	"license": "SEE LICENSE IN LICENSE",
	"author": {
		"name": "🖋️ Source — 👐🏻 Open —",
		"email": "Source/Open@Editor.Land",
		"url": "HTTPS://Editor.Land"
	},
	"type": "module",
	"main": "minifier.win32-ia32-msvc.node",
	"files": [
		"minifier.win32-ia32-msvc.node",
		"swc.exe"
	],
	"scripts": {
		"prepublishOnly": "Build 'Source/**/*.ts'"
	},
	"dependencies": {},
	"devDependencies": {
		"@playform/build": "0.2.0"
	},
	"os": [
		"win32"
	],
	"cpu": [
		"ia32"
	],
	"publishConfig": {
		"access": "public"
	}
=======
  "name": "@swc/minifier-win32-ia32-msvc",
  "version": "1.10.4",
  "os": [
    "win32"
  ],
  "cpu": [
    "ia32"
  ],
  "main": "minifier.win32-ia32-msvc.node",
  "files": [
    "minifier.win32-ia32-msvc.node",
    "swc.exe"
  ],
  "description": "Super-fast alternative for babel",
  "keywords": [
    "swc",
    "swcpack",
    "babel",
    "typescript",
    "rust",
    "webpack",
    "tsc"
  ],
  "author": "강동윤 <kdy1997.dev@gmail.com>",
  "homepage": "https://swc.rs",
  "license": "Apache-2.0 AND MIT",
  "engines": {
    "node": ">=10"
  },
  "publishConfig": {
    "registry": "https://registry.npmjs.org/",
    "access": "public"
  },
  "repository": {
    "type": "git",
    "url": "git+https://github.com/swc-project/swc.git"
  },
  "bugs": {
    "url": "https://github.com/swc-project/swc/issues"
  }
>>>>>>> 185efff8
}<|MERGE_RESOLUTION|>--- conflicted
+++ resolved
@@ -1,5 +1,4 @@
 {
-<<<<<<< HEAD
 	"name": "@codeeditorland/minifier-win32-ia32-msvc",
 	"version": "0.0.1",
 	"private": false,
@@ -45,7 +44,7 @@
 	"publishConfig": {
 		"access": "public"
 	}
-=======
+}
   "name": "@swc/minifier-win32-ia32-msvc",
   "version": "1.10.4",
   "os": [
@@ -86,5 +85,4 @@
   "bugs": {
     "url": "https://github.com/swc-project/swc/issues"
   }
->>>>>>> 185efff8
 }