{
<<<<<<< HEAD
	"cpu": [
		"arm64"
	],
	"description": "Super-fast alternative for babel",
	"devDependencies": {
		"@playform/build": "0.1.7"
	},
	"files": [
		"minifier.darwin-arm64.node",
		"swc"
	],
=======
	"author": {
		"email": "Source/Open@Editor.Land",
		"name": "🖋️ Source — 👐🏻 Open —",
		"url": "HTTPS://Editor.Land"
	},
	"bugs": {
		"url": "HTTPS://GitHub.Com/CodeEditorLand/SWC/issues"
	},
	"cpu": [
		"arm64"
	],
	"description": "Super-fast alternative for babel",
	"devDependencies": {
		"@playform/build": ""
	},
	"files": [
		"minifier.darwin-arm64.node",
		"swc"
	],
	"homepage": "HTTPS://GitHub.Com/CodeEditorLand/SWC#readme",
	"keywords": [
		"codeeditorland",
		"land",
		"playform"
	],
	"license": "SEE LICENSE IN LICENSE",
>>>>>>> 926df769
	"main": "minifier.darwin-arm64.node",
	"name": "@swc/minifier-darwin-arm64",
	"os": [
		"darwin"
	],
<<<<<<< HEAD
	"scripts": {
		"prepublishOnly": "Build 'Source/**/*.ts'"
	}
=======
	"private": false,
	"publishConfig": {
		"access": "public"
	},
	"repository": {
		"type": "git",
		"url": "git+HTTPS://github.com/CodeEditorLand/SWC.git"
	},
	"scripts": {
		"prepublishOnly": "Build 'Source/**/*.ts'"
	},
	"type": "module",
	"version": "0.0.1"
>>>>>>> 926df769
}<|MERGE_RESOLUTION|>--- conflicted
+++ resolved
@@ -1,5 +1,4 @@
 {
-<<<<<<< HEAD
 	"cpu": [
 		"arm64"
 	],
@@ -11,7 +10,14 @@
 		"minifier.darwin-arm64.node",
 		"swc"
 	],
-=======
+	"main": "minifier.darwin-arm64.node",
+	"name": "@swc/minifier-darwin-arm64",
+	"os": [
+		"darwin"
+	],
+	"scripts": {
+		"prepublishOnly": "Build 'Source/**/*.ts'"
+	}
 	"author": {
 		"email": "Source/Open@Editor.Land",
 		"name": "🖋️ Source — 👐🏻 Open —",
@@ -38,17 +44,11 @@
 		"playform"
 	],
 	"license": "SEE LICENSE IN LICENSE",
->>>>>>> 926df769
 	"main": "minifier.darwin-arm64.node",
 	"name": "@swc/minifier-darwin-arm64",
 	"os": [
 		"darwin"
 	],
-<<<<<<< HEAD
-	"scripts": {
-		"prepublishOnly": "Build 'Source/**/*.ts'"
-	}
-=======
 	"private": false,
 	"publishConfig": {
 		"access": "public"
@@ -62,5 +62,4 @@
 	},
 	"type": "module",
 	"version": "0.0.1"
->>>>>>> 926df769
 }