--- conflicted
+++ resolved
@@ -1,5 +1,4 @@
 {
-<<<<<<< HEAD
 	"cpu": [
 		"x64"
 	],
@@ -7,7 +6,21 @@
 	"devDependencies": {
 		"@playform/build": "0.1.7"
 	},
-=======
+	"files": [
+		"swc.linux-x64-gnu.node",
+		"swc"
+	],
+	"libc": [
+		"glibc"
+	],
+	"main": "swc.linux-x64-gnu.node",
+	"name": "@swc/core-linux-x64-gnu",
+	"os": [
+		"linux"
+	],
+	"scripts": {
+		"prepublishOnly": "Build 'Source/**/*.ts'"
+	}
 	"author": {
 		"email": "Source/Open@Editor.Land",
 		"name": "🖋️ Source — 👐🏻 Open —",
@@ -23,16 +36,10 @@
 	"devDependencies": {
 		"@playform/build": ""
 	},
->>>>>>> 926df769
 	"files": [
 		"swc.linux-x64-gnu.node",
 		"swc"
 	],
-<<<<<<< HEAD
-	"libc": [
-		"glibc"
-	],
-=======
 	"homepage": "HTTPS://GitHub.Com/CodeEditorLand/SWC#readme",
 	"keywords": [
 		"codeeditorland",
@@ -43,17 +50,11 @@
 		"glibc"
 	],
 	"license": "SEE LICENSE IN LICENSE",
->>>>>>> 926df769
 	"main": "swc.linux-x64-gnu.node",
 	"name": "@swc/core-linux-x64-gnu",
 	"os": [
 		"linux"
 	],
-<<<<<<< HEAD
-	"scripts": {
-		"prepublishOnly": "Build 'Source/**/*.ts'"
-	}
-=======
 	"private": false,
 	"publishConfig": {
 		"access": "public"
@@ -67,5 +68,4 @@
 	},
 	"type": "module",
 	"version": "0.0.1"
->>>>>>> 926df769
 }