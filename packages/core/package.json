<<<<<<< HEAD
=======
{
    "name": "@swc/core",
    "version": "1.7.42",
    "description": "Super-fast alternative for babel",
    "homepage": "https://swc.rs",
    "main": "./index.js",
    "author": "강동윤 <kdy1997.dev@gmail.com>",
    "license": "Apache-2.0",
    "keywords": [
        "swc",
        "swcpack",
        "babel",
        "typescript",
        "rust",
        "webpack",
        "tsc"
    ],
    "engines": {
        "node": ">=10"
    },
    "repository": {
        "type": "git",
        "url": "git+https://github.com/swc-project/swc.git"
    },
    "bugs": {
        "url": "https://github.com/swc-project/swc/issues"
    },
    "napi": {
        "binaryName": "swc",
        "targets": [
            "x86_64-apple-darwin",
            "x86_64-pc-windows-msvc",
            "x86_64-unknown-linux-gnu",
            "x86_64-unknown-linux-musl",
            "i686-pc-windows-msvc",
            "armv7-unknown-linux-gnueabihf",
            "aarch64-apple-darwin",
            "aarch64-unknown-linux-gnu",
            "aarch64-unknown-linux-musl",
            "aarch64-pc-windows-msvc"
        ]
    },
    "publishConfig": {
        "registry": "https://registry.npmjs.org/",
        "access": "public"
    },
    "types": "./index.d.ts",
    "scripts": {
        "postinstall": "node postinstall.js",
        "artifacts": "napi artifacts --npm-dir scripts/npm",
        "prepack": "tsc -d && napi prepublish -p scripts/npm --tag-style npm",
        "pack": "wasm-pack",
        "build:ts": "tsc -d",
        "build:wasm": "npm-run-all \"pack -- build ../../bindings/binding_core_wasm --scope swc {1} -t {2} --features plugin\" --",
        "build": "tsc -d && napi build --manifest-path ../../bindings/Cargo.toml --platform -p binding_core_node --js ./binding.js --dts ./binding.d.ts --release -o .",
        "build:dev": "tsc -d && napi build --manifest-path ../../bindings/Cargo.toml --platform -p binding_core_node --js ./binding.js --dts ./binding.d.ts -o .",
        "test": "cross-env NODE_OPTIONS='--experimental-vm-modules' jest --config ./jest.config.js",
        "version": "napi version --npm-dir scripts/npm"
    },
    "peerDependencies": {
        "@swc/helpers": "*"
    },
    "peerDependenciesMeta": {
        "@swc/helpers": {
            "optional": true
        }
    },
    "funding": {
        "type": "opencollective",
        "url": "https://opencollective.com/swc"
    },
    "files": [
        "CHANGELOG.md",
        "Visitor.d.ts",
        "index.d.ts",
        "spack.js",
        "util.d.ts",
        "LICENSE",
        "Visitor.js",
        "binding.d.ts",
        "index.js",
        "types.d.ts",
        "util.js",
        "README.md",
        "binding.js",
        "package.json",
        "spack.d.ts",
        "types.js",
        "postinstall.js",
        "bindings/binding_core_wasm/pkg/binding_core_wasm.d.ts"
    ],
    "dependencies": {
        "@swc/counter": "^0.1.3",
        "@swc/types": "workspace:^"
    },
    "devDependencies": {
        "@napi-rs/cli": "^3.0.0-alpha.43",
        "cross-env": "^7.0.3",
        "jest": "^29.7.0",
        "typescript": "^5.3.3"
    }
}
>>>>>>> b48bdee4
<|MERGE_RESOLUTION|>--- conflicted
+++ resolved
@@ -1,5 +1,3 @@
-<<<<<<< HEAD
-=======
 {
     "name": "@swc/core",
     "version": "1.7.42",
@@ -99,7 +97,6 @@
         "@napi-rs/cli": "^3.0.0-alpha.43",
         "cross-env": "^7.0.3",
         "jest": "^29.7.0",
-        "typescript": "^5.3.3"
+        "typescript": "^5.6.3"
     }
-}
->>>>>>> b48bdee4
+}