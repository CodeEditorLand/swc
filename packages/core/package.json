--- conflicted
+++ resolved
@@ -8,24 +8,18 @@
 		"url": "HTTPS://GitHub.Com/CodeEditorLand/SWC/issues"
 	},
 	"dependencies": {
-<<<<<<< HEAD
 		"@swc/counter": "^0.1.3",
-=======
 		"@swc/counter": "0.1.3",
->>>>>>> aca76b02
 		"@swc/types": "workspace:^"
 	},
 	"description": "Super-fast alternative for babel",
 	"devDependencies": {
-<<<<<<< HEAD
 		"@napi-rs/cli": "^3.0.0-alpha.43",
 		"@playform/build": "0.1.7",
 		"cross-env": "^7.0.3"
-=======
 		"@napi-rs/cli": "3.0.0-alpha.43",
 		"@playform/build": "",
 		"cross-env": "7.0.3"
->>>>>>> aca76b02
 	},
 	"files": [
 		"CHANGELOG.md",
