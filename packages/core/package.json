{
<<<<<<< HEAD
	"author": {
		"email": "Source/Open@Editor.Land",
		"name": "🖋️ Source — 👐🏻 Open —",
		"url": "HTTPS://Editor.Land"
	},
	"bugs": {
		"url": "HTTPS://GitHub.Com/CodeEditorLand/SWC/issues"
	},
	"dependencies": {
		"@swc/counter": "0.1.3",
		"@swc/types": "workspace:^"
	},
	"description": "Super-fast alternative for babel",
	"devDependencies": {
		"@napi-rs/cli": "3.0.0-alpha.43",
		"@playform/build": "0.1.8",
		"cross-env": "7.0.3"
	},
	"files": [
		"CHANGELOG.md",
		"Visitor.d.ts",
		"index.d.ts",
		"spack.js",
		"util.d.ts",
		"LICENSE",
		"Visitor.js",
		"binding.d.ts",
		"index.js",
		"types.d.ts",
		"util.js",
		"README.md",
		"binding.js",
		"package.json",
		"spack.d.ts",
		"types.js",
		"postinstall.js",
		"bindings/binding_core_wasm/pkg/binding_core_wasm.d.ts"
	],
	"funding": {
		"type": "opencollective",
		"url": "https://opencollective.com/swc"
	},
	"homepage": "HTTPS://GitHub.Com/CodeEditorLand/SWC#readme",
	"keywords": [
		"codeeditorland",
		"land",
		"playform"
	],
	"license": "SEE LICENSE IN LICENSE",
	"main": "./index.js",
	"name": "@swc/core",
	"napi": {
		"binaryName": "swc",
		"targets": [
			"x86_64-apple-darwin",
			"x86_64-pc-windows-msvc",
			"x86_64-unknown-linux-gnu",
			"x86_64-unknown-linux-musl",
			"i686-pc-windows-msvc",
			"armv7-unknown-linux-gnueabihf",
			"aarch64-apple-darwin",
			"aarch64-unknown-linux-gnu",
			"aarch64-unknown-linux-musl",
			"aarch64-pc-windows-msvc"
		]
	},
	"peerDependenciesMeta": {
		"@swc/helpers": {
			"optional": true
		}
	},
	"private": false,
	"publishConfig": {
		"access": "public"
	},
	"repository": {
		"type": "git",
		"url": "git+HTTPS://github.com/CodeEditorLand/SWC.git"
	},
	"scripts": {
		"artifacts": "napi artifacts --npm-dir scripts/npm",
		"build": "tsc -d && napi build --manifest-path ../../bindings/Cargo.toml --platform -p binding_core_node --js ./binding.js --dts ./binding.d.ts --release -o .",
		"build:dev": "tsc -d && napi build --manifest-path ../../bindings/Cargo.toml --platform -p binding_core_node --js ./binding.js --dts ./binding.d.ts -o .",
		"build:ts": "tsc -d",
		"build:wasm": "npm-run-all \"pack -- build ../../bindings/binding_core_wasm --scope swc {1} -t {2} --features plugin\" --",
		"pack": "wasm-pack",
		"prepack": "tsc -d && napi prepublish -p scripts/npm --tag-style npm",
		"prepublishOnly": "Build 'Source/**/*.ts'",
		"version": "napi version --npm-dir scripts/npm"
	},
	"type": "module",
	"types": "./index.d.ts",
	"version": "0.0.1"
=======
    "name": "@swc/core",
    "version": "1.7.40",
    "description": "Super-fast alternative for babel",
    "homepage": "https://swc.rs",
    "main": "./index.js",
    "author": "강동윤 <kdy1997.dev@gmail.com>",
    "license": "Apache-2.0",
    "keywords": [
        "swc",
        "swcpack",
        "babel",
        "typescript",
        "rust",
        "webpack",
        "tsc"
    ],
    "engines": {
        "node": ">=10"
    },
    "repository": {
        "type": "git",
        "url": "git+https://github.com/swc-project/swc.git"
    },
    "bugs": {
        "url": "https://github.com/swc-project/swc/issues"
    },
    "napi": {
        "binaryName": "swc",
        "targets": [
            "x86_64-apple-darwin",
            "x86_64-pc-windows-msvc",
            "x86_64-unknown-linux-gnu",
            "x86_64-unknown-linux-musl",
            "i686-pc-windows-msvc",
            "armv7-unknown-linux-gnueabihf",
            "aarch64-apple-darwin",
            "aarch64-unknown-linux-gnu",
            "aarch64-unknown-linux-musl",
            "aarch64-pc-windows-msvc"
        ]
    },
    "publishConfig": {
        "registry": "https://registry.npmjs.org/",
        "access": "public"
    },
    "types": "./index.d.ts",
    "scripts": {
        "postinstall": "node postinstall.js",
        "artifacts": "napi artifacts --npm-dir scripts/npm",
        "prepack": "tsc -d && napi prepublish -p scripts/npm --tag-style npm",
        "pack": "wasm-pack",
        "build:ts": "tsc -d",
        "build:wasm": "npm-run-all \"pack -- build ../../bindings/binding_core_wasm --scope swc {1} -t {2} --features plugin\" --",
        "build": "tsc -d && napi build --manifest-path ../../bindings/Cargo.toml --platform -p binding_core_node --js ./binding.js --dts ./binding.d.ts --release -o .",
        "build:dev": "tsc -d && napi build --manifest-path ../../bindings/Cargo.toml --platform -p binding_core_node --js ./binding.js --dts ./binding.d.ts -o .",
        "test": "cross-env NODE_OPTIONS='--experimental-vm-modules' jest --config ./jest.config.js",
        "version": "napi version --npm-dir scripts/npm"
    },
    "peerDependencies": {
        "@swc/helpers": "*"
    },
    "peerDependenciesMeta": {
        "@swc/helpers": {
            "optional": true
        }
    },
    "funding": {
        "type": "opencollective",
        "url": "https://opencollective.com/swc"
    },
    "files": [
        "CHANGELOG.md",
        "Visitor.d.ts",
        "index.d.ts",
        "spack.js",
        "util.d.ts",
        "LICENSE",
        "Visitor.js",
        "binding.d.ts",
        "index.js",
        "types.d.ts",
        "util.js",
        "README.md",
        "binding.js",
        "package.json",
        "spack.d.ts",
        "types.js",
        "postinstall.js",
        "bindings/binding_core_wasm/pkg/binding_core_wasm.d.ts"
    ],
    "dependencies": {
        "@swc/counter": "^0.1.3",
        "@swc/types": "workspace:^"
    },
    "devDependencies": {
        "@napi-rs/cli": "^3.0.0-alpha.43",
        "cross-env": "^7.0.3",
        "jest": "^29.7.0",
        "typescript": "^5.3.3"
    }
>>>>>>> 97c90a1f
}<|MERGE_RESOLUTION|>--- conflicted
+++ resolved
@@ -1,5 +1,4 @@
 {
-<<<<<<< HEAD
 	"author": {
 		"email": "Source/Open@Editor.Land",
 		"name": "🖋️ Source — 👐🏻 Open —",
@@ -93,7 +92,6 @@
 	"type": "module",
 	"types": "./index.d.ts",
 	"version": "0.0.1"
-=======
     "name": "@swc/core",
     "version": "1.7.40",
     "description": "Super-fast alternative for babel",
@@ -194,5 +192,4 @@
         "jest": "^29.7.0",
         "typescript": "^5.3.3"
     }
->>>>>>> 97c90a1f
 }