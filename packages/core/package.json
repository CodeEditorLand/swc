{
<<<<<<< HEAD
	"dependencies": {
		"@swc/counter": "0.1.3",
		"@swc/types": "workspace:^"
	},
	"description": "Super-fast alternative for babel",
	"devDependencies": {
		"@napi-rs/cli": "3.0.0-alpha.43",
		"@playform/build": "",
		"cross-env": "7.0.3"
	},
	"files": [
		"CHANGELOG.md",
		"Visitor.d.ts",
		"index.d.ts",
		"spack.js",
		"util.d.ts",
		"LICENSE",
		"Visitor.js",
		"binding.d.ts",
		"index.js",
		"types.d.ts",
		"util.js",
		"README.md",
		"binding.js",
		"package.json",
		"spack.d.ts",
		"types.js",
		"postinstall.js",
		"bindings/binding_core_wasm/pkg/binding_core_wasm.d.ts"
	],
	"funding": {
		"type": "opencollective",
		"url": "https://opencollective.com/swc"
	},
	"main": "./index.js",
	"name": "@swc/core",
	"napi": {
		"binaryName": "swc",
		"targets": [
			"x86_64-apple-darwin",
			"x86_64-pc-windows-msvc",
			"x86_64-unknown-linux-gnu",
			"x86_64-unknown-linux-musl",
			"i686-pc-windows-msvc",
			"armv7-unknown-linux-gnueabihf",
			"aarch64-unknown-linux-gnu",
			"aarch64-apple-darwin",
			"aarch64-unknown-linux-musl",
			"aarch64-pc-windows-msvc"
		]
	},
	"peerDependenciesMeta": {
		"@swc/helpers": {
			"optional": true
		}
	},
	"scripts": {
		"artifacts": "napi artifacts --npm-dir scripts/npm",
		"build": "tsc -d && napi build --manifest-path ../../bindings/Cargo.toml --platform -p binding_core_node --js ./binding.js --dts ./binding.d.ts --release -o .",
		"build:dev": "tsc -d && napi build --manifest-path ../../bindings/Cargo.toml --platform -p binding_core_node --js ./binding.js --dts ./binding.d.ts -o .",
		"build:ts": "tsc -d",
		"build:wasm": "npm-run-all \"pack -- build ../../bindings/binding_core_wasm --scope swc {1} -t {2} --features plugin\" --",
		"pack": "wasm-pack",
		"prepack": "tsc -d && napi prepublish -p scripts/npm --tag-style npm",
		"prepublishOnly": "Build 'Source/**/*.ts'",
		"version": "napi version --npm-dir scripts/npm"
	},
	"types": "./index.d.ts"
=======
    "name": "@swc/core",
    "version": "1.7.30-nightly-20241002.1",
    "description": "Super-fast alternative for babel",
    "homepage": "https://swc.rs",
    "main": "./index.js",
    "author": "강동윤 <kdy1997.dev@gmail.com>",
    "license": "Apache-2.0",
    "keywords": [
        "swc",
        "swcpack",
        "babel",
        "typescript",
        "rust",
        "webpack",
        "tsc"
    ],
    "engines": {
        "node": ">=10"
    },
    "repository": {
        "type": "git",
        "url": "git+https://github.com/swc-project/swc.git"
    },
    "bugs": {
        "url": "https://github.com/swc-project/swc/issues"
    },
    "napi": {
        "binaryName": "swc",
        "targets": [
            "x86_64-apple-darwin",
            "x86_64-pc-windows-msvc",
            "x86_64-unknown-linux-gnu",
            "x86_64-unknown-linux-musl",
            "i686-pc-windows-msvc",
            "armv7-unknown-linux-gnueabihf",
            "aarch64-unknown-linux-gnu",
            "aarch64-apple-darwin",
            "aarch64-unknown-linux-musl",
            "aarch64-pc-windows-msvc"
        ]
    },
    "publishConfig": {
        "registry": "https://registry.npmjs.org/",
        "access": "public"
    },
    "types": "./index.d.ts",
    "scripts": {
        "postinstall": "node postinstall.js",
        "artifacts": "napi artifacts --npm-dir scripts/npm",
        "prepack": "tsc -d && napi prepublish -p scripts/npm --tag-style npm",
        "pack": "wasm-pack",
        "build:ts": "tsc -d",
        "build:wasm": "npm-run-all \"pack -- build ../../bindings/binding_core_wasm --scope swc {1} -t {2} --features plugin\" --",
        "build": "tsc -d && napi build --manifest-path ../../bindings/Cargo.toml --platform -p binding_core_node --js ./binding.js --dts ./binding.d.ts --release -o .",
        "build:dev": "tsc -d && napi build --manifest-path ../../bindings/Cargo.toml --platform -p binding_core_node --js ./binding.js --dts ./binding.d.ts -o .",
        "test": "cross-env NODE_OPTIONS='--experimental-vm-modules' jest --config ./jest.config.js",
        "version": "napi version --npm-dir scripts/npm"
    },
    "peerDependencies": {
        "@swc/helpers": "*"
    },
    "peerDependenciesMeta": {
        "@swc/helpers": {
            "optional": true
        }
    },
    "funding": {
        "type": "opencollective",
        "url": "https://opencollective.com/swc"
    },
    "files": [
        "CHANGELOG.md",
        "Visitor.d.ts",
        "index.d.ts",
        "spack.js",
        "util.d.ts",
        "LICENSE",
        "Visitor.js",
        "binding.d.ts",
        "index.js",
        "types.d.ts",
        "util.js",
        "README.md",
        "binding.js",
        "package.json",
        "spack.d.ts",
        "types.js",
        "postinstall.js",
        "bindings/binding_core_wasm/pkg/binding_core_wasm.d.ts"
    ],
    "dependencies": {
        "@swc/counter": "^0.1.3",
        "@swc/types": "workspace:^"
    },
    "devDependencies": {
        "@napi-rs/cli": "^3.0.0-alpha.43",
        "cross-env": "^7.0.3",
        "jest": "^29.7.0",
        "typescript": "^5.3.3"
    }
>>>>>>> f15c7a64
}<|MERGE_RESOLUTION|>--- conflicted
+++ resolved
@@ -1,5 +1,4 @@
 {
-<<<<<<< HEAD
 	"dependencies": {
 		"@swc/counter": "0.1.3",
 		"@swc/types": "workspace:^"
@@ -68,7 +67,6 @@
 		"version": "napi version --npm-dir scripts/npm"
 	},
 	"types": "./index.d.ts"
-=======
     "name": "@swc/core",
     "version": "1.7.30-nightly-20241002.1",
     "description": "Super-fast alternative for babel",
@@ -169,5 +167,4 @@
         "jest": "^29.7.0",
         "typescript": "^5.3.3"
     }
->>>>>>> f15c7a64
 }