<<<<<<< HEAD
=======
{
    "name": "@swc/core",
    "version": "1.7.36-nightly-20241015.1",
    "description": "Super-fast alternative for babel",
    "homepage": "https://swc.rs",
    "main": "./index.js",
    "author": "강동윤 <kdy1997.dev@gmail.com>",
    "license": "Apache-2.0",
    "keywords": [
        "swc",
        "swcpack",
        "babel",
        "typescript",
        "rust",
        "webpack",
        "tsc"
    ],
    "engines": {
        "node": ">=10"
    },
    "repository": {
        "type": "git",
        "url": "git+https://github.com/swc-project/swc.git"
    },
    "bugs": {
        "url": "https://github.com/swc-project/swc/issues"
    },
    "napi": {
        "binaryName": "swc",
        "targets": [
            "x86_64-apple-darwin",
            "x86_64-pc-windows-msvc",
            "x86_64-unknown-linux-gnu",
            "x86_64-unknown-linux-musl",
            "i686-pc-windows-msvc",
            "armv7-unknown-linux-gnueabihf",
            "aarch64-apple-darwin",
            "aarch64-unknown-linux-gnu",
            "aarch64-unknown-linux-musl",
            "aarch64-pc-windows-msvc"
        ]
    },
    "publishConfig": {
        "registry": "https://registry.npmjs.org/",
        "access": "public"
    },
    "types": "./index.d.ts",
    "scripts": {
        "postinstall": "node postinstall.js",
        "artifacts": "napi artifacts --npm-dir scripts/npm",
        "prepack": "tsc -d && napi prepublish -p scripts/npm --tag-style npm",
        "pack": "wasm-pack",
        "build:ts": "tsc -d",
        "build:wasm": "npm-run-all \"pack -- build ../../bindings/binding_core_wasm --scope swc {1} -t {2} --features plugin\" --",
        "build": "tsc -d && napi build --manifest-path ../../bindings/Cargo.toml --platform -p binding_core_node --js ./binding.js --dts ./binding.d.ts --release -o .",
        "build:dev": "tsc -d && napi build --manifest-path ../../bindings/Cargo.toml --platform -p binding_core_node --js ./binding.js --dts ./binding.d.ts -o .",
        "test": "cross-env NODE_OPTIONS='--experimental-vm-modules' jest --config ./jest.config.js",
        "version": "napi version --npm-dir scripts/npm"
    },
    "peerDependencies": {
        "@swc/helpers": "*"
    },
    "peerDependenciesMeta": {
        "@swc/helpers": {
            "optional": true
        }
    },
    "funding": {
        "type": "opencollective",
        "url": "https://opencollective.com/swc"
    },
    "files": [
        "CHANGELOG.md",
        "Visitor.d.ts",
        "index.d.ts",
        "spack.js",
        "util.d.ts",
        "LICENSE",
        "Visitor.js",
        "binding.d.ts",
        "index.js",
        "types.d.ts",
        "util.js",
        "README.md",
        "binding.js",
        "package.json",
        "spack.d.ts",
        "types.js",
        "postinstall.js",
        "bindings/binding_core_wasm/pkg/binding_core_wasm.d.ts"
    ],
    "dependencies": {
        "@swc/counter": "^0.1.3",
        "@swc/types": "workspace:^"
    },
    "devDependencies": {
        "@napi-rs/cli": "^3.0.0-alpha.43",
        "cross-env": "^7.0.3",
        "jest": "^29.7.0",
        "typescript": "^5.3.3"
    }
}
>>>>>>> 05232ce0
<|MERGE_RESOLUTION|>--- conflicted
+++ resolved
@@ -1,5 +1,3 @@
-<<<<<<< HEAD
-=======
 {
     "name": "@swc/core",
     "version": "1.7.36-nightly-20241015.1",
@@ -101,5 +99,4 @@
         "jest": "^29.7.0",
         "typescript": "^5.3.3"
     }
-}
->>>>>>> 05232ce0
+}