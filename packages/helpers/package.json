--- conflicted
+++ resolved
@@ -1,6 +1,15 @@
 {
-<<<<<<< HEAD
-=======
+	"dependencies": {
+		"tslib": "2.7.0"
+	},
+	"description": "External helpers for the swc project.",
+	"devDependencies": {
+		"@ast-grep/napi": "0.27.2",
+		"@playform/build": "0.1.7",
+		"dprint": "0.47.2",
+		"magic-string": "0.30.11",
+		"zx": "8.1.8"
+	},
 	"author": {
 		"email": "Source/Open@Editor.Land",
 		"name": "🖋️ Source — 👐🏻 Open —",
@@ -9,18 +18,13 @@
 	"bugs": {
 		"url": "HTTPS://GitHub.Com/CodeEditorLand/SWC/issues"
 	},
->>>>>>> 926df769
 	"dependencies": {
 		"tslib": "2.7.0"
 	},
 	"description": "External helpers for the swc project.",
 	"devDependencies": {
 		"@ast-grep/napi": "0.27.2",
-<<<<<<< HEAD
-		"@playform/build": "0.1.7",
-=======
 		"@playform/build": "",
->>>>>>> 926df769
 		"dprint": "0.47.2",
 		"magic-string": "0.30.11",
 		"zx": "8.1.8"
@@ -465,8 +469,6 @@
 	"main": "cjs/index.cjs",
 	"module": "esm/index.js",
 	"name": "@swc/helpers",
-<<<<<<< HEAD
-=======
 	"private": false,
 	"publishConfig": {
 		"access": "public"
@@ -475,17 +477,13 @@
 		"type": "git",
 		"url": "git+HTTPS://github.com/CodeEditorLand/SWC.git"
 	},
->>>>>>> 926df769
 	"scripts": {
 		"build": "zx ./scripts/build.js",
 		"prepack": "zx ./scripts/build.js",
 		"prepublishOnly": "Build 'Source/**/*.ts'"
 	},
-<<<<<<< HEAD
 	"sideEffects": false
-=======
 	"sideEffects": false,
 	"type": "module",
 	"version": "0.0.1"
->>>>>>> 926df769
 }