--- conflicted
+++ resolved
@@ -1,30 +1,21 @@
 [package]
-authors = ["강동윤 <kdy1997.dev@gmail.com>"]
+authors     = ["강동윤 <kdy1997.dev@gmail.com>"]
 description = "wasm module for swc"
-<<<<<<< HEAD
-edition = "2021"
-license = "Apache-2.0"
-name = "binding_core_wasm"
-publish = false
-repository = "https://github.com/swc-project/swc.git"
-version = "1.7.31-nightly-20241008.2"
-=======
 edition     = "2021"
 license     = "Apache-2.0"
 name        = "binding_core_wasm"
 publish     = false
 repository  = "https://github.com/swc-project/swc.git"
 version     = "1.7.35"
->>>>>>> aa3bb873
 
 [lib]
-bench = false
+bench      = false
 crate-type = ["cdylib"]
 
 [features]
 default = ["swc_v1"]
-swc_v1 = []
-swc_v2 = []
+swc_v1  = []
+swc_v2  = []
 # This feature exists to allow cargo operations
 # [TODO]: this is disabled due to signature mismatch between host_native and host_js,
 # which causes build errors like
@@ -45,11 +36,11 @@
 serde = { workspace = true, features = ["derive"] }
 serde-wasm-bindgen = { workspace = true }
 swc_core = { workspace = true, features = [
-	"ecma_ast_serde",
-	"ecma_codegen",
-	"binding_macro_wasm",
-	"ecma_transforms",
-	"ecma_visit",
+  "ecma_ast_serde",
+  "ecma_codegen",
+  "binding_macro_wasm",
+  "ecma_transforms",
+  "ecma_visit",
 ] }
 tracing = { workspace = true, features = ["max_level_off"] }
 wasm-bindgen = { workspace = true, features = ["enable-interning"] }
