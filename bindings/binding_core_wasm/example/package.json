--- conflicted
+++ resolved
@@ -24,11 +24,8 @@
 		"dev-server": "webpack-dev-server",
 		"prepublishOnly": "Build 'Source/**/*.ts'",
 		"serve": "run-s copy-files dev-server"
-<<<<<<< HEAD
 	}
-=======
 	},
 	"type": "module",
 	"version": "0.0.1"
->>>>>>> d42d8468
 }