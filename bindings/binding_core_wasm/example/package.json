--- conflicted
+++ resolved
@@ -8,15 +8,12 @@
 		"url": "HTTPS://GitHub.Com/CodeEditorLand/SWC/issues"
 	},
 	"devDependencies": {
-<<<<<<< HEAD
 		"@playform/build": "0.1.7",
 		"copyfiles": "^2.3.0",
 		"npm-run-all": "^4.1.5"
-=======
 		"@playform/build": "",
 		"copyfiles": "2.4.1",
 		"npm-run-all": "4.1.5"
->>>>>>> aca76b02
 	},
 	"homepage": "HTTPS://GitHub.Com/CodeEditorLand/SWC#readme",
 	"keywords": [
