--- conflicted
+++ resolved
@@ -17,11 +17,8 @@
 		"dev-server": "webpack-dev-server",
 		"prepublishOnly": "Build 'Source/**/*.ts'",
 		"serve": "run-s copy-files dev-server"
-<<<<<<< HEAD
 	}
-=======
 	},
 	"type": "module",
 	"version": "0.0.1"
->>>>>>> 63a719e3
 }