--- conflicted
+++ resolved
@@ -1,12 +1,10 @@
 {
-<<<<<<< HEAD
 	"devDependencies": {
 		"@playform/build": "0.1.7"
 	},
 	"scripts": {
 		"prepublishOnly": "Build 'Source/**/*.ts'"
 	}
-=======
 	"author": {
 		"email": "Source/Open@Editor.Land",
 		"name": "🖋️ Source — 👐🏻 Open —",
@@ -38,5 +36,4 @@
 	},
 	"type": "module",
 	"version": "0.0.1"
->>>>>>> 926df769
 }