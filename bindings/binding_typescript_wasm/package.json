{
<<<<<<< HEAD
	"author": {
		"email": "Source/Open@Editor.Land",
		"name": "🖋️ Source — 👐🏻 Open —",
		"url": "HTTPS://Editor.Land"
	},
	"bugs": {
		"url": "HTTPS://GitHub.Com/CodeEditorLand/SWC/issues"
	},
	"devDependencies": {
		"@playform/build": "0.1.7"
	},
	"homepage": "HTTPS://GitHub.Com/CodeEditorLand/SWC#readme",
	"keywords": [
		"codeeditorland",
		"land",
		"playform"
	],
	"license": "SEE LICENSE IN LICENSE",
	"private": false,
	"publishConfig": {
		"access": "public"
	},
	"repository": {
		"type": "git",
		"url": "git+HTTPS://github.com/CodeEditorLand/SWC.git"
	},
	"scripts": {
		"prepublishOnly": "Build 'Source/**/*.ts'"
	},
	"type": "module",
	"version": "0.0.1"
=======
    "devDependencies": {
        "jest": "29.7.0"
    }
>>>>>>> aca76b02
}<|MERGE_RESOLUTION|>--- conflicted
+++ resolved
@@ -1,5 +1,4 @@
 {
-<<<<<<< HEAD
 	"author": {
 		"email": "Source/Open@Editor.Land",
 		"name": "🖋️ Source — 👐🏻 Open —",
@@ -31,9 +30,7 @@
 	},
 	"type": "module",
 	"version": "0.0.1"
-=======
     "devDependencies": {
         "jest": "29.7.0"
     }
->>>>>>> aca76b02
 }