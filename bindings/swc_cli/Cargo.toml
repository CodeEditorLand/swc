--- conflicted
+++ resolved
@@ -1,21 +1,12 @@
 [package]
 authors = ["강동윤 <kdy1997.dev@gmail.com>", "OJ Kwon <kwon.ohjoong@gmail.com>"]
 description = "Commandline for SWC"
-<<<<<<< HEAD
-edition = "2021"
-include = ["Cargo.toml", "src/**/*.rs"]
-license = "Apache-2.0"
-name = "swc_cli"
-repository = "https://github.com/swc-project/swc.git"
-version = "0.91.428"
-=======
 edition     = "2021"
 include     = ["Cargo.toml", "src/**/*.rs"]
 license     = "Apache-2.0"
 name        = "swc_cli"
 repository  = "https://github.com/swc-project/swc.git"
 version     = "0.91.432"
->>>>>>> d38f9fc5
 
 [[bin]]
 bench = false
