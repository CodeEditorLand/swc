--- conflicted
+++ resolved
@@ -1,21 +1,12 @@
 [package]
 authors = ["강동윤 <kdy1997.dev@gmail.com>"]
 description = "wasm module for swc"
-<<<<<<< HEAD
-edition = "2021"
-license = "Apache-2.0"
-name = "binding_minifier_wasm"
-publish = false
-repository = "https://github.com/swc-project/swc.git"
-version = "1.7.36"
-=======
 edition     = "2021"
 license     = "Apache-2.0"
 name        = "binding_minifier_wasm"
 publish     = false
 repository  = "https://github.com/swc-project/swc.git"
 version     = "1.7.39"
->>>>>>> d38f9fc5
 
 [lib]
 bench = false
