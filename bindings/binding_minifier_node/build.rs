use std::{
	env,
	fs::File,
	io::{BufWriter, Write},
	path::Path,
};

extern crate napi_build;

fn main() {
	let out_dir = env::var("OUT_DIR").expect("Outdir should exist");
	let dest_path = Path::new(&out_dir).join("triple.txt");
<<<<<<< HEAD
	let mut f =
		BufWriter::new(File::create(dest_path).expect("Failed to create target triple text"));
=======
	let mut f = BufWriter::new(
		File::create(dest_path).expect("Failed to create target triple text"),
	);
>>>>>>> d91d63a3
	write!(f, "{}", env::var("TARGET").expect("Target should be specified"))
		.expect("Failed to write target triple text");

	napi_build::setup();
}<|MERGE_RESOLUTION|>--- conflicted
+++ resolved
@@ -10,14 +10,11 @@
 fn main() {
 	let out_dir = env::var("OUT_DIR").expect("Outdir should exist");
 	let dest_path = Path::new(&out_dir).join("triple.txt");
-<<<<<<< HEAD
 	let mut f =
 		BufWriter::new(File::create(dest_path).expect("Failed to create target triple text"));
-=======
 	let mut f = BufWriter::new(
 		File::create(dest_path).expect("Failed to create target triple text"),
 	);
->>>>>>> d91d63a3
 	write!(f, "{}", env::var("TARGET").expect("Target should be specified"))
 		.expect("Failed to write target triple text");
 
