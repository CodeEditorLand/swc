--- conflicted
+++ resolved
@@ -30,11 +30,7 @@
   swc_common           = "5.0.0"
   swc_compiler_base    = "7.0.0"
   swc_config           = "1.0.0"
-<<<<<<< HEAD
-  swc_core             = "9.0.2"
-=======
   swc_core             = "9.0.3"
->>>>>>> 185efff8
   swc_css_ast          = "5.0.0"
   swc_css_codegen      = "5.0.0"
   swc_css_minifier     = "5.0.0"
