--- conflicted
+++ resolved
@@ -22,24 +22,15 @@
   quote                = "1"
   serde                = "1"
   serde-wasm-bindgen   = "0.6.5"
-<<<<<<< HEAD
-  serde_json           = "1.0.133"
-  sourcemap            = "9.1.2"
-=======
   serde_json           = "1.0.120"
   sourcemap            = "8.0.1"
->>>>>>> e6fc5327
   swc_atoms            = "3.0.0"
   swc_cached           = "1.0.0"
   swc_cli_impl         = "8.0.0"
   swc_common           = "5.0.0"
   swc_compiler_base    = "7.0.0"
   swc_config           = "1.0.0"
-<<<<<<< HEAD
-  swc_core             = "8.0.0"
-=======
   swc_core             = "8.0.1"
->>>>>>> e6fc5327
   swc_css_ast          = "5.0.0"
   swc_css_codegen      = "5.0.0"
   swc_css_minifier     = "5.0.0"
