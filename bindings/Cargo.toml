--- conflicted
+++ resolved
@@ -30,11 +30,7 @@
   swc_common           = "4.0.0"
   swc_compiler_base    = "5.0.0"
   swc_config           = "1.0.0"
-<<<<<<< HEAD
-  swc_core             = "5.0.2"
-=======
   swc_core             = "5.0.1"
->>>>>>> 1606d089
   swc_css_ast          = "4.0.1"
   swc_css_codegen      = "4.0.0"
   swc_css_minifier     = "4.0.0"
