{
<<<<<<< HEAD
	"author": {
		"email": "Source/Open@Editor.Land",
		"name": "🖋️ Source — 👐🏻 Open —",
		"url": "HTTPS://Editor.Land"
	},
	"bugs": {
		"url": "HTTPS://GitHub.Com/CodeEditorLand/SWC/issues"
	},
	"devDependencies": {
		"@babel/compat-data": "^7.25.4",
		"@babel/generator": "^7.18.13",
		"@babel/plugin-proposal-decorators": "^7.13.15",
		"@babel/plugin-proposal-object-rest-spread": "^7.13.8",
		"@babel/types": "^7.14.0",
		"@playform/build": "0.1.7",
		"@swc/helpers": "workspace:^",
		"@swc/plugin-jest": "^1.5.117",
		"@taplo/cli": "^0.5.2",
		"@types/node": "^20.5.0",
		"@types/terser": "^3.12.0",
		"acorn": "^8.6.0",
		"acorn-jsx": "^5.3.2",
		"axios": "^0.21.1",
		"babel-plugin-transform-node-env-inline": "^0.4.3",
		"benchmark": "^2.1.4",
		"bootstrap": "^5.2.1",
		"class-validator": "^0.13.1",
		"core-js": "^2.6.11",
		"core-js-compat": "^3.38.1",
		"cross-env": "^7.0.3",
		"cspell": "^5.12.3",
		"expect": "^27.4.2",
		"glob": "^8.0.3",
		"js-beautify": "^1.14.3",
		"lint-staged": "^12.3.6",
		"lodash": "^4.17.21",
		"npm-run-all": "^4.1.5",
		"progress": "^2.0.3",
		"prop-types": "^15.7.2",
		"reflect-metadata": "^0.1.13",
		"regenerator-runtime": "^0.13.9",
		"source-map": "^0.7.3",
		"source-map-support": "^0.5.19",
		"sourcemap-validator": "^2.1.0",
		"swc-plugin-coverage-instrument": "^0.0.24",
		"terser": "^5.7.1",
		"yaml": "^2.4.5",
		"zx": "^8.1.4"
	},
	"homepage": "HTTPS://GitHub.Com/CodeEditorLand/SWC#readme",
	"keywords": [
		"codeeditorland",
		"land",
		"playform"
	],
	"license": "SEE LICENSE IN LICENSE",
	"lint-staged": {
		"!(**/tests/**/*)*.js": [
			"prettier --write"
		],
		"!(**/tests/**/*)*.jsx": [
			"prettier --write"
		],
		"!(**/tests/**/*)*.ts": [
			"prettier --write"
		],
		"!(**/tests/**/*)*.tsx": [
			"prettier --write"
		],
		"*.json": [
			"prettier --write"
		],
		"*.rs": [
			"rustfmt --"
		],
		"*.toml": [
			"taplo format"
		]
	},
	"name": "@swc/workspace",
	"private": false,
	"publishConfig": {
		"access": "public"
	},
	"repository": {
		"type": "git",
		"url": "git+HTTPS://github.com/CodeEditorLand/SWC.git"
	},
	"scripts": {
		"build": "cd ./packages/core && yarn build",
		"build:dev": "cd ./packages/core && yarn build:dev",
		"build:ts": "cd ./packages/core && yarn build:ts",
		"changelog": "git cliff --output CHANGELOG.md",
		"prepare": "husky install . && git config feature.manyFiles true && node ./crates/swc_ecma_preset_env/scripts/copy-data.js",
		"prepublishOnly": "Build 'Source/**/*.ts'",
		"test:core": "cd ./packages/core && yarn test",
		"test:html": "cd ./packages/html && yarn test"
	},
	"type": "module",
	"version": "0.0.1",
	"workspaces": [
		"./.github/bot",
		"./.github/swc-ecosystem-ci",
		"./packages/*",
		"./packages/core/scripts/npm/*",
		"./packages/minifier/scripts/npm/*",
		"./bindings/*",
		"./bindings/binding_core_wasm/*"
	]
=======
    "name": "@swc/workspace",
    "packageManager": "yarn@4.0.2",
    "private": true,
    "workspaces": [
        "./.github/bot",
        "./.github/swc-ecosystem-ci",
        "./packages/*",
        "./packages/core/scripts/npm/*",
        "./packages/minifier/scripts/npm/*",
        "./bindings/*",
        "./bindings/binding_core_wasm/*"
    ],
    "scripts": {
        "changelog": "git cliff --output CHANGELOG.md",
        "prepare": "husky install . && git config feature.manyFiles true && node ./crates/swc_ecma_preset_env/scripts/copy-data.js",
        "build": "cd ./packages/core && yarn build",
        "build:dev": "cd ./packages/core && yarn build:dev",
        "build:ts": "cd ./packages/core && yarn build:ts",
        "test": "cd ./packages/core && yarn test",
        "test:core": "cd ./packages/core && yarn test",
        "test:html": "cd ./packages/html && yarn test"
    },
    "devDependencies": {
        "@babel/compat-data": "7.25.7",
        "@babel/core": "7.25.7",
        "@babel/generator": "7.25.7",
        "@babel/plugin-proposal-class-properties": "7.18.6",
        "@babel/plugin-proposal-decorators": "7.25.7",
        "@babel/plugin-proposal-object-rest-spread": "7.20.7",
        "@babel/preset-env": "7.25.7",
        "@babel/preset-react": "7.25.7",
        "@babel/preset-typescript": "7.25.7",
        "@babel/types": "7.25.7",
        "@swc/helpers": "workspace:^",
        "@swc/plugin-jest": "3.0.2",
        "@taplo/cli": "0.7.0",
        "@types/jest": "29.5.13",
        "@types/node": "22.7.5",
        "@types/terser": "3.12.0",
        "acorn": "8.12.1",
        "acorn-jsx": "5.3.2",
        "axios": "1.7.7",
        "babel-plugin-transform-node-env-inline": "0.4.3",
        "benchmark": "2.1.4",
        "bootstrap": "5.3.3",
        "class-validator": "0.14.1",
        "core-js": "3.38.1",
        "core-js-compat": "3.38.1",
        "cross-env": "7.0.3",
        "cspell": "8.14.4",
        "expect": "29.7.0",
        "glob": "11.0.0",
        "husky": "9.1.6",
        "jest": "29.7.0",
        "js-beautify": "1.15.1",
        "lint-staged": "15.2.10",
        "lodash": "4.17.21",
        "mocha": "10.7.3",
        "npm-run-all": "4.1.5",
        "prettier": "3.3.3",
        "progress": "2.0.3",
        "prop-types": "15.8.1",
        "react": "18.3.1",
        "reflect-metadata": "0.2.2",
        "regenerator-runtime": "0.14.1",
        "source-map": "0.7.4",
        "source-map-support": "0.5.21",
        "sourcemap-validator": "2.1.0",
        "swc-plugin-coverage-instrument": "0.0.24",
        "terser": "5.34.1",
        "ts-node": "10.9.2",
        "typescript": "5.6.3",
        "yaml": "2.5.1",
        "zx": "8.1.9"
    },
    "lint-staged": {
        "*.toml": [
            "taplo format"
        ],
        "*.rs": [
            "rustfmt --"
        ],
        "*.json": [
            "prettier --write"
        ],
        "!(**/tests/**/*)*.js": [
            "prettier --write"
        ],
        "!(**/tests/**/*)*.ts": [
            "prettier --write"
        ],
        "!(**/tests/**/*)*.jsx": [
            "prettier --write"
        ],
        "!(**/tests/**/*)*.tsx": [
            "prettier --write"
        ]
    },
    "version": "1.5.30-nightly-20240614.2"
>>>>>>> aca76b02
}<|MERGE_RESOLUTION|>--- conflicted
+++ resolved
@@ -1,5 +1,4 @@
 {
-<<<<<<< HEAD
 	"author": {
 		"email": "Source/Open@Editor.Land",
 		"name": "🖋️ Source — 👐🏻 Open —",
@@ -109,7 +108,6 @@
 		"./bindings/*",
 		"./bindings/binding_core_wasm/*"
 	]
-=======
     "name": "@swc/workspace",
     "packageManager": "yarn@4.0.2",
     "private": true,
@@ -209,5 +207,4 @@
         ]
     },
     "version": "1.5.30-nightly-20240614.2"
->>>>>>> aca76b02
 }