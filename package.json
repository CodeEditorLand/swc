--- conflicted
+++ resolved
@@ -1,5 +1,3 @@
-<<<<<<< HEAD
-=======
 {
     "name": "@swc/workspace",
     "packageManager": "yarn@4.0.2",
@@ -100,5 +98,4 @@
         ]
     },
     "version": "1.5.30-nightly-20240614.2"
-}
->>>>>>> b8d255bf
+}