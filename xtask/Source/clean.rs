use std::path::Path;

use anyhow::Result;
use clap::Args;
use walkdir::WalkDir;

use crate::util::{repository_root, run_cmd};

/// Clean cargo target directories
#[derive(Debug, Args)]
pub(super) struct CleanCmd {}

impl CleanCmd {
	pub fn run(self) -> Result<()> {
		let root_dir = repository_root()?;

		run_cargo_clean(&root_dir.join("bindings"))?;

<<<<<<< HEAD
		for entry in WalkDir::new(root_dir.join("crates").join("swc_plugin_runner").join("tests")) {
=======
		for entry in WalkDir::new(
			root_dir.join("crates").join("swc_plugin_runner").join("tests"),
		) {
>>>>>>> d91d63a3
			let entry = entry?;
			if entry.file_name().to_string_lossy() == "Cargo.tomm" {
				run_cargo_clean(entry.path().parent().unwrap())?;
			}
		}

		// This should be last due to `xtask` itself
		run_cargo_clean(&root_dir)?;

		Ok(())
	}
}

fn run_cargo_clean(dir:&Path) -> Result<()> {
	run_cmd(std::process::Command::new("cargo").arg("clean").current_dir(dir))
}<|MERGE_RESOLUTION|>--- conflicted
+++ resolved
@@ -16,13 +16,10 @@
 
 		run_cargo_clean(&root_dir.join("bindings"))?;
 
-<<<<<<< HEAD
 		for entry in WalkDir::new(root_dir.join("crates").join("swc_plugin_runner").join("tests")) {
-=======
 		for entry in WalkDir::new(
 			root_dir.join("crates").join("swc_plugin_runner").join("tests"),
 		) {
->>>>>>> d91d63a3
 			let entry = entry?;
 			if entry.file_name().to_string_lossy() == "Cargo.tomm" {
 				run_cargo_clean(entry.path().parent().unwrap())?;
