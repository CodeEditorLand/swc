--- conflicted
+++ resolved
@@ -1,41 +1,4 @@
 [workspace]
-<<<<<<< HEAD
-members = [
-	"xtask",
-	"crates/swc_allocator",
-	"crates/swc_core",
-	"crates/swc_cli_impl",
-	"crates/dbg-swc",
-	"crates/jsdoc",
-	"crates/binding_macros",
-	"crates/swc_css",
-	"crates/swc_css_lints",
-	"crates/swc_css_prefixer",
-	"crates/swc_ecmascript",
-	"crates/swc_ecma_lints",
-	"crates/swc_ecma_quote",
-	"crates/swc_estree_compat",
-	"crates/swc_html",
-	"crates/swc_plugin",
-	"crates/swc_plugin_macro",
-	"crates/swc_plugin_runner",
-	"crates/swc_plugin_testing",
-	"crates/swc_plugin_proxy",
-	"crates/swc_timer",
-	"crates/swc_xml",
-	"crates/swc_x_optimizer",
-	"crates/swc_transform_common",
-	"crates/swc_typescript",
-	"crates/swc_fast_ts_strip",
-	"tools/generate-code",
-	"tools/swc-releaser",
-]
-resolver = "2"
-
-[workspace.package]
-license-file = "LICENSE"
-repository = "https://github.com/swc-project/swc.git"
-=======
 members  = ["xtask", "crates/*", "tools/generate-code", "tools/swc-releaser"]
 resolver = "2"
 
@@ -43,7 +6,6 @@
   edition    = "2021"
   license    = "Apache-2.0"
   repository = "https://github.com/swc-project/swc.git"
->>>>>>> 7329824b
 
 [workspace.dependencies]
 # bytecheck version should be in sync with rkyv version. Do not bump individually.
